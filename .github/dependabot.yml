version: 2
updates:
  - package-ecosystem: "pip"
    directory: "/requirements"
    schedule:
      interval: "weekly"
      day: "tuesday"
    target-branch: "develop"
    ignore:
      - dependency-name: "*"
        update-types: ["version-update:semver-patch"]
      - dependency-name: "boto3"
        update-types: ["version-update:semver-minor"]
      - dependency-name: "faker"
        update-types: ["version-update:semver-minor"]

  - package-ecosystem: "pip"
    directory: "/integrations/malware_tools_analyzers/requirements"
    schedule:
      interval: "weekly"
      day: "tuesday"
    target-branch: "develop"
    ignore:
      - dependency-name: "*"
        update-types: ["version-update:semver-patch"]

  - package-ecosystem: "pip"
    directory: "/integrations/tor_analyzers"
    schedule:
      interval: "weekly"
      day: "tuesday"
    target-branch: "develop"
    ignore:
      - dependency-name: "*"
        update-types: [ "version-update:semver-patch" ]

  - package-ecosystem: "pip"
    directory: "/integrations/pcap_analyzers"
    schedule:
      interval: "weekly"
      day: "tuesday"
    target-branch: "develop"
    ignore:
<<<<<<< HEAD
=======
      - dependency-name: "*"
        update-types: [ "version-update:semver-patch" ]

  - package-ecosystem: "pip"
    directory: "/integrations/nuclei_analyzer"
    schedule:
      interval: "weekly"
      day: "tuesday"
    target-branch: "develop"
    ignore:
      # ignore all patch updates since we are using ~=
      # this does not work for security updates
>>>>>>> 24c79d6f
      - dependency-name: "*"
        update-types: [ "version-update:semver-patch" ]

  - package-ecosystem: "pip"
    directory: "/integrations/nuclei_analyzer"
    schedule:
      interval: "weekly"
      day: "tuesday"
    target-branch: "develop"
    ignore:
      # ignore all patch updates since we are using ~=
      # this does not work for security updates
      - dependency-name: "*"
        update-types: [ "version-update:semver-patch" ]

  - package-ecosystem: "pip"
    directory: "/integrations/phishing_analyzers"
    schedule:
      interval: "weekly"
      day: "tuesday"
    target-branch: "develop"
    ignore:
      - dependency-name: "*"
        update-types: [ "version-update:semver-patch" ]

  - package-ecosystem: "npm"
    directory: "/frontend"
    schedule:
      interval: "weekly"
      day: "tuesday"
    target-branch: "develop"
    reviewers:
      - drosetti

  - package-ecosystem: "docker"
    directory: "/docker"
    schedule:
      interval: "weekly"
      day: "tuesday"
    target-branch: "develop"
    ignore:
      - dependency-name: "*"
        update-types: ["version-update:semver-patch"]

  - package-ecosystem: "docker"
    directory: "/integrations/tor_analyzers"
    schedule:
      interval: "weekly"
      day: "tuesday"
    target-branch: "develop"
    ignore:
      - dependency-name: "*"
        update-types: ["version-update:semver-patch"]

  - package-ecosystem: "docker"
    directory: "/integrations/phoneinfoga"
    schedule:
      interval: "weekly"
      day: "tuesday"
    target-branch: "develop"
    ignore:
      - dependency-name: "*"
        update-types: ["version-update:semver-patch"]

  - package-ecosystem: "docker"
    directory: "/integrations/pcap_analyzers"
    schedule:
      interval: "weekly"
      day: "tuesday"
    target-branch: "develop"
    ignore:
      - dependency-name: "*"
        update-types: ["version-update:semver-patch"]

  - package-ecosystem: "docker"
    directory: "/integrations/cyberchef"
    schedule:
      interval: "weekly"
      day: "tuesday"
    target-branch: "develop"
    ignore:
<<<<<<< HEAD
=======
      - dependency-name: "*"
        update-types: ["version-update:semver-patch"]

  - package-ecosystem: "docker"
    directory: "/integrations/nuclei_analyzer"
    schedule:
      interval: "weekly"
      day: "tuesday"
    target-branch: "develop"
    ignore:
      # ignore all patch updates since we are using ~=
      # this does not work for security updates
>>>>>>> 24c79d6f
      - dependency-name: "*"
        update-types: ["version-update:semver-patch"]

  - package-ecosystem: "docker"
    directory: "/integrations/nuclei_analyzer"
    schedule:
      interval: "weekly"
      day: "tuesday"
    target-branch: "develop"
    ignore:
      # ignore all patch updates since we are using ~=
      # this does not work for security updates
      - dependency-name: "*"
        update-types: ["version-update:semver-patch"]

  - package-ecosystem: "docker"
    directory: "/integrations/malware_tools_analyzers"
    schedule:
      interval: "weekly"
      day: "tuesday"
    target-branch: "develop"
    ignore:
      - dependency-name: "*"
        update-types: ["version-update:semver-patch"]

  - package-ecosystem: "docker"
    directory: "/integrations/thug"
    schedule:
      interval: "weekly"
      day: "tuesday"
    target-branch: "develop"
    ignore:
      - dependency-name: "*"
        update-types: [ "version-update:semver-patch" ]

  - package-ecosystem: "docker"
    directory: "/integrations/phishing_analyzers"
    schedule:
      interval: "weekly"
      day: "tuesday"
    target-branch: "develop"
    ignore:
      - dependency-name: "*"
        update-types: ["version-update:semver-patch"]

  - package-ecosystem: "github-actions"
    directory: "/"
    schedule:
      interval: "weekly"
      day: "tuesday"
    target-branch: "develop"
    ignore:
      - dependency-name: "*"
        update-types: ["version-update:semver-patch"]<|MERGE_RESOLUTION|>--- conflicted
+++ resolved
@@ -41,21 +41,6 @@
       day: "tuesday"
     target-branch: "develop"
     ignore:
-<<<<<<< HEAD
-=======
-      - dependency-name: "*"
-        update-types: [ "version-update:semver-patch" ]
-
-  - package-ecosystem: "pip"
-    directory: "/integrations/nuclei_analyzer"
-    schedule:
-      interval: "weekly"
-      day: "tuesday"
-    target-branch: "develop"
-    ignore:
-      # ignore all patch updates since we are using ~=
-      # this does not work for security updates
->>>>>>> 24c79d6f
       - dependency-name: "*"
         update-types: [ "version-update:semver-patch" ]
 
@@ -137,8 +122,6 @@
       day: "tuesday"
     target-branch: "develop"
     ignore:
-<<<<<<< HEAD
-=======
       - dependency-name: "*"
         update-types: ["version-update:semver-patch"]
 
@@ -149,9 +132,16 @@
       day: "tuesday"
     target-branch: "develop"
     ignore:
-      # ignore all patch updates since we are using ~=
-      # this does not work for security updates
->>>>>>> 24c79d6f
+      - dependency-name: "*"
+        update-types: ["version-update:semver-patch"]
+
+  - package-ecosystem: "docker"
+    directory: "/integrations/cyberchef"
+    schedule:
+      interval: "weekly"
+      day: "tuesday"
+    target-branch: "develop"
+    ignore:
       - dependency-name: "*"
         update-types: ["version-update:semver-patch"]
 
