--- conflicted
+++ resolved
@@ -35,17 +35,10 @@
       - name: Checkout IntelOwl
         uses: actions/checkout@v3
 
-<<<<<<< HEAD
-      - name: Set up Python
-        uses: actions/setup-python@v3.1.0
-        with:
-          python-version: 3.9
-=======
     - name: Set up Python
       uses: actions/setup-python@v4.0.0
       with:
         python-version: 3.9
->>>>>>> 38cdb70d
 
       - name: Install Dependencies
         run: |
