--- conflicted
+++ resolved
@@ -2,11 +2,11 @@
 
 on:
   pull_request:
-    branches: [master, develop]
+    branches: [ master, develop, dev-v4 ]
     paths-ignore:
-      - "**.md"
-      - "docs/**"
-      - "integrations/**"
+        - "**.md"
+        - "docs/**"
+        - "integrations/**"
 
 jobs:
   linters:
@@ -16,52 +16,28 @@
     - name: Checkout IntelOwl
       uses: actions/checkout@v3
 
-      - name: Set up Python
-        uses: actions/setup-python@v3.0.0
-        with:
-          python-version: 3.9
+    - name: Set up Python
+      uses: actions/setup-python@v3.0.0
+      with:
+        python-version: 3.9
 
-      - name: Install Dependencies
-        run: |
-          pip3 install --upgrade pip
-          pip3 install -r requirements/test-requirements.txt
+    - name: Install Dependencies
+      run: |
+        pip3 install --upgrade pip
+        pip3 install -r requirements/test-requirements.txt
 
-      - name: Black formatter
-        run: |
-          black . --check --diff --exclude "migrations|venv"
+    - name: Black formatter
+      run: |
+        black . --check --diff --exclude "migrations|venv"
 
-      - name: Lint with flake8 (PEP8 enforcer + linter)
-        run: |
-          flake8 . --config=.flake8 --show-source
+    - name: Lint with flake8 (PEP8 enforcer + linter)
+      run: |
+        flake8 . --config=.flake8 --show-source
 
-      - name: isort
-        run: |
-          isort . --profile black --filter-files --check-only --diff --skip configuration/ldap_config.py
+    - name: isort
+      run: |
+        isort . --profile black --filter-files --check-only --diff --skip configuration/ldap_config.py
 
-<<<<<<< HEAD
-  dependabot:
-    runs-on: ubuntu-latest
-    if: contains(github.head_ref, 'dependabot')
-
-    steps:
-      - name: Debug
-        run: |
-          echo ${{ github.head_ref }}
-          echo ${{ contains(github.head_ref, 'dependabot') }} | cat
-
-    - name: Checkout IntelOwl
-      uses: actions/checkout@v3
-
-      - name: Docker
-        run: |
-          cp docker/env_file_app_template docker/env_file_app
-          cp docker/env_file_postgres_template docker/env_file_postgres
-          docker-compose -f docker/default.yml -f docker/ci.override.yml up --build -d
-        env:
-          DOCKER_BUILDKIT: 1
-
-=======
->>>>>>> c160aa84
   tests:
     runs-on: ubuntu-latest
     needs: linters
@@ -75,77 +51,77 @@
     - name: Checkout IntelOwl
       uses: actions/checkout@v3
 
-      - name: Prepare Launch
-        run: |
-          unzip -P infected tests/test_files.zip -d .
-          cp docker/env_file_app_template docker/env_file_app
-          cp docker/env_file_postgres_template docker/env_file_postgres
-          chmod u+x docker/scripts/coverage_test.sh
+    - name: Prepare Launch
+      run: |
+        unzip -P infected tests/test_files.zip -d .
+        cp docker/env_file_app_template docker/env_file_app
+        cp docker/env_file_postgres_template docker/env_file_postgres
+        chmod u+x docker/scripts/coverage_test.sh
 
-      - name: Startup script requirements
-        run: |
-          pip3 install -r requirements/pre-requirements.txt
+    - name: Startup script requirements
+      run: |
+        pip3 install -r requirements/pre-requirements.txt
 
-      - name: Startup script launch (Slow)
-        if: contains(github.base_ref, 'master')
-        run: |
-          cp docker/env_file_integrations_template docker/env_file_integrations
-          python3 start.py --all_analyzers ci up --build -d
-        env:
-          DOCKER_BUILDKIT: 1
+    - name: Startup script launch (Slow)
+      if: contains(github.base_ref, 'master')
+      run: |
+        cp docker/env_file_integrations_template docker/env_file_integrations
+        python3 start.py --all_analyzers ci up --build -d
+      env:
+        DOCKER_BUILDKIT: 1
 
-      - name: Startup script launch (Fast)
-        if: contains(github.base_ref, 'develop')
-        run: |
-          python3 start.py ci up --build -d
-        env:
-          DOCKER_BUILDKIT: 1
+    - name: Startup script launch (Fast)
+      if: "!contains(github.base_ref, 'master')"
+      run: |
+        python3 start.py ci up --build -d
+      env:
+        DOCKER_BUILDKIT: 1
 
-      - name: Docker debug
-        run: |
-          docker ps -a
+    - name: Docker debug
+      run: |
+        docker ps -a
 
-      - name: Setup coverage
-        run: |
-          docker exec intelowl_uwsgi pip3 install coverage
+    - name: Setup coverage
+      run: |
+        docker exec intelowl_uwsgi pip3 install coverage
 
-      - name: "Test: api_app"
-        run: |
-          docker/scripts/coverage_test.sh tests.api_app
+    - name: "Test: api_app"
+      run: |
+        docker/scripts/coverage_test.sh tests.api_app
 
-      - name: "Test: auth"
-        run: |
-          docker/scripts/coverage_test.sh tests.auth
+    - name: "Test: auth"
+      run: |
+        docker/scripts/coverage_test.sh tests.auth
 
-      - name: "Test: Cron"
-        run: |
-          docker/scripts/coverage_test.sh tests.test_crons
+    - name: "Test: Cron"
+      run: |
+        docker/scripts/coverage_test.sh tests.test_crons
 
-      - name: "Test: Connectors Manager (views, serializers)"
-        run: |
-          docker/scripts/coverage_test.sh tests.connectors_manager
+    - name: "Test: Connectors Manager (views, serializers)"
+      run: |
+        docker/scripts/coverage_test.sh tests.connectors_manager
 
-      - name: "Test: Analyzers Manager (views, serializers)"
-        run: |
-          docker/scripts/coverage_test.sh tests.analyzers_manager.test_views tests.analyzers_manager.test_serializers
+    - name: "Test: Analyzers Manager (views, serializers)"
+      run: |
+        docker/scripts/coverage_test.sh tests.analyzers_manager.test_views tests.analyzers_manager.test_serializers
 
-      - name: "Test: Analyzers Manager (observable analyzers)"
-        run: |
-          docker/scripts/coverage_test.sh tests.analyzers_manager.test_observable_scripts
+    - name: "Test: Analyzers Manager (observable analyzers)"
+      run: |
+        docker/scripts/coverage_test.sh tests.analyzers_manager.test_observable_scripts
 
-      - name: "Test: Analyzers Manager (file analyzers)"
-        run: |
-          docker/scripts/coverage_test.sh tests.analyzers_manager.test_file_scripts
+    - name: "Test: Analyzers Manager (file analyzers)"
+      run: |
+        docker/scripts/coverage_test.sh tests.analyzers_manager.test_file_scripts
 
-      - name: "Coverage: generate xml and transfer from docker container to host"
-        run: |
-          docker exec intelowl_uwsgi coverage combine
-          docker exec intelowl_uwsgi coverage xml
-          docker cp intelowl_uwsgi:/opt/deploy/intel_owl/coverage.xml coverage.xml
+    - name: "Coverage: generate xml and transfer from docker container to host"
+      run: |
+        docker exec intelowl_uwsgi coverage combine
+        docker exec intelowl_uwsgi coverage xml
+        docker cp intelowl_uwsgi:/opt/deploy/intel_owl/coverage.xml coverage.xml
 
-      - name: "Upload coverage to Codecov"
-        uses: codecov/codecov-action@v2.1.0
-        with:
-          files: ./coverage.xml
-          fail_ci_if_error: true
-          verbose: true+    - name: "Upload coverage to Codecov"
+      uses: codecov/codecov-action@v2.1.0
+      with:
+        files: ./coverage.xml
+        fail_ci_if_error: true
+        verbose: true