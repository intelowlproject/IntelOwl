name: Build & Tests

on:
  pull_request:
    branches: [master, develop]
    paths-ignore:
      - "**.md"
      - "docs/**"
      - "integrations/**"

jobs:
  linters:
    runs-on: ubuntu-latest
    if: "!contains(github.head_ref, 'dependabot')"

    steps:
<<<<<<< HEAD
      - name: Checkout IntelOwl
        uses: actions/checkout@v2
=======
    - name: Checkout IntelOwl
      uses: actions/checkout@v3
>>>>>>> 7b064ae0

      - name: Set up Python
        uses: actions/setup-python@v3.0.0
        with:
          python-version: 3.9

      - name: Install Dependencies
        run: |
          pip3 install --upgrade pip
          pip3 install -r requirements/test-requirements.txt

      - name: Black formatter
        run: |
          black . --check --diff --exclude "migrations|venv"

      - name: Lint with flake8 (PEP8 enforcer + linter)
        run: |
          flake8 . --config=.flake8 --show-source

      - name: isort
        run: |
          isort . --profile black --filter-files --check-only --diff --skip configuration/ldap_config.py

  dependabot:
    runs-on: ubuntu-latest
    if: contains(github.head_ref, 'dependabot')

    steps:
<<<<<<< HEAD
      - name: Debug
        run: |
          echo ${{ github.head_ref }}
          echo ${{ contains(github.head_ref, 'dependabot') }} | cat

      - name: Checkout IntelOwl
        uses: actions/checkout@v2

      - name: Docker
        run: |
          cp docker/env_file_app_template docker/env_file_app
          cp docker/env_file_postgres_template docker/env_file_postgres
          docker-compose -f docker/default.yml -f docker/ci.override.yml up --build -d
        env:
          DOCKER_BUILDKIT: 1
=======
    - name: Debug
      run: |
        echo ${{ github.head_ref }}
        echo ${{ contains(github.head_ref, 'dependabot') }} | cat

    - name: Checkout IntelOwl
      uses: actions/checkout@v3

    - name: Docker
      run: |
        cp docker/env_file_app_template docker/env_file_app
        cp docker/env_file_postgres_template docker/env_file_postgres
        docker-compose -f docker/default.yml -f docker/ci.override.yml up --build -d
      env:
        DOCKER_BUILDKIT: 1
>>>>>>> 7b064ae0

  tests:
    runs-on: ubuntu-latest
    needs: linters
    if: "!contains(github.head_ref, 'dependabot')"

    steps:
<<<<<<< HEAD
      - name: Cancel Previous Runs
        uses: styfle/cancel-workflow-action@0.9.1
        with:
          access_token: ${{ github.token }}

      - name: Checkout IntelOwl
        uses: actions/checkout@v2

      - name: Prepare Launch
        run: |
          unzip -P infected tests/test_files.zip -d .
          cp docker/env_file_app_template docker/env_file_app
          cp docker/env_file_postgres_template docker/env_file_postgres
          chmod u+x docker/scripts/coverage_test.sh

      - name: Startup script requirements
        run: |
          pip3 install -r requirements/pre-requirements.txt

      - name: Startup script launch (Slow)
        if: contains(github.base_ref, 'master')
        run: |
          cp docker/env_file_integrations_template docker/env_file_integrations
          python3 start.py --all_analyzers ci up --build -d
        env:
          DOCKER_BUILDKIT: 1

      - name: Startup script launch (Fast)
        if: contains(github.base_ref, 'develop')
        run: |
          python3 start.py ci up --build -d
        env:
          DOCKER_BUILDKIT: 1

      - name: Docker debug
        run: |
          docker ps -a

      - name: Setup coverage
        run: |
          docker exec intelowl_uwsgi pip3 install coverage

      - name: "Test: api_app"
        run: |
          docker/scripts/coverage_test.sh tests.api_app

      - name: "Test: auth"
        run: |
          docker/scripts/coverage_test.sh tests.auth

      - name: "Test: Cron"
        run: |
          docker/scripts/coverage_test.sh tests.test_crons

      - name: "Test: Connectors Manager (views, serializers)"
        run: |
          docker/scripts/coverage_test.sh tests.connectors_manager

      - name: "Test: Analyzers Manager (views, serializers)"
        run: |
          docker/scripts/coverage_test.sh tests.analyzers_manager.test_views tests.analyzers_manager.test_serializers

      - name: "Test: Analyzers Manager (observable analyzers)"
        run: |
          docker/scripts/coverage_test.sh tests.analyzers_manager.test_observable_scripts

      - name: "Test: Analyzers Manager (file analyzers)"
        run: |
          docker/scripts/coverage_test.sh tests.analyzers_manager.test_file_scripts

      - name: "Coverage: generate xml and transfer from docker container to host"
        run: |
          docker exec intelowl_uwsgi coverage combine
          docker exec intelowl_uwsgi coverage xml
          docker cp intelowl_uwsgi:/opt/deploy/intel_owl/coverage.xml coverage.xml

      - name: "Upload coverage to Codecov"
        uses: codecov/codecov-action@v2.1.0
        with:
          files: ./coverage.xml
          fail_ci_if_error: true
          verbose: true
=======
    - name: Cancel Previous Runs
      uses: styfle/cancel-workflow-action@0.9.1
      with:
        access_token: ${{ github.token }}

    - name: Checkout IntelOwl
      uses: actions/checkout@v3

    - name: Prepare Launch
      run: |
        unzip -P infected tests/test_files.zip -d .
        cp docker/env_file_app_template docker/env_file_app
        cp docker/env_file_postgres_template docker/env_file_postgres
        chmod u+x docker/scripts/coverage_test.sh

    - name: Startup script requirements
      run: |
        pip3 install -r requirements/pre-requirements.txt

    - name: Startup script launch (Slow)
      if: contains(github.base_ref, 'master')
      run: |
        cp docker/env_file_integrations_template docker/env_file_integrations
        python3 start.py --all_analyzers ci up --build -d
      env:
        DOCKER_BUILDKIT: 1

    - name: Startup script launch (Fast)
      if: contains(github.base_ref, 'develop')
      run: |
        python3 start.py ci up --build -d
      env:
        DOCKER_BUILDKIT: 1

    - name: Docker debug
      run: |
        docker ps -a

    - name: Setup coverage
      run: |
       docker exec intelowl_uwsgi pip3 install coverage

    - name: "Test: API"
      run: |
        docker/scripts/coverage_test.sh tests.test_api tests.test_auth

    - name: "Test: Cron"
      run: |
        docker/scripts/coverage_test.sh tests.test_generic.CronTests

    - name: "Test: Connectors Manager"
      run: |
        docker/scripts/coverage_test.sh tests.connectors_manager

    - name: "Test: Analyzers Manager (views, serializers)"
      run: |
        docker/scripts/coverage_test.sh tests.analyzers_manager.test_views tests.analyzers_manager.test_serializers

    - name: "Test: Analyzers Manager (observable analyzers)"
      run: |
        docker/scripts/coverage_test.sh tests.analyzers_manager.test_observable_scripts

    - name: "Test: Analyzers Manager (file analyzers)"
      run: |
        docker/scripts/coverage_test.sh tests.analyzers_manager.test_file_scripts

    - name: "Coverage: generate xml and transfer from docker container to host"
      run: |
        docker exec intelowl_uwsgi coverage combine
        docker exec intelowl_uwsgi coverage xml
        docker cp intelowl_uwsgi:/opt/deploy/intel_owl/coverage.xml coverage.xml

    - name: "Upload coverage to Codecov"
      uses: codecov/codecov-action@v2.1.0
      with:
        files: ./coverage.xml
        fail_ci_if_error: true
        verbose: true
>>>>>>> 7b064ae0
<|MERGE_RESOLUTION|>--- conflicted
+++ resolved
@@ -14,13 +14,8 @@
     if: "!contains(github.head_ref, 'dependabot')"
 
     steps:
-<<<<<<< HEAD
-      - name: Checkout IntelOwl
-        uses: actions/checkout@v2
-=======
     - name: Checkout IntelOwl
       uses: actions/checkout@v3
->>>>>>> 7b064ae0
 
       - name: Set up Python
         uses: actions/setup-python@v3.0.0
@@ -49,14 +44,13 @@
     if: contains(github.head_ref, 'dependabot')
 
     steps:
-<<<<<<< HEAD
       - name: Debug
         run: |
           echo ${{ github.head_ref }}
           echo ${{ contains(github.head_ref, 'dependabot') }} | cat
 
-      - name: Checkout IntelOwl
-        uses: actions/checkout@v2
+    - name: Checkout IntelOwl
+      uses: actions/checkout@v3
 
       - name: Docker
         run: |
@@ -65,23 +59,6 @@
           docker-compose -f docker/default.yml -f docker/ci.override.yml up --build -d
         env:
           DOCKER_BUILDKIT: 1
-=======
-    - name: Debug
-      run: |
-        echo ${{ github.head_ref }}
-        echo ${{ contains(github.head_ref, 'dependabot') }} | cat
-
-    - name: Checkout IntelOwl
-      uses: actions/checkout@v3
-
-    - name: Docker
-      run: |
-        cp docker/env_file_app_template docker/env_file_app
-        cp docker/env_file_postgres_template docker/env_file_postgres
-        docker-compose -f docker/default.yml -f docker/ci.override.yml up --build -d
-      env:
-        DOCKER_BUILDKIT: 1
->>>>>>> 7b064ae0
 
   tests:
     runs-on: ubuntu-latest
@@ -89,14 +66,13 @@
     if: "!contains(github.head_ref, 'dependabot')"
 
     steps:
-<<<<<<< HEAD
       - name: Cancel Previous Runs
         uses: styfle/cancel-workflow-action@0.9.1
         with:
           access_token: ${{ github.token }}
 
-      - name: Checkout IntelOwl
-        uses: actions/checkout@v2
+    - name: Checkout IntelOwl
+      uses: actions/checkout@v3
 
       - name: Prepare Launch
         run: |
@@ -171,84 +147,4 @@
         with:
           files: ./coverage.xml
           fail_ci_if_error: true
-          verbose: true
-=======
-    - name: Cancel Previous Runs
-      uses: styfle/cancel-workflow-action@0.9.1
-      with:
-        access_token: ${{ github.token }}
-
-    - name: Checkout IntelOwl
-      uses: actions/checkout@v3
-
-    - name: Prepare Launch
-      run: |
-        unzip -P infected tests/test_files.zip -d .
-        cp docker/env_file_app_template docker/env_file_app
-        cp docker/env_file_postgres_template docker/env_file_postgres
-        chmod u+x docker/scripts/coverage_test.sh
-
-    - name: Startup script requirements
-      run: |
-        pip3 install -r requirements/pre-requirements.txt
-
-    - name: Startup script launch (Slow)
-      if: contains(github.base_ref, 'master')
-      run: |
-        cp docker/env_file_integrations_template docker/env_file_integrations
-        python3 start.py --all_analyzers ci up --build -d
-      env:
-        DOCKER_BUILDKIT: 1
-
-    - name: Startup script launch (Fast)
-      if: contains(github.base_ref, 'develop')
-      run: |
-        python3 start.py ci up --build -d
-      env:
-        DOCKER_BUILDKIT: 1
-
-    - name: Docker debug
-      run: |
-        docker ps -a
-
-    - name: Setup coverage
-      run: |
-       docker exec intelowl_uwsgi pip3 install coverage
-
-    - name: "Test: API"
-      run: |
-        docker/scripts/coverage_test.sh tests.test_api tests.test_auth
-
-    - name: "Test: Cron"
-      run: |
-        docker/scripts/coverage_test.sh tests.test_generic.CronTests
-
-    - name: "Test: Connectors Manager"
-      run: |
-        docker/scripts/coverage_test.sh tests.connectors_manager
-
-    - name: "Test: Analyzers Manager (views, serializers)"
-      run: |
-        docker/scripts/coverage_test.sh tests.analyzers_manager.test_views tests.analyzers_manager.test_serializers
-
-    - name: "Test: Analyzers Manager (observable analyzers)"
-      run: |
-        docker/scripts/coverage_test.sh tests.analyzers_manager.test_observable_scripts
-
-    - name: "Test: Analyzers Manager (file analyzers)"
-      run: |
-        docker/scripts/coverage_test.sh tests.analyzers_manager.test_file_scripts
-
-    - name: "Coverage: generate xml and transfer from docker container to host"
-      run: |
-        docker exec intelowl_uwsgi coverage combine
-        docker exec intelowl_uwsgi coverage xml
-        docker cp intelowl_uwsgi:/opt/deploy/intel_owl/coverage.xml coverage.xml
-
-    - name: "Upload coverage to Codecov"
-      uses: codecov/codecov-action@v2.1.0
-      with:
-        files: ./coverage.xml
-        fail_ci_if_error: true
-        verbose: true
->>>>>>> 7b064ae0
+          verbose: true