![Intel Owl](static_intel/intel_owl.jpeg)


[![Language grade: Python](https://img.shields.io/lgtm/grade/python/g/certego/IntelOwl.svg?logo=lgtm&logoWidth=18)](https://lgtm.com/projects/g/certego/IntelOwl/context:python)
[![Build Status](https://travis-ci.org/certego/IntelOwl.svg?branch=master)](https://travis-ci.org/certego/IntelOwl)
# Intel Owl

Do you want to get **threat intelligence data** about a file, an IP or a domain?

Do you want to get this kind of data from multiple sources at the same time using **a single API request**?

You are in the right place!

This application is built to **scale out** and to **speed up the retrieval of threat info**.

It can be integrated easily in your stack of security tools to automate common jobs usually performed, for instance, by SOC analysts manually.

Intel Owl is composed of **analyzers** that can be run to retrieve data from external sources (like VirusTotal or AbuseIPDB) or to generate intel from internal analyzers (like Yara or Oletools)

This solution is for everyone who needs a single point to query for info about a specific file or observable (domain, IP, URL, hash).

Main features:
- full django-python application
- easily and completely customizable, both the APIs and the analyzers
- clone the project, set up the configuration and you are ready to run

### Free internal modules available
* Static Doc Analysis
* Static RTF Analysis
* Static PDF Analysis
* Static PE Analysis
* Static Generic File Analysis
* Strings analysis
* PE Signature verification

### Free modules that require additional configuration
* Cuckoo (requires at least one working Cuckoo instance)
* MISP (requires at least one working MISP instance)
* Yara (Community, Neo23x0 and Intezer rules are already available. There's the chance to add your own rules)

### External services available
#### required paid or free api key
* VirusTotal v2 + v3
* HybridAnalysis
* Intezer
* Farsight DNSDB
* Hunter.io - Email Hunting
<<<<<<< HEAD
* ONYPHE 
=======
* Censys.io
>>>>>>> d981a129
#### required free api key
* GoogleSafeBrowsing
* AbuseIPDB
* Shodan
* HoneyDB - Twitter Threat Feed Scan
* AlienVault OTX
* MaxMind
#### needed access request
* CIRCL PassiveDNS + PassiveSSL
#### without api key
* Fortiguard URL Analyzer
* GreyNoise Alpha API
* Talos Reputation
* Tor Project
* Robtex

### Documentation
[![Documentation Status](https://readthedocs.org/projects/intelowl/badge/?version=latest)](https://intelowl.readthedocs.io/en/latest/?badge=latest)

Documentation about IntelOwl installation and usage can be found at https://intelowl.readthedocs.io/.


### Legal notice
You as a user of this project must review, accept and comply with the license
terms of each downloaded/installed package listed below. By proceeding with the
installation, you are accepting the license terms of each package, and
acknowledging that your use of each package will be subject to its respective
license terms.

osslsigncode: https://github.com/develar/osslsigncode

stringsifter: https://github.com/fireeye/stringsifter

peepdf: https://github.com/jesparza/peepdf

oletools: https://github.com/decalage2/oletools

MaxMind-DB-Reader-python: https://github.com/maxmind/MaxMind-DB-Reader-python

pysafebrowsing: https://github.com/Te-k/pysafebrowsing

PyMISP: https://github.com/MISP/PyMISP

OTX-Python-SDK: https://github.com/AlienVault-OTX/OTX-Python-SDK

yara-python: https://github.com/VirusTotal/yara-python

GitPython: https://github.com/gitpython-developers/GitPython

Yara community rules: https://github.com/Yara-Rules

Neo23x0 Yara sigs: https://github.com/Neo23x0/signature-base

Intezer Yara sigs: https://github.com/intezer/yara-rules

### About the author 
Feel free to contact the author at any time:
Matteo Lodi [Twitter](https://twitter.com/matte_lodi)
<|MERGE_RESOLUTION|>--- conflicted
+++ resolved
@@ -45,11 +45,8 @@
 * Intezer
 * Farsight DNSDB
 * Hunter.io - Email Hunting
-<<<<<<< HEAD
 * ONYPHE 
-=======
 * Censys.io
->>>>>>> d981a129
 #### required free api key
 * GoogleSafeBrowsing
 * AbuseIPDB
