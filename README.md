<img src="static_intel/intel_owl.jpeg" width=500 height=200 alt="Intel Owl"/>

[![Language grade: Python](https://img.shields.io/lgtm/grade/python/g/intelowlproject/IntelOwl.svg?logo=lgtm&logoWidth=18)](https://lgtm.com/projects/g/intelowlproject/IntelOwl/context:python)
[![CodeFactor](https://www.codefactor.io/repository/github/intelowlproject/intelowl/badge)](https://www.codefactor.io/repository/github/intelowlproject/intelowl)
[![Build Status](https://travis-ci.com/intelowlproject/IntelOwl.svg?branch=master)](https://travis-ci.org/intelowlproject/IntelOwl)
[![Code style: black](https://img.shields.io/badge/code%20style-black-000000.svg)](https://github.com/psf/black)

<img src="static_intel/xscode-banner.png" width=600 height=125 alt="Get Support"/><br/>
_For urgent issues and priority support, visit [https://xscode.com/intelowlproject/IntelOwl](https://xscode.com/intelowlproject/IntelOwl)._

# Intel Owl

Do you want to get **threat intelligence data** about a malware, an IP or a domain? Do you want to get this kind of data from multiple sources at the same time using **a single API request**?

You are in the right place!

Intel Owl is an Open Source Intelligence, or OSINT solution to get threat intelligence data about a specific file, an IP or a domain from a single API at scale. It integrates a number of analyzers available online and is for everyone who needs a single point to query for info about a specific file or observable.

### Features

- Provides enrichment of threat intel for malware as well as observables (IP, Domain, URL and hash).
- This application is built to **scale out** and to **speed up the retrieval of threat info**.
- It can be integrated easily in your stack of security tools ([pyintelowl](https://github.com/intelowlproject/pyintelowl)) to automate common jobs usually performed, for instance, by SOC analysts manually.
- Intel Owl is composed of **analyzers** that can be run to retrieve data from external sources (like VirusTotal or AbuseIPDB) or to generate intel from internal analyzers (like Yara or Oletools)
- API written in Django and Python 3.7.
- Inbuilt frontend client: **[IntelOwl-ng](https://github.com/intelowlproject/IntelOwl-ng)** provides features such as dashboard, visualizations of analysis data, easy to use forms for requesting new analysis, etc.

## Documentation

[![Documentation Status](https://readthedocs.org/projects/intelowl/badge/?version=latest)](https://intelowl.readthedocs.io/en/latest/?badge=latest)

Documentation about IntelOwl installation, usage, configuration and contribution can be found at https://intelowl.readthedocs.io/.

## Blog posts

To know more about the project and it's growth over time, you may be interested in reading the following:

- [Intel Owl on Daily Swig](https://portswigger.net/daily-swig/intel-owl-osint-tool-automates-the-intel-gathering-process-using-a-single-api)
- [Honeynet: v1.0.0 Announcement](https://www.honeynet.org/?p=7558)
- [Certego Blog: First announcement](https://www.certego.net/en/news/new-year-new-tool-intel-owl/)

## Available services or analyzers

You can see the full list of all available analyzers, [here](https://intelowl.readthedocs.io/en/latest/Usage.html#available-analyzers).

**Inbuilt modules**

- Static Document, RTF, PDF, PE, Generic File Analysis
- Strings analysis with ML
- PE Emulation with Speakeasy
- PE Signature verification
- PE Capabilities Extraction
- Emulated Javascript Analysis
- Android Malware Analysis
- SPF and DMARC Validator
- more...

**Free modules that require additional configuration**:

- Cuckoo (requires at least one working Cuckoo instance)
- MISP (requires at least one working MISP instance)
- Yara (Community, Neo23x0, Intezer and McAfee rules are already available. There's the chance to add your own rules)

<<<<<<< HEAD
### External Services Available

##### required paid or trial API key

- GreyNoise v2

##### required paid or free API key

- VirusTotal v2 + v3
- HybridAnalysis
- Intezer
- Farsight DNSDB
- Hunter.io - Email Hunting
- ONYPHE
- Censys.io
- SecurityTrails
- Intelligence X
- Pulsedive API (works w/o API key as well)
- UnpacMe

##### required free API key

- GoogleSafeBrowsing
- AbuseIPDB
- Shodan
- HoneyDB
- AlienVault OTX
- MaxMind
- Auth0

##### needed access request

- CIRCL PassiveDNS + PassiveSSL

##### without api key

- Fortiguard URL Analyzer
- GreyNoise Alpha API v1
- Talos Reputation
- Tor Project
- Robtex
- Threatminer
- Abuse.ch MalwareBazaar
- Abuse.ch URLhaus
- Team Cymru Malware Hash Registry
- Tranco Rank
- Google DoH
- CloudFlare DoH Classic
- CloudFlare DoH Malware
- Classic DNS resolution

### Legal notice
=======
## Legal notice
>>>>>>> 607829f0

You as a user of this project must review, accept and comply with the license
terms of each downloaded/installed package listed below. By proceeding with the
installation, you are accepting the license terms of each package, and
acknowledging that your use of each package will be subject to its respective
license terms.

[osslsigncode](https://github.com/develar/osslsigncode),
[stringsifter](https://github.com/fireeye/stringsifter),
[peepdf](https://github.com/jesparza/peepdf),
[pefile](https://github.com/erocarrera/pefile),
[oletools](https://github.com/decalage2/oletools),
[XLMMacroDeobfuscator](https://github.com/DissectMalware/XLMMacroDeobfuscator),
[MaxMind-DB-Reader-python](https://github.com/maxmind/MaxMind-DB-Reader-python),
[pysafebrowsing](https://github.com/Te-k/pysafebrowsing),
[PyMISP](https://github.com/MISP/PyMISP),
[OTX-Python-SDK](https://github.com/AlienVault-OTX/OTX-Python-SDK),
[yara-python](https://github.com/VirusTotal/yara-python),
[GitPython](https://github.com/gitpython-developers/GitPython),
[Yara community rules](https://github.com/Yara-Rules),
[Neo23x0 Yara sigs](https://github.com/Neo23x0/signature-base),
[Intezer Yara sigs](https://github.com/intezer/yara-rules),
[McAfee Yara sigs](https://github.com/advanced-threat-research/Yara-Rules),
[APKiD](https://github.com/rednaga/APKiD/blob/master/LICENSE.COMMERCIAL),
[Box-JS](https://github.com/CapacitorSet/box-js/blob/master/LICENSE),
[Capa](https://github.com/fireeye/capa/blob/master/LICENSE.txt),
[Quark-Engine](https://github.com/quark-engine/quark-engine)
[IntelX](https://intelx.io/terms-of-service)

## Acknowledgments

This project was created and will be upgraded thanks to the following organizations:

<img style="margin-right: 2px" src="static_intel/Certego.png" alt="Certego Logo"/>
<img style="border: 0.2px solid black" src="static_intel/logo-thp-100.png" alt="Honeynet.org logo">

#### Google Summer Of Code

The project was accepted to the GSoC 2020 under the Honeynet Project!! A lot of [new features](https://www.honeynet.org/gsoc/gsoc-2020/google-summer-of-code-2020-project-ideas/#intel-owl-improvements) were developed by Eshaan Bansal ([Twitter](https://twitter.com/mask0fmydisguis)).

Stay tuned for the upcoming GSoC 2021! Join the [Honeynet Slack chat](https://gsoc-slack.honeynet.org/) for more info.

## About the author and maintainers

Feel free to contact the main developers at any time:
- Matteo Lodi ([Twitter](https://twitter.com/matte_lodi)): Author and creator
- Eshaan Bansal ([Twitter](https://twitter.com/mask0fmydisguis)): Principal maintainer

We also have a dedicated twitter account for the project: [@intel_owl](https://twitter.com/intel_owl).<|MERGE_RESOLUTION|>--- conflicted
+++ resolved
@@ -61,62 +61,7 @@
 - MISP (requires at least one working MISP instance)
 - Yara (Community, Neo23x0, Intezer and McAfee rules are already available. There's the chance to add your own rules)
 
-<<<<<<< HEAD
-### External Services Available
-
-##### required paid or trial API key
-
-- GreyNoise v2
-
-##### required paid or free API key
-
-- VirusTotal v2 + v3
-- HybridAnalysis
-- Intezer
-- Farsight DNSDB
-- Hunter.io - Email Hunting
-- ONYPHE
-- Censys.io
-- SecurityTrails
-- Intelligence X
-- Pulsedive API (works w/o API key as well)
-- UnpacMe
-
-##### required free API key
-
-- GoogleSafeBrowsing
-- AbuseIPDB
-- Shodan
-- HoneyDB
-- AlienVault OTX
-- MaxMind
-- Auth0
-
-##### needed access request
-
-- CIRCL PassiveDNS + PassiveSSL
-
-##### without api key
-
-- Fortiguard URL Analyzer
-- GreyNoise Alpha API v1
-- Talos Reputation
-- Tor Project
-- Robtex
-- Threatminer
-- Abuse.ch MalwareBazaar
-- Abuse.ch URLhaus
-- Team Cymru Malware Hash Registry
-- Tranco Rank
-- Google DoH
-- CloudFlare DoH Classic
-- CloudFlare DoH Malware
-- Classic DNS resolution
-
-### Legal notice
-=======
 ## Legal notice
->>>>>>> 607829f0
 
 You as a user of this project must review, accept and comply with the license
 terms of each downloaded/installed package listed below. By proceeding with the
