# This file is a part of IntelOwl https://github.com/intelowlproject/IntelOwl
# See the file 'LICENSE' for copying permission.

import logging
from typing import Dict, List

from celery import chord
from api_app.utility import job_cleanup, stack_analyzers
from intel_owl import tasks
from django.utils.module_loading import import_string
from rest_framework.exceptions import ValidationError

from intel_owl.celery import app as celery_app

from ..models import Job
from .classes import DockerBasedAnalyzer
from .dataclasses import AnalyzerConfig
from .models import AnalyzerReport

logger = logging.getLogger(__name__)

def start_analyzers(
    job_id: int,
    analyzers_to_execute: List[str],
    runtime_configuration: Dict[str, Dict] = None,
) -> None:

    # we should not use mutable objects as default to avoid unexpected issues
    if runtime_configuration is None:
        runtime_configuration = {}
    
    cleaned_result = stack_analyzers(
        job_id=job_id,
        analyzers_to_execute=analyzers_to_execute,
        runtime_configuration=runtime_configuration,
    )

<<<<<<< HEAD
    task_signatures = cleaned_result[0]
=======
    # to store the celery task signatures
    task_signatures = []

    # get analyzer config
    analyzer_dataclasses = AnalyzerConfig.all()

    # get job
    job = Job.objects.get(pk=job_id)
    job.update_status(Job.Status.RUNNING)  # set job status to running

    # loop over and create task signatures
    for a_name in analyzers_to_execute:
        # get corresponding dataclass
        config = analyzer_dataclasses[a_name]

        # if disabled or unconfigured (this check is bypassed in STAGE_CI)
        if not config.is_ready_to_use and not settings.STAGE_CI:
            logger.info(f"skipping execution of analyzer {a_name}, job_id {job_id}")
            continue

        # get runtime_configuration if any specified for this analyzer
        runtime_params = runtime_configuration.get(a_name, {})
        # gen new task_id
        task_id = uuid()
        # construct arguments
        args = [
            job_id,
            config.asdict(),
            {"runtime_configuration": runtime_params, "task_id": task_id},
        ]
        # get celery queue
        queue = config.config.queue
        if queue not in settings.CELERY_QUEUES:
            logger.warning(
                f"Analyzer {a_name} has a wrong queue: {queue}."
                f" Setting to `{DEFAULT_QUEUE}`"
            )
            queue = DEFAULT_QUEUE
        # get soft_time_limit
        soft_time_limit = config.config.soft_time_limit
        # create task signature and add to list
        task_signatures.append(
            tasks.run_analyzer.signature(
                args,
                {},
                queue=queue,
                soft_time_limit=soft_time_limit,
                task_id=task_id,
            )
        )
>>>>>>> 9a82ac93

    # fire the analyzers in a grouped celery task
    # also link the callback to be executed
    # canvas docs: https://docs.celeryproject.org/en/stable/userguide/canvas.html
    runner = chord(task_signatures)
    cb_signature = tasks.post_all_analyzers_finished.signature(
        [job_id, runtime_configuration], immutable=True
    )
    runner(cb_signature)

    return None


def set_failed_analyzer(
    job_id: int, name: str, err_msg, **report_defaults
) -> AnalyzerReport:
    status = AnalyzerReport.Status.FAILED
    logger.warning(
        f"(job: #{job_id}, analyzer:{name}) -> set as {status}. " f"Error: {err_msg}"
    )
    report, _ = AnalyzerReport.objects.get_or_create(
        job_id=job_id, name=name, defaults=report_defaults
    )
    report.status = status
    report.errors.append(err_msg)
    report.save()
    return report


def run_analyzer(
    job_id: int, config_dict: dict, report_defaults: dict, parent_playbook=None
) -> AnalyzerReport:
    aconfig = AnalyzerConfig.from_dict(config_dict)
    try:
        cls_path = aconfig.get_full_import_path()
        try:
            klass = import_string(cls_path)
        except ImportError:
            raise Exception(f"Class: {cls_path} couldn't be imported")
        # else
        instance = klass(config=aconfig, job_id=job_id, report_defaults=report_defaults)
        report = instance.start(parent_playbook=parent_playbook)
    except Exception as e:
        report = set_failed_analyzer(job_id, aconfig.name, str(e), **report_defaults)

    return report


def post_all_analyzers_finished(job_id: int, runtime_configuration: dict) -> None:
    """
    Callback fn that is executed after all analyzers have finished.
    """
    from intel_owl import tasks

    # get job instance
    job = Job.objects.get(pk=job_id)
    # execute some callbacks
    job_cleanup(job)
    # fire connectors when job finishes with success
    # avoid re-triggering of connectors (case: recurring analyzer run)
    if job.status == Job.Status.REPORTED_WITHOUT_FAILS and (
        len(job.connectors_to_execute) > 0 and job.connector_reports.count() == 0
    ):
        tasks.start_connectors.apply_async(
            args=[job_id, job.connectors_to_execute, runtime_configuration]
        )


def kill_ongoing_analysis(job: Job) -> None:
    """
    Terminates the analyzer tasks that are currently in running state.
    """
    statuses_to_filter = [
        AnalyzerReport.Status.PENDING,
        AnalyzerReport.Status.RUNNING,
    ]
    qs = job.analyzer_reports.filter(status__in=statuses_to_filter)
    # kill celery tasks using task ids
    task_ids = list(qs.values_list("task_id", flat=True))
    celery_app.control.revoke(task_ids, terminate=True)

    # update report statuses
    qs.update(status=AnalyzerReport.Status.KILLED)


def run_healthcheck(analyzer_name: str) -> bool:
    analyzer_config = AnalyzerConfig.get(analyzer_name)
    if analyzer_config is None:
        raise ValidationError({"detail": "Analyzer doesn't exist"})
    cls_path = analyzer_config.get_full_import_path()

    try:
        klass: DockerBasedAnalyzer = import_string(cls_path)
    except ImportError:
        raise Exception(f"Class: {cls_path} couldn't be imported")

    # docker analyzers have a common method for health check
    if not hasattr(klass, "health_check"):
        raise ValidationError({"detail": "No healthcheck implemented"})

    return klass.health_check()<|MERGE_RESOLUTION|>--- conflicted
+++ resolved
@@ -34,12 +34,6 @@
         analyzers_to_execute=analyzers_to_execute,
         runtime_configuration=runtime_configuration,
     )
-
-<<<<<<< HEAD
-    task_signatures = cleaned_result[0]
-=======
-    # to store the celery task signatures
-    task_signatures = []
 
     # get analyzer config
     analyzer_dataclasses = AnalyzerConfig.all()
@@ -88,7 +82,6 @@
                 task_id=task_id,
             )
         )
->>>>>>> 9a82ac93
 
     # fire the analyzers in a grouped celery task
     # also link the callback to be executed
