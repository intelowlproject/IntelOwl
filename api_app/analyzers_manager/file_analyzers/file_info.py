--- conflicted
+++ resolved
@@ -18,7 +18,6 @@
 class FileInfo(FileAnalyzer):
     EXIF_TOOL_PATH = settings.BASE_DIR / "exiftool_download"
 
-<<<<<<< HEAD
     def config(self):
         super().config()
         # check repo_downloader.sh file
@@ -26,8 +25,6 @@
             version = f.read().strip()
         self.exiftool_path = f"{self.EXIF_TOOL_PATH}/Image-ExifTool-{version}/exiftool"
 
-=======
->>>>>>> 55da642b
     def run(self):
         results = {}
         results["magic"] = magic.from_file(self.filepath)
