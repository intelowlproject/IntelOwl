# This file is a part of IntelOwl https://github.com/intelowlproject/IntelOwl
# See the file 'LICENSE' for copying permission.

from json import dumps as json_dumps

from api_app.analyzers_manager.classes import DockerBasedAnalyzer, FileAnalyzer


class Floss(FileAnalyzer, DockerBasedAnalyzer):
    name: str = "Floss"
    url: str = "http://malware_tools_analyzers:4002/floss"
    ranking_url: str = "http://malware_tools_analyzers:4002/stringsifter"
    # interval between http request polling
    poll_distance: int = 10
    # http request polling max number of tries
    max_tries: int = 60
    # here, max_tries * poll_distance = 10 minutes
    # whereas subprocess timeout is kept as 60 * 9 = 9 minutes
    timeout: int = 60 * 9
    # this is retrieved with bash command `getconf ARG_MAX`
    OS_MAX_ARGS: int = 2097152

<<<<<<< HEAD
    max_no_of_strings: dict
    rank_strings: dict
=======
    def set_params(self, params):
        self.max_no_of_strings = params.get(
            "max_no_of_strings",
            {
                "stack_strings": 1000,
                "static_strings": 1000,
                "decoded_strings": 1000,
                "tight_strings": 1000,
            },
        )
        self.rank_strings = params.get(
            "rank_strings",
            {
                "stack_strings": False,
                "static_strings": False,
                "decoded_strings": False,
                "tight_strings": False,
            },
        )
>>>>>>> 55da642b

    def run(self):
        # get binary
        binary = self.read_file_bytes()
        # make request data
        fname = str(self.filename).replace("/", "_").replace(" ", "_")
        args = [f"@{fname}"]
        req_data = {"args": args, "timeout": self.timeout}
        req_files = {fname: binary}
        result = self._docker_run(req_data, req_files)
        result["exceeded_max_number_of_strings"] = {}
        # we are changing the endpoint of _docker_run to stringsifter
        self.url = self.ranking_url

        for key in self.max_no_of_strings:
            if self.rank_strings[key]:
                strings = json_dumps(result["strings"][key])
                # 4 is the number of arguments that we are already passing
                analyzable_strings = strings[: self.OS_MAX_ARGS - 5]
                args = [
                    "rank_strings",
                    "--limit",
                    str(self.max_no_of_strings[key]),
                    "--strings",
                    analyzable_strings,
                ]
                req_data = {"args": args, "timeout": self.timeout}
                result["strings"][key] = self._docker_run(req_data)
            else:
                if (
                    len(result.get("strings", {}).get(key, []))
                    > self.max_no_of_strings[key]
                ):
                    result["strings"][key] = list(result["strings"][key])
                    result["exceeded_max_number_of_strings"][key] = True
        return result<|MERGE_RESOLUTION|>--- conflicted
+++ resolved
@@ -20,30 +20,8 @@
     # this is retrieved with bash command `getconf ARG_MAX`
     OS_MAX_ARGS: int = 2097152
 
-<<<<<<< HEAD
     max_no_of_strings: dict
     rank_strings: dict
-=======
-    def set_params(self, params):
-        self.max_no_of_strings = params.get(
-            "max_no_of_strings",
-            {
-                "stack_strings": 1000,
-                "static_strings": 1000,
-                "decoded_strings": 1000,
-                "tight_strings": 1000,
-            },
-        )
-        self.rank_strings = params.get(
-            "rank_strings",
-            {
-                "stack_strings": False,
-                "static_strings": False,
-                "decoded_strings": False,
-                "tight_strings": False,
-            },
-        )
->>>>>>> 55da642b
 
     def run(self):
         # get binary
