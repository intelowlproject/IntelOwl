--- conflicted
+++ resolved
@@ -34,34 +34,6 @@
         return self.match
 
 
-<<<<<<< HEAD
-class YaraScan(FileAnalyzer):
-
-    IGNORE_DIRECTORIES = [".git", ".github"]
-
-    ignore: list
-    public_repositories: list
-    _private_repositories: dict
-    local_rules: str
-    missing_paths: int = 0
-
-    def _load_directory(
-        self, rulepath: PosixPath
-    ) -> List[Tuple[PosixPath, yara.Rules]]:
-        logger.info(f"Loading directory {rulepath}")
-        rules = []
-        if rulepath.name in self.IGNORE_DIRECTORIES:
-            return rules
-        for full_path in rulepath.iterdir():
-            if full_path.name in self.ignore:
-                logger.info(f"Skipping {full_path} because ignored")
-                continue
-
-            if full_path.is_file():
-                rule = self._compile_rule(full_path)
-                if rule:
-                    rules.append((full_path, rule))
-=======
 class YaraRepo:
     def __init__(
         self,
@@ -86,7 +58,6 @@
             if self.is_zip():
                 org = url_parsed.netloc
                 repo = url_parsed.path.split("/")[-1]
->>>>>>> 55da642b
             else:
                 path_repo = url_parsed.path.split("/")
                 # case git@github.com/ORG/repo.git
@@ -105,68 +76,12 @@
             # we are removing the .zip, .git. .whatever
             repo = repo.split(".")[0]
 
-<<<<<<< HEAD
-    def _compile_rules(
-        self, directory: PosixPath
-    ) -> List[Tuple[PosixPath, yara.Rules]]:
-        # you should add an "index.yar" or "index.yas" file
-        # and select only the rules you would like to run
-        rules = []
-        if directory.is_dir():
-            index = directory / "index.yas"
-            compiled_rule = self._compile_rule(index)
-            if compiled_rule:
-                rules.append((index, compiled_rule))
-            else:
-                index = directory / "index.yar"
-                compiled_rule = self._compile_rule(index)
-                if compiled_rule:
-                    rules.append((index, compiled_rule))
-                else:
-                    rules += self._load_directory(directory)
-        else:
-            logger.warning(f"Skipping {directory} because it is not really a directory")
-        return rules
-
-    # we are caching each directory for 1 year invalidate
-    @cache_memoize(
-        timeout=60 * 60 * 24,
-        args_rewrite=lambda s, directory_path: f"{s.__class__.__name__ if isinstance(s, YaraScan) else s.__name__}"  # noqa
-        f"-{str(directory_path)}",
-    )
-    def _get_rules(
-        self, directory_path: PosixPath
-    ) -> List[Tuple[PosixPath, io.BytesIO]]:
-        ruleset = self._compile_rules(directory_path)
-        rules_compiled = []
-        for path, rules in ruleset:
-            logger.info(f"Saving file {path}")
-            buff = io.BytesIO()
-            rules.save(file=buff)
-            buff.seek(0)
-            rules_compiled.append((path, buff))
-        return rules_compiled
-
-    def _analyze_directory(self, directory: PosixPath) -> List[Dict[str, Any]]:
-        result = []
-        if not directory.exists() and not settings.STAGE_CI:
-            self.report.errors.append(f"There is no directory {directory} to check")
-            self.missing_paths += 1
-            return result
-
-        logger.info(f"Getting rules inside {directory}")
-        list_rules_compiled = self._get_rules(directory)
-        if not list_rules_compiled and not settings.STAGE_CI:
-            self.report.errors.append(
-                f"There are no yara rules installed inside {directory}"
-=======
             # directory name is organization_repository
             directory_name = "_".join([org, repo]).lower()
             path = (
                 settings.YARA_RULES_PATH / str(self.owner)
                 if self.owner
                 else settings.YARA_RULES_PATH
->>>>>>> 55da642b
             )
             self._directory = path / directory_name
         return self._directory
@@ -179,39 +94,6 @@
         else:
             self._update_git()
 
-<<<<<<< HEAD
-        return self._analyze_directory(directory)
-
-    def run(self):
-        result = defaultdict(list)
-        selected_repositories = len(self.public_repositories) + len(
-            self._private_repositories.keys()
-        )
-        if (
-            not self.public_repositories
-            and not self._private_repositories
-            and not self.local_rules
-        ):
-            self.report.errors.append("There are no yara rules selected")
-        for url in self.public_repositories:
-            logger.info(f"Checking public repo {url}")
-            result[url] += self.analyze(url)
-        for url in self._private_repositories.keys():
-            logger.info(f"Checking private repo {url}")
-            result[url] += self.analyze(url, private=True)
-        if self.local_rules:
-            logger.info(f"Checking local repo {self.local_rules}")
-            path: PosixPath = (
-                settings.YARA_RULES_PATH / self._job.user.username / "custom_rule"
-            )
-            selected_repositories += len(list(path.iterdir()))
-            result[path] += self._analyze_directory(path)
-        if self.missing_paths >= selected_repositories:
-            raise AnalyzerRunException(
-                "There are no yara rules selected with a repository"
-            )
-        return result
-=======
     def _update_zip(self):
         logger.info(f"About to download zip file from {self.url} to {self.directory}")
         response = requests.get(self.url, stream=True)
@@ -222,7 +104,6 @@
         else:
             zipfile_ = zipfile.ZipFile(io.BytesIO(response.content))
             zipfile_.extractall(self.directory)
->>>>>>> 55da642b
 
     def _update_git(self):
         try:
@@ -242,24 +123,6 @@
                 )
                 os.chmod(settings.GIT_KEY_PATH, 0o600)
                 os.environ["GIT_SSH"] = str(settings.GIT_SSH_SCRIPT_PATH)
-<<<<<<< HEAD
-            directory = cls._get_directory(url, owner)
-            logger.info(f"checking {directory=} for {url=} and {owner=}")
-
-            if directory.exists():
-                logger.info(f"About to pull {url} at {directory}")
-                repo = Repo(directory)
-                git = repo.git
-                git.config("--add", "safe.directory", directory)
-                o = repo.remotes.origin
-                o.pull(allow_unrelated_histories=True, rebase=True)
-            else:
-                logger.info(f"About to clone {url} at {directory}")
-                repo = Repo.clone_from(url, directory, depth=1)
-                git = repo.git
-                git.config("--add", "safe.directory", directory)
-            return directory
-=======
             logger.info(f"checking {self.directory=} for {self.url=} and {self.owner=}")
 
             if self.directory.exists():
@@ -277,7 +140,6 @@
             else:
                 logger.info(f"About to clone {self.url} at {self.directory}")
                 git.Repo.clone_from(self.url, self.directory, depth=1)
->>>>>>> 55da642b
         finally:
             if self.key:
                 logger.info("Starting cleanup of git ssh key")
@@ -406,18 +268,18 @@
 
 
 class YaraScan(FileAnalyzer):
-    def set_params(self, params):
-        self.ignore_rules = params.get("ignore", [])
-        self.repositories = params.get("repositories", [])
-        self.private_repositories = self._secrets.get("private_repositories", {})
-        self.local_rules = params.get("local_rules", False)
+
+    ignore: list
+    repositories: list
+    _private_repositories: dict
+    local_rules: str
 
     def run(self):
         if not self.repositories:
             raise AnalyzerRunException("There are no yara rules selected")
         storage = YaraStorage()
         for url in self.repositories:
-            if url in self.private_repositories.keys():
+            if url in self._private_repositories:
                 try:
                     PluginConfig.objects.get(
                         plugin_name=self.analyzer_name,
@@ -436,7 +298,7 @@
                         raise AnalyzerRunException(f"Unable to find repository {url}")
                 else:
                     owner = self._job.user.username
-                key = self.private_repositories[url]
+                key = self._private_repositories[url]
             else:
                 owner = None
                 key = None
@@ -455,37 +317,13 @@
         return storage.analyze(self.filepath, self.filename)
 
     @classmethod
-<<<<<<< HEAD
-    def _update(cls):
-        logger.info("Starting updating yara rules")
-        dict_urls: Dict[Union[None, Tuple[str, str]], Set[str]] = defaultdict(set)
-
+    def _create_storage(cls):
         from api_app.analyzers_manager.models import AnalyzerConfig
 
+        storage = YaraStorage()
         for config in AnalyzerConfig.objects.filter(
             python_module=cls.python_module, disabled=False
         ):
-            params = config.read_params()
-            new_urls = params.get("public_repositories", [])
-            logger.info(f"Adding configuration urls {new_urls}")
-            dict_urls[None].update(new_urls)
-
-            # we are downloading even custom signatures for each analyzer
-            for plugin in PluginConfig.objects.filter(
-                plugin_name=config.name,
-                type=PluginConfig.PluginType.ANALYZER,
-                config_type=PluginConfig.ConfigType.PARAMETER,
-                attribute="public_repositories",
-            ):
-                new_urls = plugin.value
-                logger.info(f"Adding personal public urls {new_urls}")
-                dict_urls[None].update(new_urls)
-
-=======
-    def _create_storage(cls):
-        storage = YaraStorage()
-        for analyzer_name, ac in cls.get_config_class().get_from_python_module(cls):
->>>>>>> 55da642b
             for plugin in PluginConfig.objects.filter(
                 plugin_name=config.name,
                 type=PluginConfig.PluginType.ANALYZER,
@@ -501,14 +339,14 @@
                     logger.info(f"Adding personal private url {url}")
                     storage.add_repo(url, owner, ssh_key)
 
-            new_urls = ac.param_values.get("repositories", [])
+            new_urls = config.params.get("repositories", [])
             logger.info(f"Adding configuration urls {new_urls}")
             for url in new_urls:
                 storage.add_repo(url)
 
             # we are downloading even custom signatures for each analyzer
             for plugin in PluginConfig.objects.filter(
-                plugin_name=analyzer_name,
+                plugin_name=config.name,
                 type=PluginConfig.PluginType.ANALYZER,
                 config_type=PluginConfig.ConfigType.PARAMETER,
                 attribute="repositories",
