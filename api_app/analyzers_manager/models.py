--- conflicted
+++ resolved
@@ -2,11 +2,7 @@
 # See the file 'LICENSE' for copying permission.
 import json
 from logging import getLogger
-<<<<<<< HEAD
-from typing import Dict, Optional, Type
-=======
-from typing import Optional, Union
->>>>>>> 3b441049
+from typing import Dict, Optional, Type, Union
 
 from django.contrib.contenttypes.fields import GenericForeignKey, GenericRelation
 from django.contrib.contenttypes.models import ContentType
