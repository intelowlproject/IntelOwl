--- conflicted
+++ resolved
@@ -87,14 +87,11 @@
     CRX = "application/x-chrome-extension"
     JSON = "application/json"
     EXECUTABLE = "application/x-executable"
-<<<<<<< HEAD
-    LNK = "application/x-ms-shortcut"
-=======
     JAVA2 = "text/x-java"
     KOTLIN = "text/x-kotlin"
     SWIFT = "text/x-swift"
     OBJECTIVE_C_CODE = "text/x-objective-c"
->>>>>>> d1ee5f1b
+    LNK = "application/x-ms-shortcut"
 
     @classmethod
     def _calculate_from_filename(cls, file_name: str) -> Optional["MimeTypes"]:
