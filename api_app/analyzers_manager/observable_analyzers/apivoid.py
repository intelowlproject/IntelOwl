# flake8: noqa
# done for the mocked response,
# everything else is linted and tested
# This file is a part of IntelOwl https://github.com/intelowlproject/IntelOwl
# See the file 'LICENSE' for copying permission.
import requests

from api_app.analyzers_manager import classes
<<<<<<< HEAD
from api_app.choices import Classification
=======
from api_app.analyzers_manager.exceptions import AnalyzerConfigurationException
>>>>>>> 06300043
from tests.mock_utils import MockUpResponse, if_mock_connections, patch


class ApiVoidAnalyzer(classes.ObservableAnalyzer):
    url = "https://endpoint.apivoid.com"
    _api_key: str = None

    def update(self):
        pass

    def run(self):
<<<<<<< HEAD
        if self.observable_classification == Classification.DOMAIN.value:
            url = (
                self.url
                + f"""/domainbl/v1/pay-as-you-go/
                ?key={self._api_key}
                &host={self.observable_name}"""
            )
        elif self.observable_classification == Classification.IP.value:
            url = (
                self.url
                + f"""/iprep/v1/pay-as-you-go/
                ?key={self._api_key}
                &ip={self.observable_name}"""
            )
        elif self.observable_classification == Classification.URL.value:
            url = (
                self.url
                + f"""/urlrep/v1/pay-as-you-go/
                ?key={self._api_key}
                &url={self.observable_name}"""
            )
        r = requests.get(url)
=======
        if self.observable_classification == self.ObservableTypes.DOMAIN.value:
            path = "domainbl"
            parameter = "host"
        elif self.observable_classification == self.ObservableTypes.IP.value:
            path = "iprep"
            parameter = "ip"
        elif self.observable_classification == self.ObservableTypes.URL.value:
            path = "urlrep"
            parameter = "url"
        else:
            raise AnalyzerConfigurationException("not supported")
        complete_url = f"{self.url}/{path}/v1/pay-as-you-go/?key={self._api_key}&{parameter}={self.observable_name}"
        r = requests.get(complete_url)
>>>>>>> 06300043
        r.raise_for_status()
        return r.json()

    @classmethod
    def _monkeypatch(cls):
        patches = [
            if_mock_connections(
                patch(
                    "requests.get",
                    return_value=MockUpResponse(
                        {
                            "data": {
                                "report": {
                                    "ip": "2.57.122.0",
                                    "version": "v4",
                                    "blacklists": {
                                        "engines": {
                                            "0": {
                                                "engine": "0spam",
                                                "detected": False,
                                                "reference": "https://0spam.org/",
                                                "elapsed": "0.09",
                                            },
                                        },
                                        "detections": 7,
                                        "engines_count": 79,
                                        "detection_rate": "9%",
                                        "scantime": "1.35",
                                    },
                                    "information": {
                                        "reverse_dns": "",
                                        "continent_code": "EU",
                                        "continent_name": "Europe",
                                        "country_code": "RO",
                                        "country_name": "Romania",
                                        "country_currency": "RON",
                                        "country_calling_code": "40",
                                        "region_name": "Bucuresti",
                                        "city_name": "Bucharest",
                                        "latitude": 44.432301,
                                        "longitude": 26.10607,
                                        "isp": "Pptechnology Limited",
                                        "asn": "AS47890",
                                    },
                                    "anonymity": {
                                        "is_proxy": False,
                                        "is_webproxy": False,
                                        "is_vpn": False,
                                        "is_hosting": False,
                                        "is_tor": False,
                                    },
                                    "risk_score": {"result": 100},
                                }
                            },
                            "credits_remained": 24.76,
                            "estimated_queries": "309",
                            "elapsed_time": "2.58",
                            "success": True,
                        },
                        200,
                    ),
                ),
            )
        ]
        return super()._monkeypatch(patches=patches)<|MERGE_RESOLUTION|>--- conflicted
+++ resolved
@@ -6,11 +6,9 @@
 import requests
 
 from api_app.analyzers_manager import classes
-<<<<<<< HEAD
 from api_app.choices import Classification
-=======
 from api_app.analyzers_manager.exceptions import AnalyzerConfigurationException
->>>>>>> 06300043
+
 from tests.mock_utils import MockUpResponse, if_mock_connections, patch
 
 
@@ -22,44 +20,19 @@
         pass
 
     def run(self):
-<<<<<<< HEAD
         if self.observable_classification == Classification.DOMAIN.value:
-            url = (
-                self.url
-                + f"""/domainbl/v1/pay-as-you-go/
-                ?key={self._api_key}
-                &host={self.observable_name}"""
-            )
-        elif self.observable_classification == Classification.IP.value:
-            url = (
-                self.url
-                + f"""/iprep/v1/pay-as-you-go/
-                ?key={self._api_key}
-                &ip={self.observable_name}"""
-            )
-        elif self.observable_classification == Classification.URL.value:
-            url = (
-                self.url
-                + f"""/urlrep/v1/pay-as-you-go/
-                ?key={self._api_key}
-                &url={self.observable_name}"""
-            )
-        r = requests.get(url)
-=======
-        if self.observable_classification == self.ObservableTypes.DOMAIN.value:
             path = "domainbl"
             parameter = "host"
-        elif self.observable_classification == self.ObservableTypes.IP.value:
+        elif self.observable_classification == Classification.IP.value:
             path = "iprep"
             parameter = "ip"
-        elif self.observable_classification == self.ObservableTypes.URL.value:
+        elif self.observable_classification == Classifications.URL.value:
             path = "urlrep"
             parameter = "url"
         else:
             raise AnalyzerConfigurationException("not supported")
         complete_url = f"{self.url}/{path}/v1/pay-as-you-go/?key={self._api_key}&{parameter}={self.observable_name}"
         r = requests.get(complete_url)
->>>>>>> 06300043
         r.raise_for_status()
         return r.json()
 
