--- conflicted
+++ resolved
@@ -43,14 +43,8 @@
         self.service_account_json = self._secrets["service_account_json"]
 
     def run(self):
-<<<<<<< HEAD
         credentials = service_account.Credentials.from_service_account_info(
             self.service_account_json
-=======
-        json_account_info = json.loads(self.service_account_json)
-        credentials = service_account.Credentials.from_service_account_info(
-            json_account_info
->>>>>>> af3f1d8b
         )
 
         web_risk_client = WebRiskServiceClient(credentials=credentials)
