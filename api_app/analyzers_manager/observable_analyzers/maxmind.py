--- conflicted
+++ resolved
@@ -71,11 +71,7 @@
                 reader.close()
                 logger.info(
                     f"Query for observable '{query_ip}' "
-<<<<<<< HEAD
-                    f"didn't produce any results in any db."
-=======
                     "didn't produce any results in any db."
->>>>>>> e3f57efb
                 )
                 return {}
             except (GeoIP2Error, maxminddb.InvalidDatabaseError) as e:
