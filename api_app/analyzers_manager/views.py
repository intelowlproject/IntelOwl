# This file is a part of IntelOwl https://github.com/intelowlproject/IntelOwl
# See the file 'LICENSE' for copying permission.
import logging
<<<<<<< HEAD
=======
import typing
import uuid
>>>>>>> 55da642b

from drf_spectacular.utils import extend_schema as add_docs
from drf_spectacular.utils import inline_serializer
from rest_framework import serializers as rfs
from rest_framework import status
from rest_framework.decorators import action
from rest_framework.exceptions import ValidationError
from rest_framework.permissions import IsAdminUser
from rest_framework.response import Response

from api_app.core.views import AbstractConfigAPI, PluginActionViewSet

from ..models import Job
from .models import AnalyzerConfig, AnalyzerReport
from .serializers import AnalyzerConfigSerializer

logger = logging.getLogger(__name__)


__all__ = [
    "AnalyzerConfigAPI",
    "AnalyzerActionViewSet",
]


class AnalyzerConfigAPI(AbstractConfigAPI):
    serializer_class = AnalyzerConfigSerializer

    @add_docs(
        description="Update plugin with latest configuration",
        request=None,
        responses={
            200: inline_serializer(
                name="PluginUpdateSuccessResponse",
                fields={
                    "status": rfs.BooleanField(allow_null=False),
                    "detail": rfs.CharField(allow_null=True),
                },
            ),
        },
    )
    @action(
        detail=True, methods=["post"], url_name="pull", permission_classes=[IsAdminUser]
    )
    def pull(self, request, pk=None):
        logger.info(f"update request from user {request.user}, pk {pk}")
        obj: AnalyzerConfig = self.get_object()
        success = obj.python_class.update()
        if not success:
            raise ValidationError({"detail": "No update implemented"})

        return Response(data={"status": True}, status=status.HTTP_200_OK)


class AnalyzerActionViewSet(PluginActionViewSet):
    queryset = AnalyzerReport.objects.all()

    @classmethod
    @property
    def report_model(cls):
        return AnalyzerReport

    def perform_kill(self, report: AnalyzerReport):
        super().perform_kill(report)
        # clean up job
        job = Job.objects.get(pk=report.job.pk)
        job.job_cleanup()

    def perform_retry(self, report: AnalyzerReport):
        from intel_owl import tasks

        signature = report.config.get_signature(
            report.job,
        )
        runner = signature | tasks.continue_job_pipeline.signature(
            args=[report.job.id],
            kwargs={},
            queue=report.config.queue,
            soft_time_limit=10,
            immutable=True,
            MessageGroupId=str(uuid.uuid4()),
        )
        runner()<|MERGE_RESOLUTION|>--- conflicted
+++ resolved
@@ -1,11 +1,8 @@
 # This file is a part of IntelOwl https://github.com/intelowlproject/IntelOwl
 # See the file 'LICENSE' for copying permission.
 import logging
-<<<<<<< HEAD
-=======
 import typing
 import uuid
->>>>>>> 55da642b
 
 from drf_spectacular.utils import extend_schema as add_docs
 from drf_spectacular.utils import inline_serializer
