--- conflicted
+++ resolved
@@ -343,14 +343,8 @@
         # check if job running
         if job.status != "running":
             raise ValidationError({"detail": "Job is not running"})
-<<<<<<< HEAD
         # close celery tasks and mark reports as killed
         analyzers_controller.kill_ongoing_analysis(job)
-=======
-
-        # close celery tasks
-        analyzers_controller.kill_running_analysis(pk)
->>>>>>> 85834a42
         # set job status
         job.update_status("killed")
 
