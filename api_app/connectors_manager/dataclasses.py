--- conflicted
+++ resolved
@@ -16,11 +16,9 @@
 
 __all__ = ["ConnectorConfig"]
 
-<<<<<<< HEAD
 from ..models import PluginConfig
-=======
+
 logger = logging.getLogger(__name__)
->>>>>>> d4756f14
 
 
 @dataclasses.dataclass
