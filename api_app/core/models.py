--- conflicted
+++ resolved
@@ -2,6 +2,7 @@
 # See the file 'LICENSE' for copying permission.
 import logging
 from typing import Any, Dict, Type, List
+from cache_memoize import cache_memoize
 
 from django.conf import settings
 from django.contrib.postgres import fields as pg_fields
@@ -153,7 +154,7 @@
     @property
     def plugin_type(cls) -> str:
         # retro compatibility
-        
+
         raise NotImplementedError()
 
     @property
@@ -183,7 +184,6 @@
         self.clean_python_module()
         self.clean_config_queue()
 
-<<<<<<< HEAD
     @property
     def secrets(self):
         return self.parameters.filter(param__is_secret=True)
@@ -191,17 +191,13 @@
     @property
     def required_parameters(self) -> QuerySet:
         return self.parameters.filter(required=True)
-=======
+
     @cache_memoize(
         timeout=60 * 60 * 24 * 7,
         args_rewrite=lambda s, user=None: f"{s.__class__.__name__}"
         f"-{s.name}"
         f"-{user.username if user else ''}",
     )
-    def get_verification(self, user: User = None):
-        from api_app.models import PluginConfig
->>>>>>> 65df3be9
-
     def get_verification(self, user: User = None):
         total_required = 0
         total_missing = 0
@@ -279,13 +275,8 @@
             if param.name in job.get_config_runtime_configuration(self):
                 result[param.name] = job.get_config_runtime_configuration(self)[param.name]
             else:
-<<<<<<< HEAD
                 result[param.name] = param.get_first_value(job.user).value
         return result
-=======
-                continue
-            config[key] = value
-        return config
 
     @cache_memoize(
         timeout=60 * 60 * 24 * 7,
@@ -297,7 +288,6 @@
         from api_app.models import PluginConfig
 
         return self._read_plugin_config(PluginConfig.ConfigType.SECRET, user)
-
     @cache_memoize(
         timeout=60 * 60 * 24 * 7,
         args_rewrite=lambda s, user=None: f"{s.__class__.__name__}"
@@ -308,7 +298,6 @@
         from api_app.models import PluginConfig
 
         return self._read_plugin_config(PluginConfig.ConfigType.PARAMETER, user)
->>>>>>> 65df3be9
 
     def get_signature(self, job):
         from api_app.models import Job
