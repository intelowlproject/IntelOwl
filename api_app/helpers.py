# This file is a part of IntelOwl https://github.com/intelowlproject/IntelOwl
# See the file 'LICENSE' for copying permission.

# general helper functions used by the Django API

import logging
<<<<<<< HEAD
=======
import ipaddress
import re
>>>>>>> cfb35721
from magic import from_buffer as magic_from_buffer

from django.utils import timezone

<<<<<<< HEAD
from .exceptions import NotRunnableAnalyzer

=======
>>>>>>> cfb35721
logger = logging.getLogger(__name__)


def get_now_str():
    return str(timezone.now())


def get_now():
    return timezone.now()


def calculate_mimetype(file_pointer, file_name) -> str:
    mimetype = None
    if file_name:
        if file_name.endswith(".js") or file_name.endswith(".jse"):
            mimetype = "application/javascript"
        elif file_name.endswith(".vbs") or file_name.endswith(".vbe"):
            mimetype = "application/x-vbscript"
        elif file_name.endswith(".iqy"):
            mimetype = "text/x-ms-iqy"
        elif file_name.endswith(".apk"):
            mimetype = "application/vnd.android.package-archive"
        elif file_name.endswith(".dex"):
<<<<<<< HEAD
            calculated_mimetype = "application/x-dex"

    return calculated_mimetype


def filter_analyzers(
    serialized_data, analyzers_requested, analyzers_config, warnings, run_all=False
):
    cleaned_analyzer_list = []
    for analyzer in analyzers_requested:
        try:
            if analyzer not in analyzers_config:
                raise NotRunnableAnalyzer(f"{analyzer} not available in configuration.")

            analyzer_config = analyzers_config[analyzer]

            if serialized_data["is_sample"]:
                if not analyzer_config.get("type", None) == "file":
                    raise NotRunnableAnalyzer(
                        f"{analyzer} won't be run because does not support files."
                    )
                if (
                    analyzer_config.get("supported_filetypes", [])
                    and serialized_data["file_mimetype"]
                    not in analyzer_config["supported_filetypes"]
                ):
                    raise_message = (
                        f"{analyzer} won't be run because mimetype."
                        f"{serialized_data['file_mimetype']} is not supported."
                        f"Supported are:"
                        f"{analyzer_config['supported_filetypes']}."
                    )
                    raise NotRunnableAnalyzer(raise_message)
                if (
                    analyzer_config.get("not_supported_filetypes", "")
                    and serialized_data["file_mimetype"]
                    in analyzer_config["not_supported_filetypes"]
                ):
                    raise_message = f"""
                        {analyzer} won't be run because mimetype
                        {serialized_data['file_mimetype']} is not supported.
                        Not supported are:{analyzer_config['not_supported_filetypes']}.
                    """
                    raise NotRunnableAnalyzer(raise_message)
            else:
                if not analyzer_config.get("type", None) == "observable":
                    raise NotRunnableAnalyzer(
                        f"{analyzer} won't be run because does not support observable."
                    )
                if serialized_data[
                    "observable_classification"
                ] not in analyzer_config.get("observable_supported", []):
                    raise NotRunnableAnalyzer(
                        f"""
                        {analyzer} won't be run because does not support
                         observable type {serialized_data['observable_classification']}.
                        """
                    )
            if analyzer_config.get("disabled", False):
                raise NotRunnableAnalyzer(f"{analyzer} is disabled, won't be run.")
            if serialized_data["force_privacy"] and analyzer_config.get(
                "leaks_info", False
            ):
                raise NotRunnableAnalyzer(
                    f"{analyzer} won't be run because it leaks info externally."
                )
            if serialized_data["disable_external_analyzers"] and analyzer_config.get(
                "external_service", False
            ):
                raise NotRunnableAnalyzer(
                    f"{analyzer} won't be run because you filtered external analyzers."
                )
        except NotRunnableAnalyzer as e:
            if run_all:
                # in this case, they are not warnings but excepted and wanted behavior
                logger.debug(e)
            else:
                logger.warning(e)
                warnings.append(str(e))
        else:
            cleaned_analyzer_list.append(analyzer)

    return cleaned_analyzer_list
=======
            mimetype = "application/x-dex"

    if not mimetype:
        buffer = file_pointer.read()
        mimetype = magic_from_buffer(buffer, mime=True)

    return mimetype


def get_ip_version(ip_value):
    """
    Returns ip version
    Supports IPv4 and IPv6
    """
    ip_type = None
    try:
        ip = ipaddress.ip_address(ip_value)
        ip_type = ip.version
    except ValueError as e:
        logger.error(e)
    return ip_type


def get_hash_type(hash_value):
    """
    Returns hash type
    Supports md5, sha1, sha256 and sha512
    """
    RE_HASH_MAP = {
        "md5": re.compile(r"^[a-f\d]{32}$", re.IGNORECASE | re.ASCII),
        "sha-1": re.compile(r"^[a-f\d]{40}$", re.IGNORECASE | re.ASCII),
        "sha-256": re.compile(r"^[a-f\d]{64}$", re.IGNORECASE | re.ASCII),
        "sha-512": re.compile(r"^[a-f\d]{128}$", re.IGNORECASE | re.ASCII),
    }

    detected_hash_type = None
    for hash_type, re_hash in RE_HASH_MAP.items():
        if re.match(re_hash, hash_value):
            detected_hash_type = hash_type
            break
    return detected_hash_type  # stays None if no matches
>>>>>>> cfb35721
<|MERGE_RESOLUTION|>--- conflicted
+++ resolved
@@ -4,20 +4,12 @@
 # general helper functions used by the Django API
 
 import logging
-<<<<<<< HEAD
-=======
 import ipaddress
 import re
->>>>>>> cfb35721
 from magic import from_buffer as magic_from_buffer
 
 from django.utils import timezone
 
-<<<<<<< HEAD
-from .exceptions import NotRunnableAnalyzer
-
-=======
->>>>>>> cfb35721
 logger = logging.getLogger(__name__)
 
 
@@ -41,91 +33,6 @@
         elif file_name.endswith(".apk"):
             mimetype = "application/vnd.android.package-archive"
         elif file_name.endswith(".dex"):
-<<<<<<< HEAD
-            calculated_mimetype = "application/x-dex"
-
-    return calculated_mimetype
-
-
-def filter_analyzers(
-    serialized_data, analyzers_requested, analyzers_config, warnings, run_all=False
-):
-    cleaned_analyzer_list = []
-    for analyzer in analyzers_requested:
-        try:
-            if analyzer not in analyzers_config:
-                raise NotRunnableAnalyzer(f"{analyzer} not available in configuration.")
-
-            analyzer_config = analyzers_config[analyzer]
-
-            if serialized_data["is_sample"]:
-                if not analyzer_config.get("type", None) == "file":
-                    raise NotRunnableAnalyzer(
-                        f"{analyzer} won't be run because does not support files."
-                    )
-                if (
-                    analyzer_config.get("supported_filetypes", [])
-                    and serialized_data["file_mimetype"]
-                    not in analyzer_config["supported_filetypes"]
-                ):
-                    raise_message = (
-                        f"{analyzer} won't be run because mimetype."
-                        f"{serialized_data['file_mimetype']} is not supported."
-                        f"Supported are:"
-                        f"{analyzer_config['supported_filetypes']}."
-                    )
-                    raise NotRunnableAnalyzer(raise_message)
-                if (
-                    analyzer_config.get("not_supported_filetypes", "")
-                    and serialized_data["file_mimetype"]
-                    in analyzer_config["not_supported_filetypes"]
-                ):
-                    raise_message = f"""
-                        {analyzer} won't be run because mimetype
-                        {serialized_data['file_mimetype']} is not supported.
-                        Not supported are:{analyzer_config['not_supported_filetypes']}.
-                    """
-                    raise NotRunnableAnalyzer(raise_message)
-            else:
-                if not analyzer_config.get("type", None) == "observable":
-                    raise NotRunnableAnalyzer(
-                        f"{analyzer} won't be run because does not support observable."
-                    )
-                if serialized_data[
-                    "observable_classification"
-                ] not in analyzer_config.get("observable_supported", []):
-                    raise NotRunnableAnalyzer(
-                        f"""
-                        {analyzer} won't be run because does not support
-                         observable type {serialized_data['observable_classification']}.
-                        """
-                    )
-            if analyzer_config.get("disabled", False):
-                raise NotRunnableAnalyzer(f"{analyzer} is disabled, won't be run.")
-            if serialized_data["force_privacy"] and analyzer_config.get(
-                "leaks_info", False
-            ):
-                raise NotRunnableAnalyzer(
-                    f"{analyzer} won't be run because it leaks info externally."
-                )
-            if serialized_data["disable_external_analyzers"] and analyzer_config.get(
-                "external_service", False
-            ):
-                raise NotRunnableAnalyzer(
-                    f"{analyzer} won't be run because you filtered external analyzers."
-                )
-        except NotRunnableAnalyzer as e:
-            if run_all:
-                # in this case, they are not warnings but excepted and wanted behavior
-                logger.debug(e)
-            else:
-                logger.warning(e)
-                warnings.append(str(e))
-        else:
-            cleaned_analyzer_list.append(analyzer)
-
-    return cleaned_analyzer_list
-=======
             mimetype = "application/x-dex"
 
     if not mimetype:
@@ -166,5 +73,4 @@
         if re.match(re_hash, hash_value):
             detected_hash_type = hash_type
             break
-    return detected_hash_type  # stays None if no matches
->>>>>>> cfb35721
+    return detected_hash_type  # stays None if no matches