# This file is a part of IntelOwl https://github.com/intelowlproject/IntelOwl
# See the file 'LICENSE' for copying permission.
import base64
import datetime
import logging
import typing
import uuid
from typing import TYPE_CHECKING, Any, Dict, Optional, Type

import celery

if TYPE_CHECKING:
    from api_app.serializers import PythonConfigSerializer

from celery import group
from celery.canvas import Signature
from django.conf import settings
from django.contrib.postgres import fields as pg_fields
from django.core.cache import cache
from django.core.exceptions import ObjectDoesNotExist, ValidationError
from django.core.validators import MinLengthValidator, RegexValidator
from django.db import models
from django.db.models import Q, QuerySet, UniqueConstraint
from django.urls import reverse
from django.utils import timezone
from django.utils.functional import cached_property
from django.utils.module_loading import import_string

from api_app.choices import (
    TLP,
    ObservableClassification,
    ParamTypes,
    PythonModuleBasePaths,
    ReportStatus,
    ScanMode,
    Status,
)

if typing.TYPE_CHECKING:
    from api_app.classes import Plugin

from api_app.defaults import config_default, default_runtime, file_directory_path
from api_app.helpers import calculate_sha1, calculate_sha256, deprecated, get_now
from api_app.queryset import (
    AbstractConfigQuerySet,
    JobQuerySet,
    ParameterQuerySet,
    PluginConfigQuerySet,
    PythonConfigQuerySet,
)
from api_app.validators import (
    plugin_name_validator,
    validate_config,
    validate_runtime_configuration,
)
from certego_saas.apps.organization.organization import Organization
from certego_saas.models import User
from intel_owl import tasks
from intel_owl.celery import DEFAULT_QUEUE, get_queue_name

logger = logging.getLogger(__name__)


class PythonModule(models.Model):
    module = models.CharField(max_length=120, db_index=True)
    base_path = models.CharField(
        max_length=120, db_index=True, choices=PythonModuleBasePaths.choices
    )

    class Meta:
        unique_together = [["module", "base_path"]]
        ordering = ["base_path", "module"]

    def __str__(self):
        return self.module

    @cached_property
    def python_complete_path(self) -> str:
        return f"{self.base_path}.{self.module}"

    def __contains__(self, item: str):
        if not isinstance(item, str):
            raise TypeError(f"{self.__class__.__name__} needs a string")
        return item in self.python_complete_path

    @cached_property
    def python_class(self) -> Type["Plugin"]:
        return import_string(self.python_complete_path)

    @property
    def configs(self) -> PythonConfigQuerySet:
        return self.config_class.objects.filter(python_module__pk=self.pk)

    @cached_property
    def config_class(self) -> Type["PythonConfig"]:
        return self.python_class.config_model

    def clean_python_module(self):
        try:
            _ = self.python_class
        except ImportError as exc:
            raise ValidationError(
                "`python_module` incorrect, "
                f"{self.python_complete_path} couldn't be imported"
            ) from exc

    def clean(self) -> None:
        super().clean()
        self.clean_python_module()


class Tag(models.Model):
    label = models.CharField(
        max_length=50,
        blank=False,
        null=False,
        unique=True,
        validators=[MinLengthValidator(4)],
    )
    color = models.CharField(
        max_length=7,
        blank=False,
        null=False,
        validators=[RegexValidator(r"^#([A-Fa-f0-9]{6}|[A-Fa-f0-9]{3})$", "Hex color")],
    )

    def __str__(self):
        return f'Tag(label="{self.label}")'


class Comment(models.Model):
    # make the user null if the user is deleted
    user = models.ForeignKey(
        settings.AUTH_USER_MODEL,
        on_delete=models.SET_NULL,
        null=True,
        blank=True,
        related_name="comment",
    )

    class Meta:
        ordering = ["created_at"]

    job = models.ForeignKey(
        "Job",
        on_delete=models.CASCADE,
        related_name="comments",
    )
    content = models.TextField()
    created_at = models.DateTimeField(auto_now_add=True)
    updated_at = models.DateTimeField(auto_now=True)


class Job(models.Model):
    objects = JobQuerySet.as_manager()

    class Meta:
        indexes = [
            models.Index(
                fields=[
                    "md5",
                    "status",
                ]
            ),
            models.Index(
                fields=["playbook_to_execute", "finished_analysis_time", "user"],
                name="PlaybookConfigOrdering",
            ),
        ]

    # constants
    TLP = TLP
    Status = Status

    user = models.ForeignKey(
        settings.AUTH_USER_MODEL,
        on_delete=models.CASCADE,
        null=True,  # for backwards compatibility
    )
    is_sample = models.BooleanField(blank=False, default=False)
    md5 = models.CharField(max_length=32, blank=False)
    observable_name = models.CharField(max_length=512, blank=True)
    observable_classification = models.CharField(
        max_length=12, blank=True, choices=ObservableClassification.choices
    )
    file_name = models.CharField(max_length=512, blank=True)
    file_mimetype = models.CharField(max_length=80, blank=True)
    status = models.CharField(
        max_length=32, blank=False, choices=Status.choices, default="pending"
    )

    analyzers_requested = models.ManyToManyField(
        "analyzers_manager.AnalyzerConfig", related_name="requested_in_jobs", blank=True
    )
    connectors_requested = models.ManyToManyField(
        "connectors_manager.ConnectorConfig",
        related_name="requested_in_jobs",
        blank=True,
    )
    playbook_requested = models.ForeignKey(
        "playbooks_manager.PlaybookConfig",
        related_name="requested_in_jobs",
        null=True,
        blank=True,
        on_delete=models.SET_NULL,
    )

    analyzers_to_execute = models.ManyToManyField(
        "analyzers_manager.AnalyzerConfig", related_name="executed_in_jobs", blank=True
    )
    connectors_to_execute = models.ManyToManyField(
        "connectors_manager.ConnectorConfig",
        related_name="executed_in_jobs",
        blank=True,
    )
    visualizers_to_execute = models.ManyToManyField(
        "visualizers_manager.VisualizerConfig",
        related_name="executed_in_jobs",
        blank=True,
    )
    playbook_to_execute = models.ForeignKey(
        "playbooks_manager.PlaybookConfig",
        related_name="executed_in_jobs",
        null=True,
        blank=True,
        on_delete=models.SET_NULL,
    )
    runtime_configuration = models.JSONField(
        blank=False,
        default=default_runtime,
        null=False,
        validators=[validate_runtime_configuration],
    )
    received_request_time = models.DateTimeField(auto_now_add=True, db_index=True)
    finished_analysis_time = models.DateTimeField(blank=True, null=True)
    process_time = models.FloatField(blank=True, null=True)
    tlp = models.CharField(max_length=8, choices=TLP.choices, default=TLP.CLEAR)
    errors = pg_fields.ArrayField(
        models.CharField(max_length=900), blank=True, default=list, null=True
    )
    file = models.FileField(blank=True, upload_to=file_directory_path)
    tags = models.ManyToManyField(Tag, related_name="jobs", blank=True)

    scan_mode = models.IntegerField(
        choices=ScanMode.choices,
        null=False,
        blank=False,
        default=ScanMode.CHECK_PREVIOUS_ANALYSIS.value,
    )
    scan_check_time = models.DurationField(
        null=True, blank=True, default=datetime.timedelta(hours=24)
    )

    def __str__(self):
        return f'{self.__class__.__name__}(#{self.pk}, "{self.analyzed_object_name}")'

    @property
    def analyzed_object_name(self):
        return self.file_name if self.is_sample else self.observable_name

    @property
    def analyzed_object(self):
        return self.file if self.is_sample else self.observable_name

    @cached_property
    def sha256(self) -> str:
        return calculate_sha256(
            self.file.read() if self.is_sample else self.observable_name.encode("utf-8")
        )

    @cached_property
    def sha1(self) -> str:
        return calculate_sha1(
            self.file.read() if self.is_sample else self.observable_name.encode("utf-8")
        )

    @cached_property
    def b64(self) -> str:
        return base64.b64encode(
            self.file.read() if self.is_sample else self.observable_name.encode("utf-8")
        ).decode("utf-8")

    def get_absolute_url(self):
        return self.get_absolute_url_by_pk(self.pk)

    @classmethod
    def get_absolute_url_by_pk(cls, pk: int):
        return reverse("jobs-detail", args=[pk]).removeprefix("/api")

    @property
    def url(self):
        return settings.WEB_CLIENT_URL + self.get_absolute_url()

    def retry(self):
        self.update_status(Job.Status.RUNNING)
<<<<<<< HEAD
        analyzers_with_failed_reports = self.analyzerreports.filter(
            status=AbstractReport.Status.FAILED.value
        ).values_list("config__pk", flat=True)
        connectors_with_failed_reports = self.connectorreports.filter(
            status=AbstractReport.Status.FAILED.value
        ).values_list("config__pk", flat=True)
        pivots_with_failed_reports = self.pivotreports.filter(
            status=AbstractReport.Status.FAILED.value
        ).values_list("config__pk", flat=True)
        visualizers_with_failed_reports = self.visualizerreports.filter(
            status=AbstractReport.Status.FAILED.value
        ).values_list("config__pk", flat=True)
=======
        failed_analyzers_reports = self.analyzerreports.filter(
            status__in=[
                AbstractReport.Status.FAILED.value,
                AbstractReport.Status.PENDING.value,
            ]
        ).values_list("pk", flat=True)
        failed_connector_reports = self.connectorreports.filter(
            status__in=[
                AbstractReport.Status.FAILED.value,
                AbstractReport.Status.PENDING.value,
            ]
        ).values_list("pk", flat=True)
        failed_visualizer_reports = self.visualizerreports.filter(
            status__in=[
                AbstractReport.Status.FAILED.value,
                AbstractReport.Status.PENDING.value,
            ]
        ).values_list("pk", flat=True)
>>>>>>> 7483fa9b

        runner = (
            self._get_signatures(
                self.analyzers_to_execute.filter(pk__in=analyzers_with_failed_reports)
            )
            | self._get_signatures(
                self.pivots_to_execute.filter(
                    pk__in=pivots_with_failed_reports, analyzer_config__isnull=False
                )
            )
            | self._get_signatures(
                self.connectors_to_execute.filter(pk__in=connectors_with_failed_reports)
            )
            | self._get_signatures(
                self.pivots_to_execute.filter(
                    pk__in=pivots_with_failed_reports, connector_config__isnull=False
                )
            )
            | self._get_signatures(
                self.visualizers_to_execute.filter(
                    pk__in=visualizers_with_failed_reports
                )
            )
            | self._final_status_signature
        )
        runner.apply_async(
            queue=get_queue_name(DEFAULT_QUEUE), MessageGroupId=str(uuid.uuid4())
        )

    def set_final_status(self) -> None:
        logger.info(f"[STARTING] set_final_status for <-- {self}.")

        if self.status == self.Status.FAILED:
            logger.error(
                f"[REPORT] {self}, status: failed. " "Do not process the report"
            )
        else:
            stats = self._get_config_reports_stats()
            logger.info(f"[REPORT] {self}, status:{self.status}, reports:{stats}")

            if stats["success"] == stats["all"]:
                self.status = self.Status.REPORTED_WITHOUT_FAILS
            elif stats["failed"] == stats["all"]:
                self.status = self.Status.FAILED
            elif stats["killed"] == stats["all"]:
                self.status = self.Status.KILLED
            elif stats["failed"] >= 1 or stats["killed"] >= 1:
                self.status = self.Status.REPORTED_WITH_FAILS

        if not self.finished_analysis_time:
            self.finished_analysis_time = get_now()
            self.process_time = self.calculate_process_time()
        logger.info(f"{self.__repr__()} setting status to {self.status}")
        self.save(
            update_fields=[
                "status",
                "errors",
                "finished_analysis_time",
                "process_time",
            ]
        )

    def calculate_process_time(self) -> Optional[float]:
        if not self.finished_analysis_time:
            return None
        td = self.finished_analysis_time - self.received_request_time
        return round(td.total_seconds(), 2)

    def append_error(self, err_msg: str, save=True) -> None:
        self.errors.append(err_msg)
        if save:
            self.save(update_fields=["errors"])

    def update_status(self, status: str, save=True) -> None:
        self.status = status
        if save:
            self.save(update_fields=["status"])

    def _get_config_reports(self, config: typing.Type["AbstractConfig"]) -> QuerySet:
        return getattr(self, f"{config.__name__.split('Config')[0].lower()}reports")

    def _get_config_to_execute(self, config: typing.Type["AbstractConfig"]) -> QuerySet:
        return getattr(
            self, f"{config.__name__.split('Config')[0].lower()}s_to_execute"
        )

    def _get_single_config_reports_stats(
        self, config: typing.Type["AbstractConfig"]
    ) -> typing.Dict:
        reports = self._get_config_reports(config)
        aggregators = {
            s.lower(): models.Count("status", filter=models.Q(status=s))
            for s in AbstractReport.Status.values
        }
        return reports.aggregate(
            all=models.Count("status"),
            **aggregators,
        )

    def _get_config_reports_stats(self) -> typing.Dict:
        from api_app.analyzers_manager.models import AnalyzerConfig
        from api_app.connectors_manager.models import ConnectorConfig
        from api_app.visualizers_manager.models import VisualizerConfig

        result = {}
        for config in [AnalyzerConfig, ConnectorConfig, VisualizerConfig]:
            partial_result = self._get_single_config_reports_stats(config)
            # merge them
            result = {
                k: result.get(k, 0) + partial_result.get(k, 0)
                for k in set(result) | set(partial_result)
            }
        return result

    def kill_if_ongoing(self):
        from api_app.analyzers_manager.models import AnalyzerConfig
        from api_app.connectors_manager.models import ConnectorConfig
        from api_app.visualizers_manager.models import VisualizerConfig
        from intel_owl.celery import app as celery_app

        for config in [AnalyzerConfig, ConnectorConfig, VisualizerConfig]:
            reports = self._get_config_reports(config).filter(
                status__in=[
                    AbstractReport.Status.PENDING,
                    AbstractReport.Status.RUNNING,
                ]
            )

            ids = list(reports.values_list("task_id", flat=True))
            logger.info(f"We are going to kill tasks {ids}")
            # kill celery tasks using task ids
            celery_app.control.revoke(ids, terminate=True)

            reports.update(status=self.Status.KILLED)

        # set job status
        self.update_status(self.Status.KILLED)

    def _get_signatures(self, queryset: JobQuerySet) -> Signature:
        config_class: PythonConfig = queryset.model
        signatures = list(
            queryset.annotate_runnable(self.user)
            .filter(runnable=True)
            .get_signatures(self)
        )
        logger.info(f"{config_class} signatures are {signatures}")

        return (
            config_class.signature_pipeline_running(self)
            | group(signatures)
            | config_class.signature_pipeline_completed(self)
        )

<<<<<<< HEAD
    @cached_property
    def pivots_to_execute(self) -> PythonConfigQuerySet:
        from api_app.pivots_manager.models import PivotConfig

        valid_python_modules_analyzers = self.analyzers_to_execute.all().values_list(
            "pk", flat=True
        )
        valid_python_modules_connectors = self.connectors_to_execute.all().values_list(
            "pk", flat=True
        )

        if self.playbook_to_execute:
            return self.playbook_to_execute.pivots.filter(
                Q(related_analyzer_config__in=valid_python_modules_analyzers)
                | Q(related_connector_config__in=valid_python_modules_connectors)
            )
        return PivotConfig.objects.filter(
            Q(related_analyzer_config__in=valid_python_modules_analyzers)
            | Q(related_connector_config__in=valid_python_modules_connectors)
=======
    @property
    def _final_status_signature(self) -> celery.canvas.Signature:
        return tasks.job_set_final_status.signature(
            args=[self.pk],
            kwargs={},
            queue=get_queue_name(DEFAULT_QUEUE),
            immutable=True,
            MessageGroupId=str(uuid.uuid4()),
>>>>>>> 7483fa9b
        )

    def execute(self):
        self.update_status(Job.Status.RUNNING)
        runner = (
            self._get_signatures(self.analyzers_to_execute.all())
            | self._get_signatures(
                self.pivots_to_execute.filter(related_analyzer_config__isnull=False)
            )
            | self._get_signatures(self.connectors_to_execute.all())
            | self._get_signatures(
                self.pivots_to_execute.filter(related_connector_config__isnull=False)
            )
            | self._get_signatures(self.visualizers_to_execute.all())
            | self._final_status_signature
        )
        runner.apply_async(
            queue=get_queue_name(DEFAULT_QUEUE), MessageGroupId=str(uuid.uuid4())
        )

    def get_config_runtime_configuration(self, config: "AbstractConfig") -> typing.Dict:
        try:
            self._get_config_to_execute(config.__class__).get(name=config.name)
        except config.DoesNotExist:
            raise TypeError(
                f"{config.__class__.__name__} {config.name} "
                f"is not configured inside job {self.pk}"
            )
        return self.runtime_configuration.get(config.runtime_configuration_key, {}).get(
            config.name, {}
        )

    # user methods

    @classmethod
    def user_total_submissions(cls, user: User) -> int:
        return user.job_set.count()

    @classmethod
    def user_month_submissions(cls, user: User) -> int:
        """
        Excludes failed submissions.
        """
        return (
            user.job_set.filter(
                received_request_time__gte=timezone.now().replace(
                    day=1, hour=0, minute=0, second=0, microsecond=0
                )
            )
            .exclude(status=cls.Status.FAILED)
            .count()
        )

    def clean(self) -> None:
        self.clean_scan()

    def clean_scan(self):
        if (
            self.scan_mode == ScanMode.FORCE_NEW_ANALYSIS.value
            and self.scan_check_time is not None
        ):
            raise ValidationError(
                f"You can't have set mode to {ScanMode.FORCE_NEW_ANALYSIS.name}"
                f" and have check_time set to {self.scan_check_time}"
            )
        elif (
            self.scan_mode == ScanMode.CHECK_PREVIOUS_ANALYSIS.value
            and self.scan_check_time is None
        ):
            raise ValidationError(
                f"You can't have set mode to {ScanMode.CHECK_PREVIOUS_ANALYSIS.name}"
                " and not have check_time set"
            )


class Parameter(models.Model):
    objects = ParameterQuerySet.as_manager()

    name = models.CharField(null=False, blank=False, max_length=50)
    type = models.CharField(
        choices=ParamTypes.choices, max_length=10, null=False, blank=False
    )
    description = models.TextField(blank=True, default="")
    is_secret = models.BooleanField(db_index=True)
    required = models.BooleanField(null=False)
    python_module = models.ForeignKey(
        PythonModule, related_name="parameters", on_delete=models.PROTECT
    )

    class Meta:
        unique_together = [["name", "python_module"]]

    def __str__(self):
        return self.name

    def refresh_cache_keys(self):
        self.config_class.delete_class_cache_keys()
        for config in self.config_class.objects.filter(
            python_module=self.python_module
        ):
            config: PythonConfig
            config.refresh_cache_keys()

    def get_valid_value_for_test(self):
        if not settings.STAGE_CI and not settings.MOCK_CONNECTIONS:
            raise PluginConfig.DoesNotExist
        if "url" in self.name:
            return "https://intelowl.com"
        elif "pdns_credentials" == self.name:
            return "user|pwd"
        elif "test" in self.name:
            raise PluginConfig.DoesNotExist
        elif self.type == ParamTypes.INT.value:
            return 10
        else:
            return "test"

    @cached_property
    def config_class(self) -> Type["PythonConfig"]:
        return self.python_module.python_class.config_model


class PluginConfig(models.Model):
    objects = PluginConfigQuerySet.as_manager()

    value = models.JSONField(blank=True, null=True)
    for_organization = models.BooleanField(default=False)
    owner = models.ForeignKey(
        settings.AUTH_USER_MODEL,
        on_delete=models.CASCADE,
        related_name="custom_configs",
        null=True,
        blank=True,
    )
    parameter = models.ForeignKey(
        Parameter, on_delete=models.CASCADE, null=False, related_name="values"
    )
    updated_at = models.DateTimeField(auto_now=True)
    analyzer_config = models.ForeignKey(
        "analyzers_manager.AnalyzerConfig",
        related_name="values",
        on_delete=models.CASCADE,
        null=True,
        blank=True,
    )
    connector_config = models.ForeignKey(
        "connectors_manager.ConnectorConfig",
        related_name="values",
        on_delete=models.CASCADE,
        null=True,
        blank=True,
    )
    visualizer_config = models.ForeignKey(
        "visualizers_manager.VisualizerConfig",
        related_name="values",
        on_delete=models.CASCADE,
        null=True,
        blank=True,
    )
    ingestor_config = models.ForeignKey(
        "ingestors_manager.IngestorConfig",
        on_delete=models.CASCADE,
        related_name="values",
        null=True,
        blank=True,
    )
    pivot_config = models.ForeignKey(
        "pivots_manager.PivotConfig",
        on_delete=models.CASCADE,
        related_name="values",
        null=True,
        blank=True,
    )

    class Meta:
        constraints = [
            models.CheckConstraint(
                check=Q(analyzer_config__isnull=True)
                | Q(connector_config__isnull=True)
                | Q(visualizer_config__isnull=True)
                | Q(ingestor_config__isnull=True)
                | Q(pivot_config__isnull=True),
                name="plugin_config_no_config_all_null",
            )
        ] + [
            item
            for config in [
                "analyzer_config",
                "connector_config",
                "visualizer_config",
                "ingestor_config",
                "pivot_config",
            ]
            for item in [
                UniqueConstraint(
                    fields=["owner", "for_organization", "parameter", config],
                    name=f"plugin_config_unique_with_{config}_owner",
                    condition=Q(owner__isnull=False),
                ),
                UniqueConstraint(
                    fields=["for_organization", "parameter", config],
                    name=f"plugin_config_unique_with_{config}",
                    condition=Q(owner__isnull=True),
                ),
            ]
        ]
        indexes = [
            models.Index(fields=["owner", "for_organization", "parameter"]),
            models.Index(
                fields=[
                    "owner",
                    "for_organization",
                ]
            ),
            models.Index(
                fields=[
                    "owner",
                ]
            ),
        ]

    @cached_property
    def config(self) -> "PythonConfig":
        return list(filter(None, self._possible_configs()))[0]

    def refresh_cache_keys(self):
        try:
            self.config
            self.owner
        except ObjectDoesNotExist:
            # this happens if the configuration/user was deleted before this instance
            return
        if self.owner:
            if self.owner.has_membership() and self.owner.membership.is_admin:
                for user in User.objects.filter(
                    membership__organization=self.owner.membership.organization
                ):
                    self.config.delete_class_cache_keys(user)
                    self.config.refresh_cache_keys(user)
            else:
                self.owner: User
                self.config.delete_class_cache_keys(self.owner)
                self.config.refresh_cache_keys(self.owner)

        else:
            self.config.delete_class_cache_keys()
            self.config.refresh_cache_keys()

    def _possible_configs(self) -> typing.List["PythonConfig"]:
        return [
            self.analyzer_config,
            self.connector_config,
            self.visualizer_config,
            self.ingestor_config,
            self.pivot_config,
        ]

    def clean_for_organization(self):
        if self.for_organization and not self.owner:
            raise ValidationError(
                "You can't set `for_organization` and not have an owner"
            )
        if self.for_organization and not self.owner.has_membership():
            raise ValidationError(
                f"You can't create `for_organization` {self.__class__.__name__}"
                " if you do not have an organization"
            )

    def clean_config(self) -> None:
        if len(list(filter(None, self._possible_configs()))) != 1:
            configs = ", ".join(
                [config.name for config in self._possible_configs() if config]
            )
            if not configs:
                raise ValidationError("You must select a plugin configuration")
            raise ValidationError(f"You must have exactly one between {configs}")

    def clean_value(self):
        from django.forms.fields import JSONString

        if isinstance(self.value, JSONString):
            self.value = str(self.value)
        if type(self.value).__name__ != self.parameter.type:
            raise ValidationError(
                f"Type {type(self.value).__name__} is wrong:"
                f" should be {self.parameter.type}"
            )

    def clean_parameter(self):
        if self.config.python_module != self.parameter.python_module:
            raise ValidationError(
                f"Missmatch between config python module {self.config.python_module}"
                f" and parameter python module {self.parameter.python_module}"
            )

    def clean(self):
        super().clean()
        self.clean_value()
        self.clean_for_organization()
        self.clean_config()
        self.clean_parameter()

    @property
    def attribute(self):
        return self.parameter.name

    def is_secret(self):
        return self.parameter.is_secret

    @property
    def plugin_name(self):
        return self.config.name

    @property
    def type(self):
        # TODO retrocompatibility
        return self.config.plugin_type

    @cached_property
    def organization(self) -> Optional[Organization]:
        if self.for_organization:
            return self.owner.membership.organization
        return None

    @property
    def config_type(self):
        # TODO retrocompatibility
        return "2" if self.is_secret() else "1"


class AbstractConfig(models.Model):
    objects = AbstractConfigQuerySet.as_manager()
    name = models.CharField(
        max_length=100,
        null=False,
        unique=True,
        primary_key=True,
        validators=[plugin_name_validator],
    )
    description = models.TextField(null=False)

    disabled = models.BooleanField(null=False, default=False)
    disabled_in_organizations = models.ManyToManyField(
        Organization, related_name="%(app_label)s_%(class)s_disabled", blank=True
    )

    class Meta:
        indexes = [models.Index(fields=["name"]), models.Index(fields=["disabled"])]
        abstract = True

    def __str__(self):
        return self.name

    @classmethod
    @property
    def runtime_configuration_key(cls) -> str:
        return f"{cls.__name__.split('Config')[0].lower()}s"

    @classmethod
    @property
    def snake_case_name(cls) -> str:
        import re

        return re.sub(r"(?<!^)(?=[A-Z])", "_", cls.__name__).lower()

    @deprecated("Please use `runnable` method on queryset")
    def is_runnable(self, user: User = None) -> bool:
        return (
            self.__class__.objects.filter(pk=self.pk)
            .annotate_runnable(user)
            .first()
            .runnable
        )

    def enabled_for_user(self, user: User) -> bool:
        if user.has_membership():
            return (
                not self.disabled
                and user.membership.organization
                not in self.disabled_in_organizations.all()
            )
        return not self.disabled


class AbstractReport(models.Model):
    # constants
    Status = ReportStatus

    # fields
    status = models.CharField(max_length=50, choices=Status.choices)
    report = models.JSONField(default=dict)
    errors = pg_fields.ArrayField(
        models.CharField(max_length=512), default=list, blank=True
    )
    start_time = models.DateTimeField(default=timezone.now)
    end_time = models.DateTimeField(default=timezone.now)
    task_id = models.UUIDField()  # tracks celery task id

    job = models.ForeignKey(
        "api_app.Job", related_name="%(class)ss", on_delete=models.CASCADE
    )

    class Meta:
        abstract = True

    def __str__(self):
        return f"{self.__class__.__name__}(job:#{self.job_id}, {self.config.name})"

    @classmethod
    @property
    def config(cls) -> "AbstractConfig":
        raise NotImplementedError()

    @property
    def runtime_configuration(self):
        return self.job.get_config_runtime_configuration(self.config)

    # properties
    @property
    def user(self) -> models.Model:
        return self.job.user

    @property
    def process_time(self) -> float:
        secs = (self.end_time - self.start_time).total_seconds()
        return round(secs, 2)

    def append_error(self, err_msg: str, save=True):
        self.errors.append(err_msg)
        if save:
            self.save(update_fields=["errors"])


class PythonConfig(AbstractConfig):
    objects = PythonConfigQuerySet.as_manager()
    config = models.JSONField(
        blank=False,
        default=config_default,
        validators=[validate_config],
    )
    python_module = models.ForeignKey(
        PythonModule, on_delete=models.PROTECT, related_name="%(class)ss"
    )

    class Meta:
        abstract = True
        indexes = [
            models.Index(fields=("python_module", "disabled")),
        ]
        ordering = ["name", "disabled"]

    @property
    def parameters(self) -> ParameterQuerySet:
        return Parameter.objects.filter(python_module=self.python_module)

    @classmethod
    @property
    def plugin_type(cls) -> str:
        # retro compatibility

        raise NotImplementedError()

    def generate_empty_report(self, job: Job, task_id: str):
        return self.python_module.python_class.report_model.objects.update_or_create(
            job=job,
            config=self,
            defaults={
                "status": AbstractReport.Status.PENDING.value,
                "task_id": task_id,
            },
        )

    @classmethod
    def delete_class_cache_keys(cls, user: User = None):
        base_key = f"{cls.__name__}_{user.username if user else ''}"
        for key in cache.get_where(f"list_{base_key}").keys():
            logger.debug(f"Deleting cache key {key}")
            cache.delete(key)

    def refresh_cache_keys(self, user: User = None):
        from api_app.serializers import PythonListConfigSerializer

        base_key = (
            f"{self.__class__.__name__}_{self.name}_{user.username if user else ''}"
        )
        for key in cache.get_where(f"serializer_{base_key}").keys():
            logger.debug(f"Deleting cache key {key}")
            cache.delete(key)
        if user:
            PythonListConfigSerializer(
                child=self.serializer_class()
            ).to_representation_single_plugin(self, user)
        else:
            for generic_user in User.objects.exclude(email=""):
                PythonListConfigSerializer(
                    child=self.serializer_class()
                ).to_representation_single_plugin(self, generic_user)

    @classmethod
    @property
    def serializer_class(cls) -> Type["PythonConfigSerializer"]:
        raise NotImplementedError()

    @classmethod
    @property
    def plugin_name(cls) -> str:
        return cls.__name__.split("Config")[0]

    @classmethod
    def signature_pipeline_running(cls, job) -> Signature:
        return cls._signature_pipeline_status(
            job, getattr(Status, f"{cls.plugin_name.upper()}S_RUNNING").value
        )

    @classmethod
    def signature_pipeline_completed(cls, job) -> Signature:
        return cls._signature_pipeline_status(
            job, getattr(Status, f"{cls.plugin_name.upper()}S_COMPLETED").value
        )

    @classmethod
    def _signature_pipeline_status(cls, job, status: str) -> Signature:
        return tasks.job_set_pipeline_status.signature(
            args=[job.pk, status],
            kwargs={},
            queue=get_queue_name(DEFAULT_QUEUE),
            immutable=True,
            MessageGroupId=str(uuid.uuid4()),
        )

    def clean_config_queue(self):
        queue = self.config["queue"]
        if queue not in settings.CELERY_QUEUES:
            logger.warning(
                f"Analyzer {self.name} has a wrong queue."
                f" Setting to `{DEFAULT_QUEUE}`"
            )
            self.config["queue"] = DEFAULT_QUEUE

    def clean(self):
        super().clean()
        self.clean_config_queue()

    @property
    def options(self) -> QuerySet:
        return self.parameters.filter(is_secret=False)

    @property
    def secrets(self) -> QuerySet:
        return self.parameters.filter(is_secret=True)

    @property
    def required_parameters(self) -> QuerySet:
        return self.parameters.filter(required=True)

    @deprecated("Please use the queryset method `annotate_configured`.")
    def _is_configured(self, user: User = None) -> bool:
        pc = self.__class__.objects.filter(pk=self.pk).annotate_configured(user).first()
        return pc.configured

    @cached_property
    def queue(self):
        queue = self.config["queue"]
        if queue not in settings.CELERY_QUEUES:
            queue = DEFAULT_QUEUE
        return get_queue_name(queue)

    @cached_property
    def routing_key(self):
        return self.config["queue"]

    @cached_property
    def soft_time_limit(self):
        return self.config["soft_time_limit"]

    @classmethod
    @property
    def config_exception(cls):
        raise NotImplementedError()

    def read_params(
        self, user: User = None, config_runtime: Dict = None
    ) -> Dict[Parameter, Any]:
        # priority
        # 1 - Runtime config
        # 2 - Value inside the db
        result = {}
        for param in self.parameters.annotate_configured(
            self, user
        ).annotate_value_for_user(self, user):
            param: Parameter
            if param.name in config_runtime:
                result[param] = config_runtime[param.name]
            else:
                if param.configured:
                    result[param] = param.value
                else:
                    if settings.STAGE_CI or settings.MOCK_CONNECTIONS:
                        result[param] = param.get_valid_value_for_test()
                        continue
                    if param.required:
                        raise TypeError(
                            f"Required param {param.name} "
                            f"of plugin {param.python_module.module}"
                            " does not have a valid value"
                        )
        return result<|MERGE_RESOLUTION|>--- conflicted
+++ resolved
@@ -293,20 +293,6 @@
 
     def retry(self):
         self.update_status(Job.Status.RUNNING)
-<<<<<<< HEAD
-        analyzers_with_failed_reports = self.analyzerreports.filter(
-            status=AbstractReport.Status.FAILED.value
-        ).values_list("config__pk", flat=True)
-        connectors_with_failed_reports = self.connectorreports.filter(
-            status=AbstractReport.Status.FAILED.value
-        ).values_list("config__pk", flat=True)
-        pivots_with_failed_reports = self.pivotreports.filter(
-            status=AbstractReport.Status.FAILED.value
-        ).values_list("config__pk", flat=True)
-        visualizers_with_failed_reports = self.visualizerreports.filter(
-            status=AbstractReport.Status.FAILED.value
-        ).values_list("config__pk", flat=True)
-=======
         failed_analyzers_reports = self.analyzerreports.filter(
             status__in=[
                 AbstractReport.Status.FAILED.value,
@@ -319,13 +305,20 @@
                 AbstractReport.Status.PENDING.value,
             ]
         ).values_list("pk", flat=True)
+        failed_pivot_reports = self.pivotreports.filter(
+            status__in=[
+                AbstractReport.Status.FAILED.value,
+                AbstractReport.Status.PENDING.value,
+            ]
+        ).values_list("pk", flat=True)
+
         failed_visualizer_reports = self.visualizerreports.filter(
             status__in=[
                 AbstractReport.Status.FAILED.value,
                 AbstractReport.Status.PENDING.value,
             ]
         ).values_list("pk", flat=True)
->>>>>>> 7483fa9b
+
 
         runner = (
             self._get_signatures(
@@ -333,7 +326,7 @@
             )
             | self._get_signatures(
                 self.pivots_to_execute.filter(
-                    pk__in=pivots_with_failed_reports, analyzer_config__isnull=False
+                    pk__in=pivots_with_failed_reports, related_analyzer_config__isnull=False
                 )
             )
             | self._get_signatures(
@@ -341,7 +334,7 @@
             )
             | self._get_signatures(
                 self.pivots_to_execute.filter(
-                    pk__in=pivots_with_failed_reports, connector_config__isnull=False
+                    pk__in=pivots_with_failed_reports, related_connector_config__isnull=False
                 )
             )
             | self._get_signatures(
@@ -479,7 +472,6 @@
             | config_class.signature_pipeline_completed(self)
         )
 
-<<<<<<< HEAD
     @cached_property
     def pivots_to_execute(self) -> PythonConfigQuerySet:
         from api_app.pivots_manager.models import PivotConfig
@@ -499,7 +491,7 @@
         return PivotConfig.objects.filter(
             Q(related_analyzer_config__in=valid_python_modules_analyzers)
             | Q(related_connector_config__in=valid_python_modules_connectors)
-=======
+
     @property
     def _final_status_signature(self) -> celery.canvas.Signature:
         return tasks.job_set_final_status.signature(
@@ -508,7 +500,6 @@
             queue=get_queue_name(DEFAULT_QUEUE),
             immutable=True,
             MessageGroupId=str(uuid.uuid4()),
->>>>>>> 7483fa9b
         )
 
     def execute(self):
