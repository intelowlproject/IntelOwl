# This file is a part of IntelOwl https://github.com/intelowlproject/IntelOwl
# See the file 'LICENSE' for copying permission.
import base64
import datetime
import json
import logging
import typing
import uuid
from typing import TYPE_CHECKING, Any, Dict, Optional, Type

from django.utils.timezone import now
from django_celery_beat.models import CrontabSchedule, PeriodicTask

from api_app.interfaces import OwnershipAbstractModel

if TYPE_CHECKING:
    from api_app.serializers import PythonConfigSerializer

from celery import group
from celery.canvas import Signature
from django.conf import settings
from django.contrib.postgres import fields as pg_fields
from django.core.cache import cache
from django.core.exceptions import ObjectDoesNotExist, ValidationError
from django.core.validators import MinLengthValidator, MinValueValidator, RegexValidator
from django.db import models
from django.db.models import BaseConstraint, Q, QuerySet, UniqueConstraint
from django.urls import reverse
from django.utils import timezone
from django.utils.functional import cached_property
from django.utils.module_loading import import_string

from api_app.choices import (
    TLP,
    ObservableClassification,
    ParamTypes,
    PythonModuleBasePaths,
    ReportStatus,
    ScanMode,
    Status,
)

if typing.TYPE_CHECKING:
    from api_app.classes import Plugin

from api_app.defaults import default_runtime, file_directory_path
from api_app.helpers import calculate_sha1, calculate_sha256, deprecated, get_now
from api_app.queryset import (
    AbstractConfigQuerySet,
    JobQuerySet,
    ParameterQuerySet,
    PluginConfigQuerySet,
    PythonConfigQuerySet,
)
from api_app.validators import plugin_name_validator, validate_runtime_configuration
from certego_saas.apps.organization.organization import Organization
from certego_saas.models import User
from intel_owl import tasks
from intel_owl.celery import get_queue_name

logger = logging.getLogger(__name__)


class PythonModule(models.Model):
    module = models.CharField(max_length=120, db_index=True)
    base_path = models.CharField(
        max_length=120, db_index=True, choices=PythonModuleBasePaths.choices
    )
    update_schedule = models.ForeignKey(
        CrontabSchedule,
        on_delete=models.SET_NULL,
        null=True,
        blank=True,
        related_name="update_for_%(class)s",
    )
    update_task = models.OneToOneField(
        PeriodicTask,
        on_delete=models.SET_NULL,
        null=True,
        blank=True,
        related_name="update_for_%(class)s",
        editable=False,
    )

    health_check_schedule = models.ForeignKey(
        CrontabSchedule,
        on_delete=models.SET_NULL,
        null=True,
        blank=True,
        related_name="healthcheck_for_%(class)s",
    )

    class Meta:
        unique_together = [["module", "base_path"]]
        ordering = ["base_path", "module"]

    def __str__(self):
        return self.module

    def __contains__(self, item: str):
        if not isinstance(item, str) or not isinstance(item, PythonConfig):
            raise TypeError(f"{self.__class__.__name__} needs a string or pythonConfig")
        if isinstance(item, str):
            return item in self.python_complete_path
        elif isinstance(item, PythonConfig):
            return self.configs.filter(name=item.name).exists()

    @cached_property
    def python_complete_path(self) -> str:
        return f"{self.base_path}.{self.module}"

    @property
    def disabled(self):
        # it is disabled if it does not exist a configuration enabled
        return not self.configs.filter(disabled=False).exists()

    @cached_property
    def python_class(self) -> Type["Plugin"]:
        return import_string(self.python_complete_path)

    @property
    def configs(self) -> PythonConfigQuerySet:
        return self.config_class.objects.filter(python_module__pk=self.pk)

    @cached_property
    def config_class(self) -> Type["PythonConfig"]:
        return self.python_class.config_model

    @property
    def queue(self) -> str:
        return self.configs.order_by("?").first().queue

    def __clean_python_module(self):
        try:
            _ = self.python_class
        except ImportError as exc:
            raise ValidationError(
                "`python_module` incorrect, "
                f"{self.python_complete_path} couldn't be imported"
            ) from exc

    def clean(self) -> None:
        super().clean()
        self.__clean_python_module()

    def generate_update_periodic_task(self):
        from intel_owl.tasks import update

        if hasattr(self, "update_schedule") and self.update_schedule:
            enabled = settings.REPO_DOWNLOADER_ENABLED and not self.disabled
            periodic_task = PeriodicTask.objects.update_or_create(
                name=f"{self.python_complete_path}Update",
                task=f"{update.__module__}.{update.__name__}",
                defaults={
                    "crontab": self.update_schedule,
                    "queue": self.queue,
                    "enabled": enabled,
                    "kwargs": json.dumps({"python_module_pk": self.pk}),
                },
            )[0]
            self.update_task = periodic_task


class Tag(models.Model):
    label = models.CharField(
        max_length=50,
        blank=False,
        null=False,
        unique=True,
        validators=[MinLengthValidator(4)],
    )
    color = models.CharField(
        max_length=7,
        blank=False,
        null=False,
        validators=[RegexValidator(r"^#([A-Fa-f0-9]{6}|[A-Fa-f0-9]{3})$", "Hex color")],
    )

    def __str__(self):
        return self.label


class Comment(models.Model):
    # make the user null if the user is deleted
    user = models.ForeignKey(
        settings.AUTH_USER_MODEL,
        on_delete=models.SET_NULL,
        null=True,
        blank=True,
        related_name="comment",
    )

    class Meta:
        ordering = ["created_at"]

    job = models.ForeignKey(
        "Job",
        on_delete=models.CASCADE,
        related_name="comments",
    )
    content = models.TextField()
    created_at = models.DateTimeField(auto_now_add=True)
    updated_at = models.DateTimeField(auto_now=True)


class Job(models.Model):
    objects = JobQuerySet.as_manager()

    class Meta:
        indexes = [
            models.Index(
                fields=[
                    "md5",
                    "status",
                ]
            ),
            models.Index(
                fields=["playbook_to_execute", "finished_analysis_time", "user"],
                name="PlaybookConfigOrdering",
            ),
        ]

    # constants
    TLP = TLP
    Status = Status

    user = models.ForeignKey(
        settings.AUTH_USER_MODEL,
        on_delete=models.CASCADE,
        null=True,  # for backwards compatibility
    )
    is_sample = models.BooleanField(blank=False, default=False)
    md5 = models.CharField(max_length=32, blank=False)
    observable_name = models.CharField(max_length=512, blank=True)
    observable_classification = models.CharField(
        max_length=12, blank=True, choices=ObservableClassification.choices
    )
    file_name = models.CharField(max_length=512, blank=True)
    file_mimetype = models.CharField(max_length=80, blank=True)
    status = models.CharField(
        max_length=32, blank=False, choices=Status.choices, default="pending"
    )

    analyzers_requested = models.ManyToManyField(
        "analyzers_manager.AnalyzerConfig", related_name="requested_in_jobs", blank=True
    )
    connectors_requested = models.ManyToManyField(
        "connectors_manager.ConnectorConfig",
        related_name="requested_in_jobs",
        blank=True,
    )
    playbook_requested = models.ForeignKey(
        "playbooks_manager.PlaybookConfig",
        related_name="requested_in_jobs",
        null=True,
        blank=True,
        on_delete=models.SET_NULL,
    )

    analyzers_to_execute = models.ManyToManyField(
        "analyzers_manager.AnalyzerConfig", related_name="executed_in_jobs", blank=True
    )
    connectors_to_execute = models.ManyToManyField(
        "connectors_manager.ConnectorConfig",
        related_name="executed_in_jobs",
        blank=True,
    )
    visualizers_to_execute = models.ManyToManyField(
        "visualizers_manager.VisualizerConfig",
        related_name="executed_in_jobs",
        blank=True,
    )
    playbook_to_execute = models.ForeignKey(
        "playbooks_manager.PlaybookConfig",
        related_name="executed_in_jobs",
        null=True,
        blank=True,
        on_delete=models.SET_NULL,
    )
    runtime_configuration = models.JSONField(
        blank=False,
        default=default_runtime,
        null=False,
        validators=[validate_runtime_configuration],
    )
    received_request_time = models.DateTimeField(auto_now_add=True, db_index=True)
    finished_analysis_time = models.DateTimeField(blank=True, null=True)
    process_time = models.FloatField(blank=True, null=True)
    tlp = models.CharField(max_length=8, choices=TLP.choices, default=TLP.CLEAR)
    errors = pg_fields.ArrayField(
        models.CharField(max_length=900), blank=True, default=list, null=True
    )
    warnings = pg_fields.ArrayField(
        models.TextField(), blank=True, default=list, null=True
    )
    file = models.FileField(blank=True, upload_to=file_directory_path)
    tags = models.ManyToManyField(Tag, related_name="jobs", blank=True)

    scan_mode = models.IntegerField(
        choices=ScanMode.choices,
        null=False,
        blank=False,
        default=ScanMode.CHECK_PREVIOUS_ANALYSIS.value,
    )
    scan_check_time = models.DurationField(
        null=True, blank=True, default=datetime.timedelta(hours=24)
    )

    def __str__(self):
        return f'{self.__class__.__name__}(#{self.pk}, "{self.analyzed_object_name}")'

    @property
    def analyzed_object_name(self):
        return self.file_name if self.is_sample else self.observable_name

    @property
    def analyzed_object(self):
        return self.file if self.is_sample else self.observable_name

    @cached_property
    def sha256(self) -> str:
        return calculate_sha256(
            self.file.read() if self.is_sample else self.observable_name.encode("utf-8")
        )

    @cached_property
    def parent_job(self) -> Optional["Job"]:
        from api_app.pivots_manager.models import PivotMap

        try:
            pm = PivotMap.objects.get(ending_job=self)
        except PivotMap.DoesNotExist:
            return None
        else:
            return pm.starting_job

    @cached_property
    def sha1(self) -> str:
        return calculate_sha1(
            self.file.read() if self.is_sample else self.observable_name.encode("utf-8")
        )

    @cached_property
    def b64(self) -> str:
        return base64.b64encode(
            self.file.read() if self.is_sample else self.observable_name.encode("utf-8")
        ).decode("utf-8")

    def get_absolute_url(self):
        return self.get_absolute_url_by_pk(self.pk)

    @classmethod
    def get_absolute_url_by_pk(cls, pk: int):
        return reverse("jobs-detail", args=[pk]).removeprefix("/api")

    @property
    def url(self):
        return settings.WEB_CLIENT_URL + self.get_absolute_url()

    def retry(self):
        self.status = self.Status.RUNNING
        self.save(update_fields=["status"])
        failed_analyzers = self.analyzerreports.filter(
            status__in=[
                AbstractReport.Status.FAILED.value,
                AbstractReport.Status.PENDING.value,
            ]
        ).values_list("config__pk", flat=True)
        failed_connector = self.connectorreports.filter(
            status__in=[
                AbstractReport.Status.FAILED.value,
                AbstractReport.Status.PENDING.value,
            ]
        ).values_list("config__pk", flat=True)
        failed_pivot = self.pivotreports.filter(
            status__in=[
                AbstractReport.Status.FAILED.value,
                AbstractReport.Status.PENDING.value,
            ]
        ).values_list("config__pk", flat=True)

        failed_visualizer = self.visualizerreports.filter(
            status__in=[
                AbstractReport.Status.FAILED.value,
                AbstractReport.Status.PENDING.value,
            ]
        ).values_list("config__pk", flat=True)
        runner = self._get_pipeline(
            self.analyzers_to_execute.filter(pk__in=failed_analyzers),
            self.pivots_to_execute.filter(pk__in=failed_pivot),
            self.connectors_to_execute.filter(pk__in=failed_connector),
            self.visualizers_to_execute.filter(pk__in=failed_visualizer),
        )

        runner.apply_async(
            queue=get_queue_name(settings.CONFIG_QUEUE),
            MessageGroupId=str(uuid.uuid4()),
        )

    def set_final_status(self) -> None:
        logger.info(f"[STARTING] set_final_status for <-- {self}.")

        if self.status == self.Status.FAILED:
            logger.error(
                f"[REPORT] {self}, status: failed. " "Do not process the report"
            )
        else:
            stats = self._get_config_reports_stats()
            logger.info(f"[REPORT] {self}, status:{self.status}, reports:{stats}")

            if stats["success"] == stats["all"]:
                self.status = self.Status.REPORTED_WITHOUT_FAILS
            elif stats["failed"] == stats["all"]:
                self.status = self.Status.FAILED
            elif stats["killed"] == stats["all"]:
                self.status = self.Status.KILLED
            elif stats["failed"] >= 1 or stats["killed"] >= 1:
                self.status = self.Status.REPORTED_WITH_FAILS

<<<<<<< HEAD
        if not self.finished_analysis_time:
            self.finished_analysis_time = get_now()
=======
        self.finished_analysis_time = get_now()
        self.process_time = self.calculate_process_time()
>>>>>>> f6d04e51
        logger.info(f"{self.__repr__()} setting status to {self.status}")
        self.save(
            update_fields=[
                "status",
                "errors",
                "finished_analysis_time",
            ]
        )

    def __get_config_reports(self, config: typing.Type["AbstractConfig"]) -> QuerySet:
        return getattr(self, f"{config.__name__.split('Config')[0].lower()}reports")

    def __get_config_to_execute(
        self, config: typing.Type["AbstractConfig"]
    ) -> QuerySet:
        return getattr(
            self, f"{config.__name__.split('Config')[0].lower()}s_to_execute"
        )

    def __get_single_config_reports_stats(
        self, config: typing.Type["AbstractConfig"]
    ) -> typing.Dict:
        reports = self.__get_config_reports(config)
        aggregators = {
            s.lower(): models.Count("status", filter=models.Q(status=s))
            for s in AbstractReport.Status.values
        }
        return reports.aggregate(
            all=models.Count("status"),
            **aggregators,
        )

    def _get_config_reports_stats(self) -> typing.Dict:
        from api_app.analyzers_manager.models import AnalyzerConfig
        from api_app.connectors_manager.models import ConnectorConfig
        from api_app.visualizers_manager.models import VisualizerConfig

        result = {}
        for config in [AnalyzerConfig, ConnectorConfig, VisualizerConfig]:
            partial_result = self.__get_single_config_reports_stats(config)
            # merge them
            result = {
                k: result.get(k, 0) + partial_result.get(k, 0)
                for k in set(result) | set(partial_result)
            }
        return result

    def kill_if_ongoing(self):
        from api_app.analyzers_manager.models import AnalyzerConfig
        from api_app.connectors_manager.models import ConnectorConfig
        from api_app.visualizers_manager.models import VisualizerConfig
        from intel_owl.celery import app as celery_app

        for config in [AnalyzerConfig, ConnectorConfig, VisualizerConfig]:
            reports = self.__get_config_reports(config).filter(
                status__in=[
                    AbstractReport.Status.PENDING,
                    AbstractReport.Status.RUNNING,
                ]
            )

            ids = list(reports.values_list("task_id", flat=True))
            logger.info(f"We are going to kill tasks {ids}")
            # kill celery tasks using task ids
            celery_app.control.revoke(ids, terminate=True)

            reports.update(status=self.Status.KILLED)

        self.status = self.Status.KILLED
        self.save(update_fields=["status"])

    def _get_signatures(self, queryset: PythonConfigQuerySet) -> Signature:
        config_class: PythonConfig = queryset.model
        signatures = list(
            queryset.annotate_runnable(self.user)
            .filter(runnable=True)
            .get_signatures(self)
        )
        logger.info(f"{config_class} signatures are {signatures}")

        return (
            config_class.signature_pipeline_running(self)
            | group(signatures)
            | config_class.signature_pipeline_completed(self)
        )

    @cached_property
    def pivots_to_execute(self) -> PythonConfigQuerySet:
        from api_app.pivots_manager.models import PivotConfig

        if self.playbook_to_execute:
            pivots = self.playbook_to_execute.pivots.all()
        else:
            pivots = PivotConfig.objects.valid(
                self.analyzers_to_execute.all(), self.connectors_to_execute.all()
            )
        return pivots.annotate_runnable(self.user).filter(runnable=True)

    @property
    def _final_status_signature(self) -> Signature:
        return tasks.job_set_final_status.signature(
            args=[self.pk],
            kwargs={},
            queue=get_queue_name(settings.CONFIG_QUEUE),
            immutable=True,
            MessageGroupId=str(uuid.uuid4()),
        )

    def _get_pipeline(
        self,
        analyzers: PythonConfigQuerySet,
        pivots: PythonConfigQuerySet,
        connectors: PythonConfigQuerySet,
        visualizers: PythonConfigQuerySet,
    ) -> Signature:
        runner = self._get_signatures(analyzers.distinct())
        pivots_analyzers = pivots.filter(
            related_analyzer_configs__isnull=False
        ).distinct()
        if pivots_analyzers.exists():
            runner |= self._get_signatures(pivots_analyzers)
        if connectors.exists():
            runner |= self._get_signatures(connectors)
            pivots_connectors = pivots.filter(
                related_connector_configs__isnull=False
            ).distinct()
            if pivots_connectors.exists():
                runner |= self._get_signatures(pivots_connectors)
        if visualizers.exists():
            runner |= self._get_signatures(visualizers)
        runner |= self._final_status_signature
        return runner

    def execute(self):
        self.status = self.Status.RUNNING
        self.save(update_fields=["status"])
        runner = self._get_pipeline(
            self.analyzers_to_execute.all(),
            self.pivots_to_execute.all(),
            self.connectors_to_execute.all(),
            self.visualizers_to_execute.all(),
        )
        runner()

    def get_config_runtime_configuration(self, config: "AbstractConfig") -> typing.Dict:
        try:
            self.__get_config_to_execute(config.__class__).get(name=config.name)
        except config.DoesNotExist:
            raise TypeError(
                f"{config.__class__.__name__} {config.name} "
                f"is not configured inside job {self.pk}"
            )
        return self.runtime_configuration.get(config.runtime_configuration_key, {}).get(
            config.name, {}
        )

    # user methods

    @classmethod
    def user_total_submissions(cls, user: User) -> int:
        return user.job_set.count()

    @classmethod
    def user_month_submissions(cls, user: User) -> int:
        """
        Excludes failed submissions.
        """
        return (
            user.job_set.filter(
                received_request_time__gte=timezone.now().replace(
                    day=1, hour=0, minute=0, second=0, microsecond=0
                )
            )
            .exclude(status=cls.Status.FAILED)
            .count()
        )

    def clean(self) -> None:
        super().clean()
        self.clean_scan()

    def clean_scan(self):
        if (
            self.scan_mode == ScanMode.FORCE_NEW_ANALYSIS.value
            and self.scan_check_time is not None
        ):
            raise ValidationError(
                f"You can't have set mode to {ScanMode.FORCE_NEW_ANALYSIS.name}"
                f" and have check_time set to {self.scan_check_time}"
            )
        elif (
            self.scan_mode == ScanMode.CHECK_PREVIOUS_ANALYSIS.value
            and self.scan_check_time is None
        ):
            raise ValidationError(
                f"You can't have set mode to {ScanMode.CHECK_PREVIOUS_ANALYSIS.name}"
                " and not have check_time set"
            )


class Parameter(models.Model):
    objects = ParameterQuerySet.as_manager()

    name = models.CharField(null=False, blank=False, max_length=50)
    type = models.CharField(
        choices=ParamTypes.choices, max_length=10, null=False, blank=False
    )
    description = models.TextField(blank=True, default="")
    is_secret = models.BooleanField(db_index=True)
    required = models.BooleanField(null=False)
    python_module = models.ForeignKey(
        PythonModule, related_name="parameters", on_delete=models.PROTECT
    )

    class Meta:
        unique_together = [["name", "python_module"]]

    def __str__(self):
        return self.name

    def refresh_cache_keys(self):
        self.config_class.delete_class_cache_keys()
        for config in self.config_class.objects.filter(
            python_module=self.python_module
        ):
            config: PythonConfig
            config.refresh_cache_keys()

    def get_valid_value_for_test(self):
        if not settings.STAGE_CI and not settings.MOCK_CONNECTIONS:
            raise PluginConfig.DoesNotExist
        if "url" in self.name:
            return "https://intelowl.com"
        elif "pdns_credentials" == self.name:
            return "user|pwd"
        elif "test" in self.name:
            raise PluginConfig.DoesNotExist
        elif self.type == ParamTypes.INT.value:
            return 10
        else:
            return "test"

    @cached_property
    def config_class(self) -> Type["PythonConfig"]:
        return self.python_module.python_class.config_model


class PluginConfig(OwnershipAbstractModel):
    objects = PluginConfigQuerySet.as_manager()
    value = models.JSONField(blank=True, null=True)

    parameter = models.ForeignKey(
        Parameter, on_delete=models.CASCADE, null=False, related_name="values"
    )
    updated_at = models.DateTimeField(auto_now=True)
    analyzer_config = models.ForeignKey(
        "analyzers_manager.AnalyzerConfig",
        related_name="values",
        on_delete=models.CASCADE,
        null=True,
        blank=True,
    )
    connector_config = models.ForeignKey(
        "connectors_manager.ConnectorConfig",
        related_name="values",
        on_delete=models.CASCADE,
        null=True,
        blank=True,
    )
    visualizer_config = models.ForeignKey(
        "visualizers_manager.VisualizerConfig",
        related_name="values",
        on_delete=models.CASCADE,
        null=True,
        blank=True,
    )
    ingestor_config = models.ForeignKey(
        "ingestors_manager.IngestorConfig",
        on_delete=models.CASCADE,
        related_name="values",
        null=True,
        blank=True,
    )
    pivot_config = models.ForeignKey(
        "pivots_manager.PivotConfig",
        on_delete=models.CASCADE,
        related_name="values",
        null=True,
        blank=True,
    )

    class Meta:
        constraints: typing.List[BaseConstraint] = [
            models.CheckConstraint(
                check=Q(analyzer_config__isnull=True)
                | Q(connector_config__isnull=True)
                | Q(visualizer_config__isnull=True)
                | Q(ingestor_config__isnull=True)
                | Q(pivot_config__isnull=True),
                name="plugin_config_no_config_all_null",
            )
        ] + [
            item
            for config in [
                "analyzer_config",
                "connector_config",
                "visualizer_config",
                "ingestor_config",
                "pivot_config",
            ]
            for item in [
                UniqueConstraint(
                    fields=["owner", "for_organization", "parameter", config],
                    name=f"plugin_config_unique_with_{config}_owner",
                    condition=Q(owner__isnull=False),
                ),
                UniqueConstraint(
                    fields=["for_organization", "parameter", config],
                    name=f"plugin_config_unique_with_{config}",
                    condition=Q(owner__isnull=True),
                ),
            ]
        ]
        indexes = [
            models.Index(fields=["owner", "for_organization", "parameter"]),
        ] + OwnershipAbstractModel.Meta.indexes

    @cached_property
    def config(self) -> "PythonConfig":
        return list(filter(None, self._possible_configs()))[0]

    def refresh_cache_keys(self):
        try:
            _ = self.config and self.owner
        except ObjectDoesNotExist:
            # this happens if the configuration/user was deleted before this instance
            return
        if self.owner:
            if self.owner.has_membership() and self.owner.membership.is_admin:
                for user in User.objects.filter(
                    membership__organization=self.owner.membership.organization
                ):
                    self.config.delete_class_cache_keys(user)
                    self.config.refresh_cache_keys(user)
            else:
                self.owner: User
                self.config.delete_class_cache_keys(self.owner)
                self.config.refresh_cache_keys(self.owner)

        else:
            self.config.delete_class_cache_keys()
            self.config.refresh_cache_keys()

    def _possible_configs(self) -> typing.List["PythonConfig"]:
        return [
            self.analyzer_config,
            self.connector_config,
            self.visualizer_config,
            self.ingestor_config,
            self.pivot_config,
        ]

    def clean_config(self) -> None:
        if len(list(filter(None, self._possible_configs()))) != 1:
            configs = ", ".join(
                [config.name for config in self._possible_configs() if config]
            )
            if not configs:
                raise ValidationError("You must select a plugin configuration")
            raise ValidationError(f"You must have exactly one between {configs}")

    def clean_value(self):
        from django.forms.fields import JSONString

        if isinstance(self.value, JSONString):
            self.value = str(self.value)
        if type(self.value).__name__ != self.parameter.type:
            raise ValidationError(
                f"Type {type(self.value).__name__} is wrong:"
                f" should be {self.parameter.type}"
            )

    def clean_parameter(self):
        if self.config.python_module != self.parameter.python_module:
            raise ValidationError(
                f"Missmatch between config python module {self.config.python_module}"
                f" and parameter python module {self.parameter.python_module}"
            )

    def clean(self):
        super().clean()
        self.clean_value()
        self.clean_for_organization()
        self.clean_config()
        self.clean_parameter()

    @property
    def attribute(self):
        return self.parameter.name

    def is_secret(self):
        return self.parameter.is_secret

    @property
    def plugin_name(self):
        return self.config.name

    @property
    def type(self):
        # TODO retrocompatibility
        return self.config.plugin_type

    @property
    def config_type(self):
        # TODO retrocompatibility
        return "2" if self.is_secret() else "1"


class AbstractConfig(models.Model):
    objects = AbstractConfigQuerySet.as_manager()
    name = models.CharField(
        max_length=100,
        null=False,
        unique=True,
        primary_key=True,
        validators=[plugin_name_validator],
    )
    description = models.TextField(null=False)

    disabled = models.BooleanField(null=False, default=False)
    disabled_in_organizations = models.ManyToManyField(
        Organization, related_name="%(app_label)s_%(class)s_disabled", blank=True
    )

    class Meta:
        indexes = [models.Index(fields=["name"]), models.Index(fields=["disabled"])]
        abstract = True

    def __str__(self):
        return self.name

    @classmethod
    @property
    def runtime_configuration_key(cls) -> str:
        return f"{cls.__name__.split('Config')[0].lower()}s"

    @classmethod
    @property
    def snake_case_name(cls) -> str:
        import re

        return re.sub(r"(?<!^)(?=[A-Z])", "_", cls.__name__).lower()

    @deprecated("Please use `runnable` method on queryset")
    def is_runnable(self, user: User = None) -> bool:
        return (
            self.__class__.objects.filter(pk=self.pk)
            .annotate_runnable(user)
            .first()
            .runnable
        )

    def enabled_for_user(self, user: User) -> bool:
        if user.has_membership():
            return (
                not self.disabled
                and user.membership.organization
                not in self.disabled_in_organizations.all()
            )
        return not self.disabled


class AbstractReport(models.Model):
    # constants
    Status = ReportStatus

    # fields
    status = models.CharField(max_length=50, choices=Status.choices)
    report = models.JSONField(default=dict)
    errors = pg_fields.ArrayField(
        models.CharField(max_length=512), default=list, blank=True
    )
    start_time = models.DateTimeField(default=timezone.now)
    end_time = models.DateTimeField(default=timezone.now)
    task_id = models.UUIDField()  # tracks celery task id

    job = models.ForeignKey(
        "api_app.Job", related_name="%(class)ss", on_delete=models.CASCADE
    )

    class Meta:
        abstract = True

    def __str__(self):
        return f"{self.__class__.__name__}(job:#{self.job_id}, {self.config.name})"

    @classmethod
    @property
    def config(cls) -> "AbstractConfig":
        raise NotImplementedError()

    @property
    def runtime_configuration(self):
        return self.job.get_config_runtime_configuration(self.config)

    # properties
    @property
    def user(self) -> models.Model:
        return self.job.user

    @property
    def process_time(self) -> float:
        secs = (self.end_time - self.start_time).total_seconds()
        return round(secs, 2)


class PythonConfig(AbstractConfig):
    objects = PythonConfigQuerySet.as_manager()
    soft_time_limit = models.IntegerField(default=60, validators=[MinValueValidator(0)])
    routing_key = models.CharField(max_length=50, default="default")
    python_module = models.ForeignKey(
        PythonModule, on_delete=models.PROTECT, related_name="%(class)ss"
    )

    health_check_task = models.OneToOneField(
        PeriodicTask,
        on_delete=models.SET_NULL,
        null=True,
        blank=True,
        related_name="healthcheck_for_%(class)s",
        editable=False,
    )

    class Meta:
        abstract = True
        indexes = [
            models.Index(fields=("python_module", "disabled")),
        ]
        ordering = ["name", "disabled"]

    def get_routing_key(self) -> str:
        if self.routing_key not in settings.CELERY_QUEUES:
            logger.warning(
                f"{self.name}: you have no worker for {self.routing_key}."
                f" Using {settings.DEFAULT_QUEUE} queue."
            )
            return settings.DEFAULT_QUEUE
        return self.routing_key

    @property
    def parameters(self) -> ParameterQuerySet:
        return Parameter.objects.filter(python_module=self.python_module)

    @classmethod
    @property
    def report_class(cls) -> Type[AbstractReport]:
        return cls.reports.rel.related_model

    @classmethod
    def get_subclasses(cls) -> typing.List["PythonConfig"]:
        from django.contrib.contenttypes.models import ContentType

        child_models = [ct.model_class() for ct in ContentType.objects.all()]
        return [
            model
            for model in child_models
            if (model is not None and issubclass(model, cls) and model is not cls)
        ]

    @classmethod
    @property
    def plugin_type(cls) -> str:
        # retro compatibility

        raise NotImplementedError()

    def generate_empty_report(self, job: Job, task_id: str, status: str):
        return self.python_module.python_class.report_model.objects.update_or_create(
            job=job,
            config=self,
            defaults={
                "status": status,
                "task_id": task_id,
                "start_time": now(),
                "end_time": now(),
            },
        )[0]

    @classmethod
    def delete_class_cache_keys(cls, user: User = None):
        base_key = f"{cls.__name__}_{user.username if user else ''}"
        for key in cache.get_where(f"list_{base_key}").keys():
            logger.debug(f"Deleting cache key {key}")
            cache.delete(key)

    def refresh_cache_keys(self, user: User = None):
        from api_app.serializers import PythonListConfigSerializer

        base_key = (
            f"{self.__class__.__name__}_{self.name}_{user.username if user else ''}"
        )
        for key in cache.get_where(f"serializer_{base_key}").keys():
            logger.debug(f"Deleting cache key {key}")
            cache.delete(key)
        if user:
            PythonListConfigSerializer(
                child=self.serializer_class()
            ).to_representation_single_plugin(self, user)
        else:
            for generic_user in User.objects.exclude(email=""):
                PythonListConfigSerializer(
                    child=self.serializer_class()
                ).to_representation_single_plugin(self, generic_user)

    @classmethod
    @property
    def serializer_class(cls) -> Type["PythonConfigSerializer"]:
        raise NotImplementedError()

    @classmethod
    @property
    def plugin_name(cls) -> str:
        return cls.__name__.split("Config")[0]

    @classmethod
    def signature_pipeline_running(cls, job) -> Signature:
        return cls._signature_pipeline_status(
            job, getattr(Status, f"{cls.plugin_name.upper()}S_RUNNING").value
        )

    @classmethod
    def signature_pipeline_completed(cls, job) -> Signature:
        return cls._signature_pipeline_status(
            job, getattr(Status, f"{cls.plugin_name.upper()}S_COMPLETED").value
        )

    @classmethod
    def _signature_pipeline_status(cls, job, status: str) -> Signature:
        return tasks.job_set_pipeline_status.signature(
            args=[job.pk, status],
            kwargs={},
            queue=get_queue_name(settings.CONFIG_QUEUE),
            immutable=True,
            MessageGroupId=str(uuid.uuid4()),
        )

    @property
    def queue(self):
        return get_queue_name(self.get_routing_key())

    @property
    def options(self) -> QuerySet:
        return self.parameters.filter(is_secret=False)

    @property
    def secrets(self) -> QuerySet:
        return self.parameters.filter(is_secret=True)

    @property
    def required_parameters(self) -> QuerySet:
        return self.parameters.filter(required=True)

    @deprecated("Please use the queryset method `annotate_configured`.")
    def _is_configured(self, user: User = None) -> bool:
        pc = self.__class__.objects.filter(pk=self.pk).annotate_configured(user).first()
        return pc.configured

    @classmethod
    @property
    def config_exception(cls):
        raise NotImplementedError()

    def read_params(
        self, user: User = None, config_runtime: Dict = None
    ) -> Dict[Parameter, Any]:
        # priority
        # 1 - Runtime config
        # 2 - Value inside the db
        result = {}
        for param in self.parameters.annotate_configured(
            self, user
        ).annotate_value_for_user(self, user):
            param: Parameter
            if param.name in config_runtime:
                result[param] = config_runtime[param.name]
            else:
                if param.configured:
                    result[param] = param.value
                else:
                    if settings.STAGE_CI or settings.MOCK_CONNECTIONS:
                        result[param] = param.get_valid_value_for_test()
                        continue
                    if param.required:
                        raise TypeError(
                            f"Required param {param.name} "
                            f"of plugin {param.python_module.module}"
                            " does not have a valid value"
                        )
        return result

    def generate_health_check_periodic_task(self):
        from intel_owl.tasks import health_check

        if (
            hasattr(self.python_module, "health_check_schedule")
            and self.python_module.health_check_schedule
        ):
            periodic_task = PeriodicTask.objects.update_or_create(
                name=f"{self.name.title()}HealthCheck{self.__class__.__name__}",
                task=f"{health_check.__module__}.{health_check.__name__}",
                defaults={
                    "crontab": self.python_module.health_check_schedule,
                    "queue": self.queue,
                    "enabled": not self.disabled,
                    "kwargs": json.dumps(
                        {
                            "python_module_pk": self.python_module_id,
                            "python_config_pk": self.pk,
                        }
                    ),
                },
            )[0]
            self.health_check_task = periodic_task<|MERGE_RESOLUTION|>--- conflicted
+++ resolved
@@ -417,13 +417,7 @@
             elif stats["failed"] >= 1 or stats["killed"] >= 1:
                 self.status = self.Status.REPORTED_WITH_FAILS
 
-<<<<<<< HEAD
-        if not self.finished_analysis_time:
-            self.finished_analysis_time = get_now()
-=======
         self.finished_analysis_time = get_now()
-        self.process_time = self.calculate_process_time()
->>>>>>> f6d04e51
         logger.info(f"{self.__repr__()} setting status to {self.status}")
         self.save(
             update_fields=[
