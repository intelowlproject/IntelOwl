--- conflicted
+++ resolved
@@ -2,12 +2,7 @@
 # See the file 'LICENSE' for copying permission.
 
 import hashlib
-<<<<<<< HEAD
 from typing import List, Optional
-=======
-import logging
-from typing import Optional
->>>>>>> 9a82ac93
 
 from django.conf import settings
 from django.contrib.postgres import fields as pg_fields
