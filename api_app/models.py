# This file is a part of IntelOwl https://github.com/intelowlproject/IntelOwl
# See the file 'LICENSE' for copying permission.

import logging
import typing
from typing import Optional

from celery import group
from django.conf import settings
from django.contrib.postgres import fields as pg_fields
from django.db import models
from django.db.models import Q, QuerySet
from django.dispatch import receiver
from django.utils import timezone
from django.utils.functional import cached_property

from api_app.core.models import AbstractReport
from api_app.exceptions import AlreadyFailedJobException
from api_app.helpers import calculate_sha1, calculate_sha256, get_now
from certego_saas.apps.organization.organization import Organization
from certego_saas.models import User

logger = logging.getLogger(__name__)


def file_directory_path(instance, filename):
    now = timezone.now().strftime("%Y_%m_%d_%H_%M_%S")
    return f"job_{now}_{filename}"


class Status(models.TextChoices):
    PENDING = "pending", "pending"
    RUNNING = "running", "running"
    REPORTED_WITHOUT_FAILS = "reported_without_fails", "reported_without_fails"
    REPORTED_WITH_FAILS = "reported_with_fails", "reported_with_fails"
    KILLED = "killed", "killed"
    FAILED = "failed", "failed"


class TLP(models.TextChoices):
    WHITE = "WHITE"
    CLEAR = "CLEAR"
    GREEN = "GREEN"
    AMBER = "AMBER"
    RED = "RED"

    @classmethod
    def get_tlp_clear_and_white(cls):
        return (cls.WHITE, cls.CLEAR)

    @classmethod
    def get_priority(cls, tlp):
        order = {
            cls.WHITE: 0,
            cls.CLEAR: 0,
            cls.GREEN: 1,
            cls.AMBER: 2,
            cls.RED: 3,
        }
        return order.get(tlp, None)


class Tag(models.Model):
    label = models.CharField(max_length=50, blank=False, null=False, unique=True)
    color = models.CharField(max_length=7, blank=False, null=False)

    def __str__(self):
        return f'Tag(label="{self.label}")'


class ObservableClassification(models.TextChoices):
    IP = "ip"
    URL = "url"
    DOMAIN = "domain"
    HASH = "hash"
    GENERIC = "generic"
    EMPTY = ""


class Job(models.Model):
    class Meta:
        indexes = [
            models.Index(
                fields=[
                    "md5",
                    "status",
                ]
            ),
        ]

    # constants
    TLP = TLP
    Status = Status

    user = models.ForeignKey(
        settings.AUTH_USER_MODEL,
        on_delete=models.CASCADE,
        null=True,  # for backwards compatibility
    )
    is_sample = models.BooleanField(blank=False, default=False)
    md5 = models.CharField(max_length=32, blank=False)
    observable_name = models.CharField(max_length=512, blank=True)
    observable_classification = models.CharField(
        max_length=12, blank=True, choices=ObservableClassification.choices
    )
    file_name = models.CharField(max_length=512, blank=True)
    file_mimetype = models.CharField(max_length=80, blank=True)
    status = models.CharField(
        max_length=32, blank=False, choices=Status.choices, default="pending"
    )

    analyzers_requested = pg_fields.ArrayField(
        models.CharField(max_length=128), blank=True, default=list
    )
    connectors_requested = pg_fields.ArrayField(
        models.CharField(max_length=128), blank=True, default=list
    )
    playbooks_requested = pg_fields.ArrayField(
        models.CharField(max_length=128), blank=True, default=list
    )
    analyzers_to_execute = pg_fields.ArrayField(
        models.CharField(max_length=128), blank=True, default=list
    )
    connectors_to_execute = pg_fields.ArrayField(
        models.CharField(max_length=128), blank=True, default=list
    )
    playbooks_to_execute = pg_fields.ArrayField(
        models.CharField(max_length=128), blank=True, default=list
    )

    received_request_time = models.DateTimeField(auto_now_add=True)
    finished_analysis_time = models.DateTimeField(blank=True, null=True)
<<<<<<< HEAD
    tlp = models.CharField(max_length=8, choices=TLP.choices, default=TLP.CLEAR)
=======
    process_time = models.FloatField(blank=True, null=True)
    tlp = models.CharField(max_length=8, choices=TLP.choices, default=TLP.WHITE)
>>>>>>> 65296bf3
    errors = pg_fields.ArrayField(
        models.CharField(max_length=900), blank=True, default=list, null=True
    )
    file = models.FileField(blank=True, upload_to=file_directory_path)
    tags = models.ManyToManyField(Tag, related_name="jobs", blank=True)

    def __str__(self):
        if self.is_sample:
            return f'Job(#{self.pk}, "{self.file_name}")'
        return f'Job(#{self.pk}, "{self.observable_name}")'

    @cached_property
    def sha256(self) -> str:
        return calculate_sha256(self.file.read())

    @cached_property
    def sha1(self) -> str:
        return calculate_sha1(self.file.read())

    def job_cleanup(self) -> None:
        logger.info(f"[STARTING] job_cleanup for <-- {self.__repr__()}.")
        status_to_set = self.Status.RUNNING

        try:
            if self.status == self.Status.FAILED:
                raise AlreadyFailedJobException()

            stats = self.get_analyzer_reports_stats()

            logger.info(
                f"[REPORT] {self.__repr__()}, status:{self.status}, reports:{stats}"
            )

            if len(self.analyzers_to_execute) == stats["all"]:
                if stats["running"] > 0 or stats["pending"] > 0:
                    status_to_set = self.Status.RUNNING
                elif stats["success"] == stats["all"]:
                    status_to_set = self.Status.REPORTED_WITHOUT_FAILS
                elif stats["failed"] == stats["all"]:
                    status_to_set = self.Status.FAILED
                elif stats["failed"] >= 1 or stats["killed"] >= 1:
                    status_to_set = self.Status.REPORTED_WITH_FAILS
                elif stats["killed"] == stats["all"]:
                    status_to_set = self.Status.KILLED

        except AlreadyFailedJobException:
            logger.error(
                f"[REPORT] {self.__repr__()}, status: failed. Do not process the report"
            )

        except Exception as e:
            logger.exception(f"job_id: {self.pk}, Error: {e}")
            self.append_error(str(e), save=False)

        finally:
            if not (self.status == self.Status.FAILED and self.finished_analysis_time):
                self.finished_analysis_time = get_now()
                self.process_time = self.calculate_process_time()
            self.status = status_to_set
            self.save(
                update_fields=[
                    "status",
                    "errors",
                    "finished_analysis_time",
                    "process_time",
                ]
            )

    def calculate_process_time(self) -> Optional[float]:
        if not self.finished_analysis_time:
            return None
        td = self.finished_analysis_time - self.received_request_time
        return round(td.total_seconds(), 2)

    def update_status(self, status: str, save=True):
        self.status = status
        if save:
            self.save(update_fields=["status"])

    def append_error(self, err_msg: str, save=True):
        self.errors.append(err_msg)
        if save:
            self.save(update_fields=["errors"])

    def get_analyzer_reports_stats(self) -> dict:
        aggregators = {
            s.lower(): models.Count("status", filter=models.Q(status=s))
            for s in AbstractReport.Status.values
        }
        return self.analyzer_reports.aggregate(
            all=models.Count("status"),
            **aggregators,
        )

    def get_connector_reports_stats(self) -> dict:
        aggregators = {
            s.lower(): models.Count("status", filter=models.Q(status=s))
            for s in AbstractReport.Status.values
        }
        return self.connector_reports.aggregate(
            all=models.Count("status"),
            **aggregators,
        )

    def kill_if_ongoing(self):
        from intel_owl.celery import app as celery_app

        statuses_to_filter = [
            AbstractReport.Status.PENDING,
            AbstractReport.Status.RUNNING,
        ]
        qs = self.analyzer_reports.filter(status__in=statuses_to_filter)
        task_ids_analyzers = list(qs.values_list("task_id", flat=True))
        qs2 = self.connector_reports.filter(status__in=statuses_to_filter)

        task_ids_connectors = list(qs2.values_list("task_id", flat=True))
        # kill celery tasks using task ids
        celery_app.control.revoke(
            task_ids_analyzers + task_ids_connectors, terminate=True
        )

        # update report statuses
        qs.update(status=self.Status.KILLED)
        # set job status
        self.update_status("killed")

    def _merge_runtime_configuration(
        self,
        runtime_configuration: typing.Dict,
        analyzers: typing.List[str],
        connectors: typing.List[str],
    ):
        # in case of key conflict, runtime_configuration
        # is overwritten by the Plugin configuration
        final_config = {}
        user = self.user
        for analyzer in analyzers:
            # Appending custom config to runtime configuration
            config = runtime_configuration.get(analyzer, {})
            config |= PluginConfig.get_as_dict(
                user,
                PluginConfig.PluginType.ANALYZER,
                PluginConfig.ConfigType.PARAMETER,
                plugin_name=analyzer,
            ).get(analyzer, {})

            if config:
                final_config[analyzer] = config
        for connector in connectors:
            config = runtime_configuration.get(connector, {})
            config |= PluginConfig.get_as_dict(
                user,
                PluginConfig.PluginType.CONNECTOR,
                PluginConfig.ConfigType.PARAMETER,
                plugin_name=connector,
            ).get(connector, {})

            if config:
                final_config[connector] = config
        logger.debug(f"New value of runtime_configuration: {final_config}")
        return final_config

    def _pipeline_configuration(
        self, runtime_configuration: typing.Dict[str, typing.Any]
    ) -> typing.Tuple[typing.List, typing.List, typing.List, typing.List]:
        from api_app.playbooks_manager.dataclasses import PlaybookConfig

        # case playbooks
        if not runtime_configuration and self.playbooks_to_execute:
            configs = []
            analyzers = []
            connectors = []
            playbooks = self.playbooks_to_execute
            # this must be done because each analyzer on the playbook
            # could be executed with a different configuration
            for playbook in PlaybookConfig.filter(
                names=self.playbooks_to_execute
            ).values():
                playbook: PlaybookConfig
                if not playbook.is_ready_to_use and not settings.STAGE_CI:
                    continue
                configs.append(playbook.analyzers | playbook.connectors)
                analyzers.append(
                    [
                        analyzer
                        for analyzer in playbook.analyzers.keys()
                        if analyzer in self.analyzers_to_execute
                    ]
                )
                connectors.append(
                    [
                        connector
                        for connector in playbook.connectors.keys()
                        if connector in self.connectors_to_execute
                    ]
                )
        else:
            configs = [runtime_configuration]
            analyzers = [self.analyzers_to_execute]
            connectors = [self.connectors_to_execute]
            playbooks = [""]
        return configs, analyzers, connectors, playbooks

    def pipeline(self, runtime_configuration: typing.Dict[str, typing.Any]):
        from api_app.analyzers_manager.dataclasses import AnalyzerConfig
        from api_app.connectors_manager.dataclasses import ConnectorConfig
        from intel_owl import tasks
        from intel_owl.celery import DEFAULT_QUEUE

        final_analyzer_signatures = []
        final_connector_signatures = []
        for config, analyzers, connectors, playbook in zip(
            *self._pipeline_configuration(runtime_configuration)
        ):
            config = self._merge_runtime_configuration(config, analyzers, connectors)
            logger.info(
                f"Config is {config},"
                f" analyzers are {analyzers} and"
                f" connectors are {connectors}"
            )
            analyzer_signatures, _ = AnalyzerConfig.stack(
                job_id=self.pk,
                plugins_to_execute=analyzers,
                runtime_configuration=config,
                parent_playbook=playbook,
            )
            for signature in analyzer_signatures:
                if signature not in final_analyzer_signatures:
                    final_analyzer_signatures.append(signature)
                else:
                    logger.warning(f"Signature {signature} is duplicate")

            connector_signatures, _ = ConnectorConfig.stack(
                job_id=self.pk,
                plugins_to_execute=connectors,
                runtime_configuration=config,
                parent_playbook=playbook,
            )
            for signature in connector_signatures:
                if signature not in final_connector_signatures:
                    final_connector_signatures.append(signature)
                else:
                    logger.warning(f"Signature {signature} is duplicate")
        logger.info(f"Analyzer signatures are {final_analyzer_signatures}")
        logger.info(f"Connector signatures are {final_connector_signatures}")
        runner = (
            group(final_analyzer_signatures)
            | tasks.continue_job_pipeline.signature(
                args=[self.pk],
                kwargs={},
                queue=DEFAULT_QUEUE,
                soft_time_limit=10,
                immutable=True,
            )
            | group(final_connector_signatures)
        )
        runner()

    # user methods

    @classmethod
    def user_total_submissions(cls, user: User) -> int:
        return user.job_set.count()

    @classmethod
    def user_month_submissions(cls, user: User) -> int:
        """
        Excludes failed submissions.
        """
        return (
            user.job_set.filter(
                received_request_time__gte=timezone.now().replace(
                    day=1, hour=0, minute=0, second=0, microsecond=0
                )
            )
            .exclude(status=cls.Status.FAILED)
            .count()
        )


@receiver(models.signals.pre_delete, sender=Job)
def delete_file(sender, instance: Job, **kwargs):
    if instance.file:
        instance.file.delete()


class PluginConfig(models.Model):
    class PluginType(models.TextChoices):
        ANALYZER = "1", "Analyzer"
        CONNECTOR = "2", "Connector"

    class ConfigType(models.TextChoices):
        PARAMETER = "1", "Parameter"
        SECRET = "2", "Secret"

    type = models.CharField(choices=PluginType.choices, max_length=2)
    config_type = models.CharField(choices=ConfigType.choices, max_length=2)
    attribute = models.CharField(max_length=128)
    value = models.JSONField(blank=False)
    organization = models.ForeignKey(
        Organization,
        on_delete=models.CASCADE,
        blank=True,
        null=True,
        related_name="custom_configs",
    )
    owner = models.ForeignKey(
        settings.AUTH_USER_MODEL,
        on_delete=models.CASCADE,
        related_name="custom_configs",
    )
    plugin_name = models.CharField(max_length=128)
    updated_at = models.DateTimeField(auto_now=True)

    class Meta:
        constraints = [
            models.UniqueConstraint(
                fields=["type", "attribute", "organization", "owner", "plugin_name"],
                name="unique_custom_config_entry",
            )
        ]

        indexes = [
            models.Index(
                fields=["owner", "type"],
            ),
            models.Index(
                fields=["type", "organization"],
            ),
        ]

    @classmethod
    def get_specific_serializer_class(cls, plugin_type: str):
        if plugin_type == cls.PluginType.ANALYZER:
            from api_app.analyzers_manager.serializers import AnalyzerConfigSerializer

            serializer_class = AnalyzerConfigSerializer
        elif plugin_type == cls.PluginType.CONNECTOR:
            from api_app.connectors_manager.serializers import ConnectorConfigSerializer

            serializer_class = ConnectorConfigSerializer
        else:
            raise TypeError(f"Unrecognized plugin type {plugin_type}")
        return serializer_class

    @classmethod
    def get_specific_config_class(cls, plugin_type: str):
        if plugin_type == cls.PluginType.ANALYZER:
            from api_app.analyzers_manager.dataclasses import AnalyzerConfig

            config_class = AnalyzerConfig
        elif plugin_type == cls.PluginType.CONNECTOR:
            from api_app.connectors_manager.dataclasses import ConnectorConfig

            config_class = ConnectorConfig
        else:
            raise TypeError(f"Unrecognized plugin type {plugin_type}")
        return config_class

    @classmethod
    def visible_for_user(cls, user: User = None) -> QuerySet:
        from certego_saas.apps.organization.membership import Membership

        configs = cls.objects.all()
        if user:
            # User-level custom configs should override organization-level configs,
            # we need to get the organization-level configs, if any, first.
            try:
                membership = Membership.objects.get(user=user)
            except Membership.DoesNotExist:
                # If user is not a member of any organization,
                # we don't need to do anything.
                configs = configs.filter(owner=user)
            else:
                configs = configs.filter(
                    Q(organization=membership.organization) | Q(owner=user)
                )

        return configs

    @classmethod
    def get_as_dict(cls, user, entity_type, config_type=None, plugin_name=None) -> dict:
        """
        Returns custom config as dict
        """

        kwargs = {}
        if config_type:
            kwargs["config_type"] = config_type
        custom_configs = cls.visible_for_user(user)
        custom_configs = custom_configs.filter(type=entity_type, **kwargs)
        if plugin_name is not None:
            custom_configs = custom_configs.filter(plugin_name=plugin_name)

        result = {}
        for custom_config in custom_configs:
            custom_config: PluginConfig
            if custom_config.plugin_name not in result:
                result[custom_config.plugin_name] = {}

            # This `if` condition ensures that only a user-level config
            # overrides an organization-level config.
            if (
                custom_config.attribute not in result[custom_config.plugin_name]
                or custom_config.organization is None
            ):
                result[custom_config.plugin_name][
                    custom_config.attribute
                ] = custom_config.value

        logger.debug(f"Final CustomConfig: {result}")

        return result

    @classmethod
    def apply(cls, initial_config, user, plugin_type):
        custom_configs = PluginConfig.get_as_dict(user, plugin_type)
        for plugin in initial_config.values():
            if plugin["name"] in custom_configs:
                for param in plugin["params"]:
                    if param in custom_configs[plugin["name"]]:
                        plugin["params"][param]["value"] = custom_configs[
                            plugin["name"]
                        ][param]


class OrganizationPluginState(models.Model):
    type = models.CharField(choices=PluginConfig.PluginType.choices, max_length=2)
    organization = models.ForeignKey(
        Organization,
        on_delete=models.CASCADE,
        related_name="+",
    )
    plugin_name = models.CharField(max_length=128)
    updated_at = models.DateTimeField(auto_now=True)
    disabled = models.BooleanField(default=False)

    class Meta:
        constraints = [
            models.UniqueConstraint(
                fields=["type", "plugin_name", "organization"],
                name="unique_enabled_plugin_entry",
            )
        ]

        indexes = [
            models.Index(
                fields=["organization", "type"],
            ),
        ]

    @classmethod
    def apply(cls, initial_config, user, plugin_type):
        if not user.has_membership():
            return
        custom_configs = OrganizationPluginState.objects.filter(
            organization=user.membership.organization, type=plugin_type
        )
        for plugin in initial_config.values():
            if custom_configs.filter(plugin_name=plugin["name"]).exists():
                plugin["disabled"] = custom_configs.get(
                    plugin_name=plugin["name"]
                ).disabled<|MERGE_RESOLUTION|>--- conflicted
+++ resolved
@@ -130,12 +130,8 @@
 
     received_request_time = models.DateTimeField(auto_now_add=True)
     finished_analysis_time = models.DateTimeField(blank=True, null=True)
-<<<<<<< HEAD
+    process_time = models.FloatField(blank=True, null=True)
     tlp = models.CharField(max_length=8, choices=TLP.choices, default=TLP.CLEAR)
-=======
-    process_time = models.FloatField(blank=True, null=True)
-    tlp = models.CharField(max_length=8, choices=TLP.choices, default=TLP.WHITE)
->>>>>>> 65296bf3
     errors = pg_fields.ArrayField(
         models.CharField(max_length=900), blank=True, default=list, null=True
     )
