--- conflicted
+++ resolved
@@ -61,15 +61,6 @@
         return f'Tag(label="{self.label}")'
 
 
-<<<<<<< HEAD
-class ObservableClassification(models.TextChoices):
-    IP = "ip"
-    URL = "url"
-    DOMAIN = "domain"
-    HASH = "hash"
-    GENERIC = "generic"
-    EMPTY = ""
-
 
 class Comment(models.Model):
     # make the user null if the user is deleted
@@ -96,8 +87,6 @@
     updated_at = models.DateTimeField(auto_now=True)
 
 
-=======
->>>>>>> 76caeb08
 class Job(models.Model):
     class Meta:
         indexes = [
