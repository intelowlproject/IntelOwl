--- conflicted
+++ resolved
@@ -1,12 +1,8 @@
 # This file is a part of IntelOwl https://github.com/intelowlproject/IntelOwl
 # See the file 'LICENSE' for copying permission.
-<<<<<<< HEAD
-import logging
-=======
 
 import os
 import hashlib
->>>>>>> cfb35721
 
 from django.db import models
 from django.db.models.signals import pre_delete
@@ -16,14 +12,6 @@
 from django.dispatch import receiver
 
 
-<<<<<<< HEAD
-from .exceptions import AnalyzerRunException
-
-logger = logging.getLogger(__name__)
-
-
-=======
->>>>>>> cfb35721
 def file_directory_path(instance, filename):
     now = timezone.now().strftime("%Y_%m_%d_%H_%M_%S")
     return f"job_{now}_{filename}"
@@ -154,34 +142,9 @@
             **aggregators,
         )
 
-    @classmethod
-    def set_status(cls, job_id, status, errors=None):
-        message = f"setting job_id {job_id} to status {status}"
-        if status == "failed":
-            logger.error(message)
-        else:
-            logger.info(message)
-        job_object = Job.object_by_job_id(job_id)
-        if errors:
-            job_object.errors.extend(errors)
-        job_object.status = status
-        job_object.save()
-
-    @classmethod
-    def sha256sum(cls, job_id):
-        import hashlib
-
-        job = Job.object_by_job_id(job_id)
-        return hashlib.sha256(job.file.read()).hexdigest()
-
 
 @receiver(pre_delete, sender=Job)
-def delete_file(sender, instance, **kwargs):
-    assert isinstance(instance, Job)
+def delete_file(sender, instance: Job, **kwargs):
     if instance.file:
-<<<<<<< HEAD
-        instance.file.delete()
-=======
-        if os.path.isfile(instance.file.path):
-            os.remove(instance.file.path)
->>>>>>> cfb35721
+        if instance.file:
+            instance.file.delete()