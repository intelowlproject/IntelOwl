# This file is a part of IntelOwl https://github.com/intelowlproject/IntelOwl
# See the file 'LICENSE' for copying permission.
import base64
import logging
import typing
import uuid
from typing import Optional

from celery import group
from django.conf import settings
from django.contrib.postgres import fields as pg_fields
from django.core.exceptions import ValidationError
from django.core.validators import MinLengthValidator, RegexValidator
from django.db import models
from django.db.models import Q, QuerySet
from django.dispatch import receiver
from django.urls import reverse
from django.utils import timezone
from django.utils.functional import cached_property

from api_app.choices import TLP, ObservableClassification, Status
from api_app.core.models import AbstractConfig, AbstractReport, Parameter
from api_app.helpers import calculate_sha1, calculate_sha256, get_now
from api_app.validators import validate_runtime_configuration
from certego_saas.apps.organization.organization import Organization
from certego_saas.models import User
from intel_owl import tasks
from intel_owl.celery import DEFAULT_QUEUE, get_queue_name

logger = logging.getLogger(__name__)


def file_directory_path(instance, filename):
    now = timezone.now().strftime("%Y_%m_%d_%H_%M_%S")
    return f"job_{now}_{filename}"


def default_runtime():
    return {
        "analyzers": {},
        "connectors": {},
        "visualizers": {},
    }


class Tag(models.Model):
    label = models.CharField(
        max_length=50,
        blank=False,
        null=False,
        unique=True,
        validators=[MinLengthValidator(4)],
    )
    color = models.CharField(
        max_length=7,
        blank=False,
        null=False,
        validators=[RegexValidator(r"^#([A-Fa-f0-9]{6}|[A-Fa-f0-9]{3})$", "Hex color")],
    )

    def __str__(self):
        return f'Tag(label="{self.label}")'


class Comment(models.Model):
    # make the user null if the user is deleted
    user = models.ForeignKey(
        settings.AUTH_USER_MODEL,
        on_delete=models.SET_NULL,
        null=True,
        blank=True,
        related_name="comment",
    )

    class Meta:
        ordering = ["created_at"]

    job = models.ForeignKey(
        "Job",
        on_delete=models.CASCADE,
        related_name="comments",
    )
    content = models.TextField()
    created_at = models.DateTimeField(auto_now_add=True)
    updated_at = models.DateTimeField(auto_now=True)


class Job(models.Model):
    class Meta:
        indexes = [
            models.Index(
                fields=[
                    "md5",
                    "status",
                ]
            ),
        ]

    # constants
    TLP = TLP
    Status = Status

    user = models.ForeignKey(
        settings.AUTH_USER_MODEL,
        on_delete=models.CASCADE,
        null=True,  # for backwards compatibility
    )
    is_sample = models.BooleanField(blank=False, default=False)
    md5 = models.CharField(max_length=32, blank=False)
    observable_name = models.CharField(max_length=512, blank=True)
    observable_classification = models.CharField(
        max_length=12, blank=True, choices=ObservableClassification.choices
    )
    file_name = models.CharField(max_length=512, blank=True)
    file_mimetype = models.CharField(max_length=80, blank=True)
    status = models.CharField(
        max_length=32, blank=False, choices=Status.choices, default="pending"
    )

    analyzers_requested = models.ManyToManyField(
        "analyzers_manager.AnalyzerConfig", related_name="requested_in_jobs", blank=True
    )
    connectors_requested = models.ManyToManyField(
        "connectors_manager.ConnectorConfig",
        related_name="requested_in_jobs",
        blank=True,
    )
    playbook_requested = models.ForeignKey(
        "playbooks_manager.PlaybookConfig",
        related_name="requested_in_jobs",
        null=True,
        blank=True,
        on_delete=models.SET_NULL,
    )

    analyzers_to_execute = models.ManyToManyField(
        "analyzers_manager.AnalyzerConfig", related_name="executed_in_jobs", blank=True
    )
    connectors_to_execute = models.ManyToManyField(
        "connectors_manager.ConnectorConfig",
        related_name="executed_in_jobs",
        blank=True,
    )
    visualizers_to_execute = models.ManyToManyField(
        "visualizers_manager.VisualizerConfig",
        related_name="executed_in_jobs",
        blank=True,
    )
    playbook_to_execute = models.ForeignKey(
        "playbooks_manager.PlaybookConfig",
        related_name="executed_in_jobs",
        null=True,
        blank=True,
        on_delete=models.SET_NULL,
    )
    runtime_configuration = models.JSONField(
        blank=False,
        default=default_runtime,
        null=False,
        validators=[validate_runtime_configuration],
    )
    received_request_time = models.DateTimeField(auto_now_add=True, db_index=True)
    finished_analysis_time = models.DateTimeField(blank=True, null=True)
    process_time = models.FloatField(blank=True, null=True)
    tlp = models.CharField(max_length=8, choices=TLP.choices, default=TLP.CLEAR)
    errors = pg_fields.ArrayField(
        models.CharField(max_length=900), blank=True, default=list, null=True
    )
    file = models.FileField(blank=True, upload_to=file_directory_path)
    tags = models.ManyToManyField(Tag, related_name="jobs", blank=True)

    def __str__(self):
        return f'{self.__class__.__name__}(#{self.pk}, "{self.analyzed_object_name}")'

    @property
    def analyzed_object_name(self):
        return self.file_name if self.is_sample else self.observable_name

    @cached_property
    def sha256(self) -> str:
        return calculate_sha256(self.file.read())

    @cached_property
    def sha1(self) -> str:
        return calculate_sha1(self.file.read())

    @cached_property
    def b64(self) -> str:
        return base64.b64encode(self.file.read()).decode("utf-8")

    def get_absolute_url(self):
        return reverse("jobs-detail", args=[self.pk])

    @property
    def url(self):
        return settings.WEB_CLIENT_URL + self.get_absolute_url()

    def retry(self):
        self.update_status(Job.Status.RUNNING)
        failed_analyzer_reports = self.analyzerreports.filter(
            status=AbstractReport.Status.FAILED.value
        ).values_list("pk", flat=True)
        analyzers_signatures = [
            plugin.get_signature(self)
            for plugin in self.analyzers_to_execute.filter(
                pk__in=failed_analyzer_reports
            )
        ]
        logger.info(f"Analyzer signatures are {analyzers_signatures}")
        failed_connectors_reports = self.connectorreports.filter(
            status=AbstractReport.Status.FAILED.value
        ).values_list("pk", flat=True)

        connectors_signatures = [
            plugin.get_signature(self)
            for plugin in self.connectors_to_execute.filter(
                pk__in=failed_connectors_reports
            )
        ]
        logger.info(f"Connector signatures are {connectors_signatures}")
        failed_visualizers_reports = self.visualizerreports.filter(
            status=AbstractReport.Status.FAILED.value
        ).values_list("pk", flat=True)

        visualizers_signatures = [
            plugin.get_signature(self)
            for plugin in self.visualizers_to_execute.filter(
                pk__in=failed_visualizers_reports
            )
        ]
        logger.info(f"Visualizer signatures are {visualizers_signatures}")
        return self._execute_signatures(
            analyzers_signatures, connectors_signatures, visualizers_signatures
        )

    def job_cleanup(self) -> None:
        logger.info(f"[STARTING] job_cleanup for <-- {self}.")
        status_to_set = self.Status.RUNNING

        try:
            if self.status == self.Status.FAILED:
                logger.error(
                    f"[REPORT] {self}, status: failed. " "Do not process the report"
                )
            else:
                stats = self.get_analyzer_reports_stats()

                logger.info(f"[REPORT] {self}, status:{self.status}, reports:{stats}")

                if self.analyzers_to_execute.all().count() == stats["all"]:
                    if stats["running"] > 0 or stats["pending"] > 0:
                        status_to_set = self.Status.RUNNING
                    elif stats["success"] == stats["all"]:
                        status_to_set = self.Status.REPORTED_WITHOUT_FAILS
                    elif stats["failed"] == stats["all"]:
                        status_to_set = self.Status.FAILED
                    elif stats["failed"] >= 1 or stats["killed"] >= 1:
                        status_to_set = self.Status.REPORTED_WITH_FAILS
                    elif stats["killed"] == stats["all"]:
                        status_to_set = self.Status.KILLED

        except Exception as e:
            logger.exception(f"job_id: {self.pk}, Error: {e}")
            self.append_error(str(e), save=False)

        finally:
            if not (self.status == self.Status.FAILED and self.finished_analysis_time):
                self.finished_analysis_time = get_now()
                self.process_time = self.calculate_process_time()
            logger.info(f"{self.__repr__()} setting status to {status_to_set}")
            self.status = status_to_set
            self.save(
                update_fields=[
                    "status",
                    "errors",
                    "finished_analysis_time",
                    "process_time",
                ]
            )

    def calculate_process_time(self) -> Optional[float]:
        if not self.finished_analysis_time:
            return None
        td = self.finished_analysis_time - self.received_request_time
        return round(td.total_seconds(), 2)

    def update_status(self, status: str, save=True):
        self.status = status
        if save:
            self.save(update_fields=["status"])

    def append_error(self, err_msg: str, save=True):
        self.errors.append(err_msg)
        if save:
            self.save(update_fields=["errors"])

    def get_analyzer_reports_stats(self) -> dict:
        aggregators = {
            s.lower(): models.Count("status", filter=models.Q(status=s))
            for s in AbstractReport.Status.values
        }
        return self.analyzerreports.aggregate(
            all=models.Count("status"),
            **aggregators,
        )

    def get_connector_reports_stats(self) -> dict:
        aggregators = {
            s.lower(): models.Count("status", filter=models.Q(status=s))
            for s in AbstractReport.Status.values
        }
        return self.connectorreports.aggregate(
            all=models.Count("status"),
            **aggregators,
        )

    def kill_if_ongoing(self):
        from intel_owl.celery import app as celery_app

        statuses_to_filter = [
            AbstractReport.Status.PENDING,
            AbstractReport.Status.RUNNING,
        ]
        qs = self.analyzerreports.filter(status__in=statuses_to_filter)
        task_ids_analyzers = list(qs.values_list("task_id", flat=True))
        qs2 = self.connectorreports.filter(status__in=statuses_to_filter)

        task_ids_connectors = list(qs2.values_list("task_id", flat=True))
        # kill celery tasks using task ids
        celery_app.control.revoke(
            task_ids_analyzers + task_ids_connectors, terminate=True
        )

        # update report statuses
        qs.update(status=self.Status.KILLED)
        # set job status
        self.update_status(self.Status.KILLED)

    def execute(self):
        self.update_status(Job.Status.RUNNING)
        analyzers_signatures = [
            plugin.get_signature(self) for plugin in self.analyzers_to_execute.all()
        ]
        logger.info(f"Analyzer signatures are {analyzers_signatures}")

        connectors_signatures = [
            plugin.get_signature(self) for plugin in self.connectors_to_execute.all()
        ]
        logger.info(f"Connector signatures are {connectors_signatures}")

        visualizers_signatures = [
            plugin.get_signature(self) for plugin in self.visualizers_to_execute.all()
        ]
        logger.info(f"Visualizer signatures are {visualizers_signatures}")
        return self._execute_signatures(
            analyzers_signatures, connectors_signatures, visualizers_signatures
        )

    def _execute_signatures(
        self,
        analyzers_signatures: typing.List,
        connectors_signatures: typing.List,
        visualizers_signatures: typing.List,
    ):
        runner = (
            group(analyzers_signatures)
            | tasks.continue_job_pipeline.signature(
                args=[self.pk],
                kwargs={},
                queue=get_queue_name(DEFAULT_QUEUE),
                soft_time_limit=10,
                immutable=True,
                MessageGroupId=str(uuid.uuid4()),
            )
            | group(connectors_signatures)
            | group(visualizers_signatures)
        )
        runner()

    def get_config_runtime_configuration(self, config: AbstractConfig) -> typing.Dict:
        from api_app.analyzers_manager.models import AnalyzerConfig
        from api_app.connectors_manager.models import ConnectorConfig
        from api_app.visualizers_manager.models import VisualizerConfig

        if isinstance(config, AnalyzerConfig):
            key = "analyzers"
            try:
                self.analyzers_to_execute.get(name=config.name)
            except AnalyzerConfig.DoesNotExist:
                raise TypeError(
                    f"Analyzer {config.name} is not configured inside job {self.pk}"
                )
        elif isinstance(config, ConnectorConfig):
            key = "connectors"
            try:
                self.connectors_to_execute.get(name=config.name)
            except ConnectorConfig.DoesNotExist:
                raise TypeError(
                    f"Connector {config.name} is not configured inside job {self.pk}"
                )
        elif isinstance(config, VisualizerConfig):
            key = "visualizers"
            try:
                self.visualizers_to_execute.get(name=config.name)
            except VisualizerConfig.DoesNotExist:
                raise TypeError(
                    f"Visualizer {config.name} is not configured inside job {self.pk}"
                )
        else:
            raise TypeError(f"Config {type(config)} is not supported")
        return self.runtime_configuration[key].get(config.name, {})

    @classmethod
    def visible_for_user(cls, user: User):
        """
        User has access to:
        - jobs with TLP = CLEAR or GREEN
        - jobs with TLP = AMBER or RED and
        created by a member of their organization.
        """
        if user.has_membership():
            user_query = Q(user=user) | Q(
                user__membership__organization_id=user.membership.organization_id
            )
        else:
            user_query = Q(user=user)
        query = Q(tlp__in=[TLP.CLEAR, TLP.GREEN]) | (
            Q(tlp__in=[TLP.AMBER, TLP.RED]) & (user_query)
        )
        return cls.objects.all().filter(query)

    # user methods

    @classmethod
    def user_total_submissions(cls, user: User) -> int:
        return user.job_set.count()

    @classmethod
    def user_month_submissions(cls, user: User) -> int:
        """
        Excludes failed submissions.
        """
        return (
            user.job_set.filter(
                received_request_time__gte=timezone.now().replace(
                    day=1, hour=0, minute=0, second=0, microsecond=0
                )
            )
            .exclude(status=cls.Status.FAILED)
            .count()
        )


@receiver(models.signals.pre_delete, sender=Job)
def delete_file(sender, instance: Job, **kwargs):
    if instance.file:
        instance.file.delete()


class PluginConfig(models.Model):
    value = models.JSONField(blank=True, null=True)
    for_organization = models.BooleanField(default=False)
    owner = models.ForeignKey(
        settings.AUTH_USER_MODEL,
        on_delete=models.CASCADE,
        related_name="custom_configs",
        null=True,
        blank=True
    )
    parameter = models.ForeignKey(Parameter, on_delete=models.CASCADE, null=False, related_name="values")
    updated_at = models.DateTimeField(auto_now=True)

    class Meta:
<<<<<<< HEAD
        unique_together = ["owner", "for_organization", "parameter"]
=======
        constraints = [
            models.UniqueConstraint(
                fields=["type", "attribute", "organization", "owner", "plugin_name"],
                name="unique_custom_config_entry",
            )
        ]

        indexes = [
            models.Index(
                fields=["owner", "type"],
            ),
            models.Index(
                fields=["type", "organization"],
            ),
            models.Index(
                fields=[
                    "organization",
                    "owner",
                    "attribute",
                    "type",
                    "plugin_name",
                    "config_type",
                ]
            ),
        ]
>>>>>>> 65df3be9

    @classmethod
    def visible_for_user(cls, user: User = None) -> QuerySet:
        from certego_saas.apps.organization.membership import Membership

        configs = cls.objects.all()
        if user:
            # User-level custom configs should override organization-level configs,
            # we need to get the organization-level configs, if any, first.
            try:
                membership = Membership.objects.get(user=user)
            except Membership.DoesNotExist:
                # If user is not a member of any organization,
                # we don't need to do anything.
                configs = configs.filter(Q(owner=user) | Q(owner__isnull=True))
            else:
                configs = configs.filter(
                    (Q(for_organization=True) & Q(owner=membership.organization.owner)) | Q(owner=user) | Q(owner__isnull=True)
                )
<<<<<<< HEAD
        else:
            configs = configs.filter(owner__isnull=True)
=======

        return configs

    def invalidate_method(self, function):
        function.invalidate(self.config)
        if self.organization is not None:
            for membership in self.organization.members.all():
                function.invalidate(self.config, membership.user)
        else:
            function.invalidate(self.config, self.owner)
>>>>>>> 65df3be9

        return configs

    def clean_for_organization(self):
        if self.for_organization and (self.owner.has_membership() and self.owner.membership.organization.owner != self.owner):
            raise ValidationError("Only organization owner can create configuration at the org level")

    def clean(self):
        super().clean()
        self.clean_for_organization()

    @property
    def attribute(self):
        return self.parameter.name

<<<<<<< HEAD
    def is_secret(self):
        return self.parameter.is_secret
=======
    def clean(self) -> None:
        super().clean()
        self.clean_plugin_name()
>>>>>>> 65df3be9
<|MERGE_RESOLUTION|>--- conflicted
+++ resolved
@@ -471,35 +471,7 @@
     updated_at = models.DateTimeField(auto_now=True)
 
     class Meta:
-<<<<<<< HEAD
         unique_together = ["owner", "for_organization", "parameter"]
-=======
-        constraints = [
-            models.UniqueConstraint(
-                fields=["type", "attribute", "organization", "owner", "plugin_name"],
-                name="unique_custom_config_entry",
-            )
-        ]
-
-        indexes = [
-            models.Index(
-                fields=["owner", "type"],
-            ),
-            models.Index(
-                fields=["type", "organization"],
-            ),
-            models.Index(
-                fields=[
-                    "organization",
-                    "owner",
-                    "attribute",
-                    "type",
-                    "plugin_name",
-                    "config_type",
-                ]
-            ),
-        ]
->>>>>>> 65df3be9
 
     @classmethod
     def visible_for_user(cls, user: User = None) -> QuerySet:
@@ -519,23 +491,18 @@
                 configs = configs.filter(
                     (Q(for_organization=True) & Q(owner=membership.organization.owner)) | Q(owner=user) | Q(owner__isnull=True)
                 )
-<<<<<<< HEAD
         else:
             configs = configs.filter(owner__isnull=True)
-=======
 
         return configs
 
     def invalidate_method(self, function):
         function.invalidate(self.config)
-        if self.organization is not None:
-            for membership in self.organization.members.all():
+        if self.for_organization:
+            for membership in self.owner.memership.organization.members.all():
                 function.invalidate(self.config, membership.user)
         else:
             function.invalidate(self.config, self.owner)
->>>>>>> 65df3be9
-
-        return configs
 
     def clean_for_organization(self):
         if self.for_organization and (self.owner.has_membership() and self.owner.membership.organization.owner != self.owner):
@@ -549,11 +516,5 @@
     def attribute(self):
         return self.parameter.name
 
-<<<<<<< HEAD
     def is_secret(self):
-        return self.parameter.is_secret
-=======
-    def clean(self) -> None:
-        super().clean()
-        self.clean_plugin_name()
->>>>>>> 65df3be9
+        return self.parameter.is_secret