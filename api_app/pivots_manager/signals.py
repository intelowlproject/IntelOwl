<<<<<<< HEAD
from django.db.models.signals import post_delete, post_migrate, post_save, pre_save
=======
from django.core.exceptions import ValidationError
from django.db.models.signals import m2m_changed, pre_save
>>>>>>> a5b93213
from django.dispatch import receiver

from api_app.pivots_manager.apps import PivotsManagerConfig
from api_app.pivots_manager.models import PivotConfig


@receiver(pre_save, sender=PivotConfig)
def pre_save_pivot_config(
    sender, instance: PivotConfig, raw, using, update_fields, *args, **kwargs
):
    try:
        if instance.pk:
            instance.description = instance._generate_full_description()
        else:
            instance.description = (
                f"Pivot that executes playbook {instance.playbook_to_execute.name}"
            )
    except AttributeError:
        # this happens when
        # an integrity error will be raised because some fields are missing
        pass
    return instance


<<<<<<< HEAD
@receiver(post_save, sender=PivotConfig)
def post_save_pivot_config(sender, instance: PivotConfig, *args, **kwargs):
    instance.delete_class_cache_keys()


@receiver(post_delete, sender=PivotConfig)
def post_delete_pivot_config(
    sender, instance: PivotConfig, using, origin, *args, **kwargs
):
    instance.delete_class_cache_keys()


@receiver(post_migrate, sender=PivotsManagerConfig)
def post_migrate_pivot(
    sender, app_config, verbosity, interactive, stdout, using, plan, apps, **kwargs
):
    if plan:
        PivotConfig.delete_class_cache_keys()
=======
@receiver(m2m_changed, sender=PivotConfig.related_analyzer_configs.through)
def m2m_changed_pivot_config_analyzer_config(
    sender,
    instance: PivotConfig,
    action: str,
    reverse,
    model,
    pk_set,
    using,
    *args,
    **kwargs,
):
    if action == "pre_add" and instance.related_connector_configs.exists():
        raise ValidationError(
            "You can't set both analyzers and connectors configs to a pivot"
        )
    if action.startswith("post"):
        instance.description = instance._generate_full_description()
        instance.save()


@receiver(m2m_changed, sender=PivotConfig.related_connector_configs.through)
def m2m_changed_pivot_config_connector_config(
    sender,
    instance: PivotConfig,
    action: str,
    reverse,
    model,
    pk_set,
    using,
    *args,
    **kwargs,
):
    if action == "pre_add" and instance.related_analyzer_configs.exists():
        raise ValidationError(
            "You can't set both analyzers and connectors configs to a pivot"
        )
    if action.startswith("post"):
        instance.description = instance._generate_full_description()
        instance.save()
>>>>>>> a5b93213
<|MERGE_RESOLUTION|>--- conflicted
+++ resolved
@@ -1,9 +1,5 @@
-<<<<<<< HEAD
-from django.db.models.signals import post_delete, post_migrate, post_save, pre_save
-=======
 from django.core.exceptions import ValidationError
-from django.db.models.signals import m2m_changed, pre_save
->>>>>>> a5b93213
+from django.db.models.signals import m2m_changed, post_delete, post_migrate, post_save, pre_save
 from django.dispatch import receiver
 
 from api_app.pivots_manager.apps import PivotsManagerConfig
@@ -27,8 +23,7 @@
         pass
     return instance
 
-
-<<<<<<< HEAD
+  
 @receiver(post_save, sender=PivotConfig)
 def post_save_pivot_config(sender, instance: PivotConfig, *args, **kwargs):
     instance.delete_class_cache_keys()
@@ -47,7 +42,8 @@
 ):
     if plan:
         PivotConfig.delete_class_cache_keys()
-=======
+
+        
 @receiver(m2m_changed, sender=PivotConfig.related_analyzer_configs.through)
 def m2m_changed_pivot_config_analyzer_config(
     sender,
@@ -87,5 +83,4 @@
         )
     if action.startswith("post"):
         instance.description = instance._generate_full_description()
-        instance.save()
->>>>>>> a5b93213
+        instance.save()