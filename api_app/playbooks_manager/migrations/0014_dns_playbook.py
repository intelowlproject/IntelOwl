# This file is a part of IntelOwl https://github.com/intelowlproject/IntelOwl
# See the file 'LICENSE' for copying permission.

from django.db import migrations


def migrate(apps, schema_editor):
    PlaybookConfig = apps.get_model("playbooks_manager", "PlaybookConfig")
<<<<<<< HEAD
    pc = PlaybookConfig.objects.create(
        type=["domain"], name="DNS", description="Query the most popular DNS services"
    )
=======
    pc = PlaybookConfig.objects.create(type=["domain"], name="Dns", description="Retrieve information from DNS about the domain")
>>>>>>> 4662a63a
    pc.analyzers.set(
        [
            "Classic_DNS",
            "CloudFlare_DNS",
            "DNS0_EU",
            "Google_DNS",
            "Quad9_DNS",
            "CloudFlare_Malicious_Detector",
            "DNS0_EU_Malicious_Detector",
            "Quad9_Malicious_Detector",
        ]
    )
    pc.full_clean()


def reverse_migrate(apps, schema_editor):
    PlaybookConfig = apps.get_model("playbooks_manager", "PlaybookConfig")
    PlaybookConfig.objects.get(name="Dns").delete()


class Migration(migrations.Migration):
    dependencies = [
        ("playbooks_manager", "0013_remove_old_playbook"),
    ]

    operations = [
        migrations.RunPython(migrate, reverse_migrate),
    ]<|MERGE_RESOLUTION|>--- conflicted
+++ resolved
@@ -6,13 +6,7 @@
 
 def migrate(apps, schema_editor):
     PlaybookConfig = apps.get_model("playbooks_manager", "PlaybookConfig")
-<<<<<<< HEAD
-    pc = PlaybookConfig.objects.create(
-        type=["domain"], name="DNS", description="Query the most popular DNS services"
-    )
-=======
     pc = PlaybookConfig.objects.create(type=["domain"], name="Dns", description="Retrieve information from DNS about the domain")
->>>>>>> 4662a63a
     pc.analyzers.set(
         [
             "Classic_DNS",
