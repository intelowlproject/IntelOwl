--- conflicted
+++ resolved
@@ -8,13 +8,7 @@
 from api_app.core.models import AbstractConfig
 from api_app.fields import ChoiceArrayField
 from api_app.models import default_runtime
-<<<<<<< HEAD
 from api_app.pivots_manager.models import PivotConfig
-from api_app.validators import validate_runtime_configuration
-
-
-class PlaybookConfig(AbstractConfig):
-=======
 from api_app.playbooks_manager.queryset import PlaybookConfigQuerySet
 from api_app.validators import plugin_name_validator, validate_runtime_configuration
 
@@ -28,7 +22,6 @@
         primary_key=True,
         validators=[plugin_name_validator],
     )
->>>>>>> 668ca375
     type = ChoiceArrayField(
         models.CharField(choices=AllTypes.choices, null=False, max_length=50)
     )
