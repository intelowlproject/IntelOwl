--- conflicted
+++ resolved
@@ -110,11 +110,7 @@
     def clean(self) -> None:
         super().clean()
         self.clean_scan()
-<<<<<<< HEAD
         self.clean_pivots()
-        self.clean_for_organization()
-=======
->>>>>>> a5b93213
 
     def is_sample(self) -> bool:
         return AllTypes.FILE.value in self.type