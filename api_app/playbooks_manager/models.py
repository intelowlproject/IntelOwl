--- conflicted
+++ resolved
@@ -109,10 +109,7 @@
         super().clean()
         self.clean_scan()
         self.clean_pivots()
-<<<<<<< HEAD
         self.clean_for_organization()
-=======
->>>>>>> 0b118756
 
     def is_sample(self) -> bool:
         return AllTypes.FILE.value in self.type