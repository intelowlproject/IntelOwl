--- conflicted
+++ resolved
@@ -11,17 +11,13 @@
 
 
 class PlaybookConfig(models.Model):
-<<<<<<< HEAD
-    name = models.CharField(max_length=100, null=False, unique=True, primary_key=True)
-=======
     name = models.CharField(
-        max_length=30,
+        max_length=100,
         null=False,
         unique=True,
         primary_key=True,
         validators=[plugin_name_validator],
     )
->>>>>>> 9c8e545e
     type = ChoiceArrayField(
         models.CharField(choices=AllTypes.choices, null=False, max_length=50)
     )
