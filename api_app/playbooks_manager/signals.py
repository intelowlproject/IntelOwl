import logging
import uuid
from typing import Type

from django.conf import settings
from django.db.models.signals import m2m_changed
from django.dispatch import receiver
from rest_framework.exceptions import ValidationError

from api_app.pivots_manager.models import PivotConfig
from api_app.playbooks_manager.models import PlaybookConfig
from api_app.signals import migrate_finished
from intel_owl.celery import get_queue_name

logger = logging.getLogger(__name__)


@receiver(migrate_finished)
def post_migrate_playbooks_manager(
    sender,
    *args,
    check_unapplied: bool = False,
    **kwargs,
):
    logger.info(f"Post migrate {args} {kwargs}")
    if check_unapplied:
        return
    from intel_owl.tasks import refresh_cache

    refresh_cache.apply_async(
        queue=get_queue_name(settings.CONFIG_QUEUE),
        MessageGroupId=str(uuid.uuid4()),
        priority=3,
        args=[PlaybookConfig.python_path],
    )


@receiver(m2m_changed, sender=PlaybookConfig.analyzers.through)
def m2m_changed_analyzers_playbook_config(
    sender, instance: PlaybookConfig, action, reverse, model, pk_set, *args, **kwargs
):
    if action == "post_add":
        instance.tlp = instance._generate_tlp()
        instance.save()
    return instance


@receiver(m2m_changed, sender=PlaybookConfig.connectors.through)
def m2m_changed_connectors_playbook_config(
    sender, instance: PlaybookConfig, action, reverse, model, pk_set, *args, **kwargs
):
    if action == "post_add":
        instance.tlp = instance._generate_tlp()
        instance.save()
    return instance


@receiver(m2m_changed, sender=PlaybookConfig.pivots.through)
def m2m_changed_pivots_playbook_config(
    sender,
    instance: PlaybookConfig,
    action: str,
    reverse,
    model: Type[PivotConfig],
    pk_set,
    using,
    *args,
    **kwargs,
):
    if action == "pre_add":
        objects = model.objects.filter(pk__in=pk_set)
        valid_pks = objects.valid(
            instance.analyzers.all(), instance.connectors.all()
        ).values_list("pk", flat=True)
        wrong_pivots = objects.exclude(pk__in=valid_pks)
        if wrong_pivots.exists():
            raise ValidationError(
<<<<<<< HEAD
                {
                    "detail": "You can't set pivots"
                    f" {','.join(wrong_pivots.values_list('name', flat=True))} because"
                    " the playbook does not have all the required plugins"
                }
=======
                f"You can't set pivot{'s' if wrong_pivots.size() > 0 else ''}"
                f" {','.join(wrong_pivots.values_list('name', flat=True))} because"
                " the playbook does not have all the required plugins"
>>>>>>> f750c296
            )<|MERGE_RESOLUTION|>--- conflicted
+++ resolved
@@ -75,15 +75,7 @@
         wrong_pivots = objects.exclude(pk__in=valid_pks)
         if wrong_pivots.exists():
             raise ValidationError(
-<<<<<<< HEAD
-                {
-                    "detail": "You can't set pivots"
-                    f" {','.join(wrong_pivots.values_list('name', flat=True))} because"
-                    " the playbook does not have all the required plugins"
-                }
-=======
                 f"You can't set pivot{'s' if wrong_pivots.size() > 0 else ''}"
                 f" {','.join(wrong_pivots.values_list('name', flat=True))} because"
                 " the playbook does not have all the required plugins"
->>>>>>> f750c296
             )