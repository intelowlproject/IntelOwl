--- conflicted
+++ resolved
@@ -28,12 +28,11 @@
     permission_classes = [IsAuthenticated]
 
     def get_queryset(self):
-<<<<<<< HEAD
         return (
             self.serializer_class.Meta.model.objects.visible_for_user(self.request.user)
             .ordered_for_user(self.request.user)
             .prefetch_related(
-                "analyzers", "connectors", "visualizers", "tags", "pivots"
+                "analyzers", "connectors", "pivots", "visualizers", "tags",
             )
         )
 
@@ -42,11 +41,7 @@
         if self.request.method in ["DELETE"]:
             permissions.append((IsAdminUser)())
         return permissions
-=======
-        return self.serializer_class.Meta.model.objects.ordered_for_user(
-            self.request.user
-        ).prefetch_related("analyzers", "connectors", "pivots", "visualizers", "tags")
->>>>>>> a5b93213
+
 
     @add_docs(
         description="This endpoint allows to start a Job related to an observable",
