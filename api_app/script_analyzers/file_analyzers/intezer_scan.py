--- conflicted
+++ resolved
@@ -34,11 +34,7 @@
             if not intezer_token:
                 raise AnalyzerRunException("token extraction failed")
 
-<<<<<<< HEAD
-        binary = general.get_binary(job_id, logger)
-=======
         binary = general.get_binary(job_id)
->>>>>>> fdb6fac4
         result = _intezer_scan_file(intezer_token, md5, filename, binary, additional_config_params)
 
         # pprint.pprint(result)
