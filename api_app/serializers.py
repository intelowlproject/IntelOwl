--- conflicted
+++ resolved
@@ -30,12 +30,8 @@
     calculate_observable_classification,
     gen_random_colorhex,
 )
-<<<<<<< HEAD
 from .models import TLP, Job, PluginConfig, Tag
-=======
-from .models import TLP, CustomConfig, Job, Tag
 from .playbooks_manager.dataclasses import PlaybookConfig
->>>>>>> d4756f14
 
 logger = logging.getLogger(__name__)
 
