--- conflicted
+++ resolved
@@ -77,7 +77,12 @@
     tags_labels = rfs.ListField(default=list)
     runtime_configuration = rfs.JSONField(required=False, default={}, write_only=True)
     md5 = rfs.HiddenField(default=None)
-    tlp = rfs.ChoiceField(choices=TLP.values, default=TLP.WHITE)
+    tlp = rfs.ChoiceField(choices=TLP.values + ["WHITE"], default=TLP.CLEAR)
+
+    def validate_tlp(self, tlp:str):
+        if tlp == "WHITE":
+            return "CLEAR"
+        return tlp
 
     def __init__(self, *args, **kwargs):
         super().__init__(*args, **kwargs)
@@ -92,7 +97,6 @@
         }
 
     def validate(self, attrs: dict) -> dict:
-<<<<<<< HEAD
         attrs = super().validate(attrs)
         if playbook := attrs.get("playbook_requested", None):
             if attrs.get("analyzers_requested", []) or attrs.get(
@@ -108,39 +112,6 @@
             attrs["playbook_to_execute"] = playbook
             attrs["analyzers_requested"] = list(playbook.analyzers.all())
             attrs["connectors_requested"] = list(playbook.connectors.all())
-=======
-        # check and validate runtime_configuration
-        runtime_conf = attrs.get("runtime_configuration", {})
-        if runtime_conf and isinstance(runtime_conf, list):
-            runtime_conf = json.loads(runtime_conf[0])
-        attrs["runtime_configuration"] = runtime_conf
-        self.filter_analyzers_and_connectors(attrs)
-        return attrs
-
-    def filter_analyzers(self, serialized_data: Dict) -> List[str]:
-        # init empty list
-        cleaned_analyzer_list = []
-        selected_analyzers = []
-
-        analyzers_requested = serialized_data.get("analyzers_requested", [])
-        if serialized_data.get("playbooks_requested", []):
-            analyzers_requested = serialized_data.get("analyzers_to_execute", [])
-
-        tlp = serialized_data.get("tlp", TLP.CLEAR).upper()
-
-        # read config
-        analyzer_dataclasses = AnalyzerConfig.all()
-        all_analyzer_names = list(analyzer_dataclasses.keys())
-
-        # run all analyzers ?
-        run_all = len(analyzers_requested) == 0
-        if run_all:
-            # select all
-            selected_analyzers.extend(all_analyzer_names)
-        else:
-            # select the ones requested
-            selected_analyzers.extend(analyzers_requested)
->>>>>>> 55da642b
 
         attrs["analyzers_requested"] = self.filter_analyzers_requested(
             attrs["analyzers_requested"]
@@ -159,29 +130,7 @@
         )
         attrs["warnings"] = self.filter_warnings
 
-<<<<<<< HEAD
         return attrs
-=======
-                if tlp in TLP.get_tlp_clear_and_white() and config.leaks_info:
-                    raise NotRunnableAnalyzer(
-                        f"{a_name} won't be run because it leaks info externally."
-                    )
-                if tlp == TLP.RED and config.external_service:
-                    raise NotRunnableAnalyzer(
-                        f"{a_name} won't be run because you"
-                        " filtered external analyzers."
-                    )
-            except NotRunnableAnalyzer as e:
-                if run_all:
-                    # in this case, they are not warnings but
-                    # expected and wanted behavior
-                    logger.debug(e)
-                else:
-                    logger.warning(e)
-                    self.filter_warnings.append(str(e))
-            else:
-                cleaned_analyzer_list.append(a_name)
->>>>>>> 55da642b
 
     def set_visualizers_to_execute(
         self,
@@ -224,7 +173,6 @@
             raise ValidationError(
                 {"detail": "No Analyzers can be run after filtering."}
             )
-<<<<<<< HEAD
         return analyzers_executed
 
     def plugins_to_execute(
@@ -235,40 +183,6 @@
     ) -> List[Union[AnalyzerConfig, ConnectorConfig]]:
         plugins_to_execute = plugins_requested.copy()
         for plugin_config in plugins_requested:
-=======
-        return cleaned_analyzer_list
-
-    def filter_connectors(self, serialized_data: Dict) -> List[str]:
-        # init empty list
-        cleaned_connectors_list = []
-        selected_connectors = []
-
-        connectors_requested = serialized_data.get("connectors_requested", [])
-        playbook_mode = not len(serialized_data.get("playbooks_requested", [])) == 0
-
-        # run all connectors ?
-        run_all = len(connectors_requested) == 0
-
-        if playbook_mode:
-            connectors_requested = serialized_data.get("connectors_to_execute", [])
-            run_all = False
-
-        tlp = serialized_data.get("tlp", TLP.CLEAR).upper()
-
-        # read config
-        connector_dataclasses = ConnectorConfig.all()
-        all_connector_names = list(connector_dataclasses.keys())
-
-        # run all connectors ?
-        if run_all:
-            # select all
-            selected_connectors.extend(all_connector_names)
-        else:
-            # select the ones requested
-            selected_connectors.extend(connectors_requested)
-
-        for c_name in selected_connectors:
->>>>>>> 55da642b
             try:
                 if not plugin_config.is_runnable(self.context["request"].user):
                     raise NotRunnableConnector(
