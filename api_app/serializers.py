--- conflicted
+++ resolved
@@ -82,15 +82,11 @@
     analyzers_requested = rfs.ListField(default=list)
     connectors_requested = rfs.ListField(default=list)
     md5 = rfs.HiddenField(default=None)
-<<<<<<< HEAD
 
     def __init__(self, *args, **kwargs):
         super().__init__(*args, **kwargs)
         self.filter_warnings = []
 
-=======
- 
->>>>>>> f1f583be
     def validate(self, attrs: dict) -> dict:
         # check and validate runtime_configuration
         runtime_conf = attrs.get("runtime_configuration", {})
