--- conflicted
+++ resolved
@@ -548,51 +548,31 @@
                     name="Pivot investigation",
                     owner=self.context["request"].user,
                 )
-<<<<<<< HEAD
-                analysis.jobs.add(parent)
-                analysis.start_time = parent.received_request_time
+                investigation.jobs.add(parent)
+                investigation.start_time = parent.received_request_time
         else:
             # if we do not have a parent but we have an analysis
             # set analysis into running status
-            if jobs[0].analysis:
-                analysis = jobs[0].analysis
-                analysis.status = analysis.Status.RUNNING.value
-                analysis.save()
+            if jobs[0].investigation:
+                investigation = jobs[0].investigation
+                investigation.status = investigation.Status.RUNNING.value
+                investigation.save()
                 return jobs
             # if we do not have a parent or an analysis, and we have multiple jobs,
             # we are in the multiple input case
             elif len(jobs) > 1:
-                analysis = Analysis.objects.create(
-                    name="Custom analysis", owner=self.context["request"].user
+                investigation = Investigation.objects.create(
+                    name="Custom investigation", owner=self.context["request"].user
                 )
-                analysis.jobs.set(list(jobs))
-                analysis.start_time = now()
+                investigation.jobs.set(list(jobs))
+                investigation.start_time = now()
             else:
                 return jobs
-        analysis: Analysis
-        analysis.name = analysis.name + f" #{analysis.id}"
-        analysis.status = analysis.Status.RUNNING.value
-        analysis.for_organization = True
-        analysis.save()
-=======
-                investigation.jobs.add(parent)
-                investigation.start_time = parent.received_request_time
-        # if we do not have a parent, and we have multiple jobs,
-        # we are in the multiple input case
-        elif len(jobs) > 1:
-            investigation = Investigation.objects.create(
-                name="Custom investigation", owner=self.context["request"].user
-            )
-            investigation.jobs.set([job for job in jobs if not job.investigation])
-            investigation.start_time = now()
-        else:
-            return jobs
         investigation: Investigation
         investigation.name = investigation.name + f" #{investigation.id}"
         investigation.status = investigation.Status.RUNNING.value
         investigation.for_organization = True
         investigation.save()
->>>>>>> d2db9c79
         return jobs
 
     def validate(self, attrs: dict) -> dict:
