--- conflicted
+++ resolved
@@ -47,11 +47,8 @@
     JobListSerializer,
     JobSerializer,
     ObservableAnalysisSerializer,
-<<<<<<< HEAD
+    PlaybookAnalysisResponseSerializer,
     PluginConfigSerializer,
-=======
-    PlaybookAnalysisResponseSerializer,
->>>>>>> d4756f14
     TagSerializer,
     multi_result_enveloper,
 )
