# This file is a part of IntelOwl https://github.com/intelowlproject/IntelOwl
# See the file 'LICENSE' for copying permission.

import logging
from copy import deepcopy
from datetime import timedelta
from typing import Type, Union

from django.conf import settings
from django.db.models import Count, Q
from django.db.models.functions import Trunc
from django.http import FileResponse, QueryDict
from api_app.playbooks_manager.serializers import PlaybookAnalysisResponseSerializer
from drf_spectacular.types import OpenApiTypes
from drf_spectacular.utils import extend_schema as add_docs
from drf_spectacular.utils import inline_serializer
from rest_framework import serializers as rfs
from rest_framework import status, viewsets
from rest_framework.decorators import action, api_view
from rest_framework.exceptions import ValidationError
from rest_framework.request import Request
from rest_framework.response import Response

from certego_saas.apps.organization.membership import Membership
from certego_saas.apps.organization.permissions import IsObjectOwnerOrSameOrgPermission
from certego_saas.ext.helpers import cache_action_response, parse_humanized_range
from certego_saas.ext.mixins import SerializerActionMixin
from certego_saas.ext.viewsets import ReadAndDeleteOnlyViewSet
from intel_owl.celery import app as celery_app

from .analyzers_manager import controller as analyzers_controller
from .playbooks_manager import controller as playbooks_controller
from .analyzers_manager.constants import ObservableTypes
from .filters import JobFilter
from .helpers import get_now
from .models import TLP, CustomConfig, Job, Status, Tag
from .serializers import (
    AnalysisResponseSerializer,
    CustomConfigSerializer,
    FileAnalysisSerializer,
    JobAvailabilitySerializer,
    JobListSerializer,
    JobSerializer,
    ObservableAnalysisSerializer,
    TagSerializer,
    multi_result_enveloper,
)

logger = logging.getLogger(__name__)


def _multi_analysis_request(
    user,
    data: Union[QueryDict, dict],
    serializer_class: Union[
        Type[ObservableAnalysisSerializer], Type[FileAnalysisSerializer]
    ],
    playbook_scan=False,
):
    """
    Prepare and send multiple observables for analysis
    """
    warnings = []
    valid_playbook_list = []
    logger.info(
        f"_multi_analysis_request {serializer_class} "
        f"received request from {user}."
        f"Data:{data}."
    )

    # serialize request data and validate
    serializer = serializer_class(data=data, many=True)
    serializer.is_valid(raise_exception=True)

    serialized_data = serializer.validated_data
    runtime_configurations = [
        data.pop("runtime_configuration", {}) for data in serialized_data
    ]

    if playbook_scan:
        valid_playbook_list, analyzers_to_be_run, connectors_to_be_run, warnings = (
            playbooks_controller.filter_playbooks(
                serialized_data,
            ))

    # save the arrived data plus new params into a new job object
    jobs = serializer.save(
        user=user,
        playbooks_to_execute=valid_playbook_list,
    )

    logger.info(f"New Jobs added to queue <- {repr(jobs)}.")

    # Check if task is test or not
    if settings.STAGE_CI and not settings.FORCE_SCHEDULE_JOBS:
        logger.info("skipping analysis start cause we are in CI")
    else:
        # fire celery task
        for index, job in enumerate(jobs):
<<<<<<< HEAD
            if playbook_scan:
                celery_app.send_task(
                    "start_playbooks",
                    kwargs=dict(
                        job_id=job.pk,
                        playbooks_to_execute=valid_playbook_list,
                    ),
                )
=======
            runtime_configuration = {}

            for analyzer in job.analyzers_to_execute:
                # Appending custom config to runtime configuration
                config = CustomConfig.get_as_dict(
                    user, CustomConfig.PluginType.ANALYZER, plugin_name=analyzer
                ).get(analyzer, {})
                if analyzer in runtime_configurations[index]:
                    config |= runtime_configurations[index][analyzer]
                if config:
                    runtime_configuration[analyzer] = config
            for connector in job.connectors_to_execute:
                config = CustomConfig.get_as_dict(
                    user, CustomConfig.PluginType.CONNECTOR, plugin_name=connector
                ).get(connector, {})
                if connector in runtime_configurations[index]:
                    config |= runtime_configurations[index][connector]
                if config:
                    runtime_configuration[connector] = config
            logger.debug(f"New value of runtime_configuration: {runtime_configuration}")

            celery_app.send_task(
                "start_analyzers",
                kwargs=dict(
                    job_id=job.pk,
                    analyzers_to_execute=job.analyzers_to_execute,
                    runtime_configuration=runtime_configuration,
                ),
            )
>>>>>>> 9a82ac93

            else:
                runtime_configuration = runtime_configurations[index]
                celery_app.send_task(
                    "start_analyzers",
                    kwargs=dict(
                        job_id=job.pk,
                        analyzers_to_execute=job.analyzers_to_execute,
                        runtime_configuration=runtime_configuration,
                    ),
                )
    if playbook_scan:
        ser = PlaybookAnalysisResponseSerializer(
        data=[
            {
                "status": "accepted",
                "job_id": job.pk,
                "warnings": warnings,
                "playbooks_running": valid_playbook_list,
                "analyzers_running": analyzers_to_be_run,
                "connectors_running": connectors_to_be_run,
            }
            for index, job in enumerate(jobs)
            ],
            many=True,
        )

    else:
        ser = AnalysisResponseSerializer(
            data=[
                {
                    "status": "accepted",
                    "job_id": job.pk,
                    "warnings": serialized_data[index]["warnings"],
                    "analyzers_running": job.analyzers_to_execute,
                    "connectors_running": job.connectors_to_execute,
                }
                for index, job in enumerate(jobs)
            ],
            many=True,
        )

    ser.is_valid(raise_exception=True)

    response_dict = {
        "count": len(ser.data),
        "results": ser.data,
    }

    logger.debug(response_dict)

    return response_dict


def _multi_analysis_availability(user, data):
    data_received = data
    logger.info(
        f"ask_analysis_availability received request from {str(user)}."
        f"Data: {list(data_received)}"
    )

    serializer = JobAvailabilitySerializer(data=data_received, many=True)
    serializer.is_valid(raise_exception=True)
    serialized_data = serializer.validated_data

    response = []

    for element in serialized_data:
        analyzers, running_only, md5, minutes_ago = (
            element["analyzers"],
            element["running_only"],
            element["md5"],
            element["minutes_ago"],
        )

        if running_only:
            statuses_to_check = [Status.RUNNING]
        else:
            statuses_to_check = [
                Status.RUNNING,
                Status.REPORTED_WITHOUT_FAILS,
            ]

        if len(analyzers) == 0:
            query = (
                Q(md5=md5)
                & Q(status__in=statuses_to_check)
                & Q(analyzers_requested__len=0)
            )
        else:
            query = (
                Q(md5=md5)
                & Q(status__in=statuses_to_check)
                & Q(analyzers_to_execute__contains=analyzers)
            )

        if minutes_ago:
            minutes_ago_time = get_now() - timedelta(minutes=minutes_ago)
            query = query & Q(received_request_time__gte=minutes_ago_time)

        try:
            last_job_for_md5 = Job.objects.filter(query).latest("received_request_time")
            response_dict = {
                "status": last_job_for_md5.status,
                "job_id": str(last_job_for_md5.id),
                "analyzers_to_execute": last_job_for_md5.analyzers_to_execute,
            }
        except Job.DoesNotExist:
            response_dict = {"status": "not_available"}
        response.append(response_dict)

    payload = {
        "count": len(response),
        "results": response,
    }
    logger.debug(payload)
    return payload


""" REST API endpoints """


@add_docs(
    description="""
    This is useful to avoid repeating the same analysis multiple times.
    By default this API checks if there are existing analysis related to the md5 in
    status "running" or "reported_without_fails"
    Also, you need to specify the analyzers needed because, otherwise, it is
    highly probable that you won't get all the results that you expect""",
    request=JobAvailabilitySerializer,
    responses={
        200: inline_serializer(
            name="AskAnalysisAvailabilitySuccessResponse",
            fields={
                "status": rfs.StringRelatedField(),
                "job_id": rfs.StringRelatedField(),
                "analyzers_to_execute": OpenApiTypes.OBJECT,
            },
        ),
    },
)
@api_view(["POST"])
def ask_analysis_availability(request):
    response = _multi_analysis_availability(request.user, [request.data])["results"][0]
    return Response(
        response,
        status=status.HTTP_200_OK,
    )


@add_docs(
    description="""
    This is useful to avoid repeating the same analysis multiple times.
    By default this API checks if there are existing analysis related to the md5 in
    status "running" or "reported_without_fails"
    Also, you need to specify the analyzers needed because, otherwise, it is
    highly probable that you won't get all the results that you expect.
    NOTE: This API is similar to ask_analysis_availability, but it allows multiple
    md5s to be checked at the same time.""",
    request=multi_result_enveloper(JobAvailabilitySerializer, many=True),
    responses={
        200: inline_serializer(
            name="AskAnalysisAvailabilitySuccessResponseList",
            fields={
                "count": rfs.IntegerField(),
                "results": inline_serializer(
                    name="AskAnalysisAvailabilitySuccessResponse",
                    fields={
                        "status": rfs.StringRelatedField(),
                        "job_id": rfs.StringRelatedField(),
                        "analyzers_to_execute": OpenApiTypes.OBJECT,
                    },
                    many=True,
                ),
            },
        ),
    },
)
@api_view(["POST"])
def ask_multi_analysis_availability(request):
    response = _multi_analysis_availability(request.user, request.data)
    return Response(
        response,
        status=status.HTTP_200_OK,
    )


@add_docs(
    description="This endpoint allows to start a Job related for a single File."
    " Retained for retro-compatibility",
    request=FileAnalysisSerializer,
    responses={200: AnalysisResponseSerializer},
)
@api_view(["POST"])
def analyze_file(request):
    try:
        data: QueryDict = request.data.copy()
    except TypeError:  # https://code.djangoproject.com/ticket/29510
        data: QueryDict = QueryDict(mutable=True)
        for key, value_list in request.data.lists():
            if key == "file":
                data.setlist(key, value_list)
            else:
                data.setlist(key, deepcopy(value_list))
    try:
        data["files"] = data.pop("file")[0]
    except KeyError:
        raise ValidationError("`file` is a required field")
    if data.getlist("file_name", False):
        data["file_names"] = data.pop("file_name")[0]
    if data.get("file_mimetype", False):
        data["file_mimetypes"] = data.pop("file_mimetype")[0]
    response = _multi_analysis_request(request.user, data, FileAnalysisSerializer)[
        "results"
    ][0]
    return Response(
        response,
        status=status.HTTP_200_OK,
    )


@add_docs(
    description="This endpoint allows to start Jobs related to multiple Files",
    # It should be better to link the doc to the related MultipleFileAnalysisSerializer.
    # It is not straightforward because you can't just add a class
    # which extends a ListSerializer.
    # Follow this doc to try to find a fix:
    # https://drf-spectacular.readthedocs.io/en/latest/customization.html#declare-serializer-magic-with-openapiserializerextension
    request=inline_serializer(
        name="MultipleFilesSerializer",
        fields={
            "files": rfs.ListField(child=rfs.FileField()),
            "file_names": rfs.ListField(child=rfs.CharField()),
            "file_mimetypes": rfs.ListField(child=rfs.CharField()),
        },
    ),
    responses={200: multi_result_enveloper(AnalysisResponseSerializer, True)},
)
@api_view(["POST"])
def analyze_multiple_files(request):
    response_dict = _multi_analysis_request(
        request.user, request.data, FileAnalysisSerializer
    )
    return Response(
        response_dict,
        status=status.HTTP_200_OK,
    )


@add_docs(
    description="This endpoint allows to start a Job related to an observable. "
    "Retained for retro-compatibility",
    request=ObservableAnalysisSerializer,
    responses={200: AnalysisResponseSerializer},
)
@api_view(["POST"])
def analyze_observable(request):
    data = dict(request.data)
    try:
        data["observables"] = [
            [data.pop("observable_classification", ""), data.pop("observable_name")]
        ]
    except KeyError:
        raise ValidationError(
            "You need to specify the observable name and classification"
        )
    response = _multi_analysis_request(
        request.user, data, ObservableAnalysisSerializer
    )["results"][0]
    return Response(
        response,
        status=status.HTTP_200_OK,
    )


@add_docs(
    description="""This endpoint allows to start Jobs related to multiple observables.
                 Observable parameter must be composed like this:
                 [(<observable_classification>, <observable_name>), ...]""",
    request=inline_serializer(
        name="MultipleObservableSerializer",
        fields={
            "observables": rfs.ListField(
                child=rfs.ListField(max_length=2, min_length=2)
            )
        },
    ),
    responses={200: multi_result_enveloper(AnalysisResponseSerializer, True)},
)
@api_view(["POST"])
def analyze_multiple_observables(request):
    response_dict = _multi_analysis_request(
        request.user, request.data, ObservableAnalysisSerializer
    )
    return Response(
        response_dict,
        status=status.HTTP_200_OK,
    )


@add_docs(
    description="""
    REST endpoint to fetch list of jobs or retrieve/delete a job with job ID.
    Requires authentication.
    """
)
class JobViewSet(ReadAndDeleteOnlyViewSet, SerializerActionMixin):
    queryset = (
        Job.objects.prefetch_related("tags").order_by("-received_request_time").all()
    )
    serializer_class = JobSerializer
    serializer_action_classes = {
        "retrieve": JobSerializer,
        "list": JobListSerializer,
    }
    filter_class = JobFilter
    ordering_fields = [
        "received_request_time",
        "finished_analysis_time",
    ]

    def get_permissions(self):
        permissions = super().get_permissions()
        if self.action in ["destroy", "kill"]:
            permissions.append(IsObjectOwnerOrSameOrgPermission())
        return permissions

    def get_queryset(self):
        """
        User has access to:
        - jobs with TLP = WHITE or GREEN
        - jobs with TLP = AMBER or RED and
        created by a member of their organization.
        """
        queryset = super().get_queryset()
        user = self.request.user
        if user.has_membership():
            user_query = Q(user=user) | Q(
                user__membership__organization_id=user.membership.organization_id
            )
        else:
            user_query = Q(user=user)
        query = Q(tlp__in=[TLP.WHITE, TLP.GREEN]) | (
            Q(tlp__in=[TLP.AMBER, TLP.RED]) & (user_query)
        )
        queryset = queryset.filter(query)
        return queryset

    @add_docs(
        description="Kill running job by closing celery tasks and marking as killed",
        request=None,
        responses={
            204: None,
        },
    )
    @action(detail=True, methods=["patch"])
    def kill(self, request, pk=None):
        # get job object or raise 404
        job = self.get_object()

        # check if job running
        if job.status != "running":
            raise ValidationError({"detail": "Job is not running"})
        # close celery tasks and mark reports as killed
        analyzers_controller.kill_ongoing_analysis(job)
        # set job status
        job.update_status("killed")

        return Response(status=status.HTTP_204_NO_CONTENT)

    @add_docs(
        description="Download file/sample associated with a job",
        request=None,
        responses={200: OpenApiTypes.BINARY, 400: None},
    )
    @action(detail=True, methods=["get"])
    def download_sample(self, request, pk=None):
        """
        Download a sample from a given Job ID.

        :param url: pk (job_id)
        :returns: bytes
        """
        # get job object
        job = self.get_object()

        # make sure it is a sample
        if not job.is_sample:
            raise ValidationError(
                {"detail": "Requested job does not have a sample associated with it."}
            )
        return FileResponse(
            job.file,
            filename=job.file_name,
            content_type=job.file_mimetype,
            as_attachment=True,
        )

    @action(
        url_path="aggregate/status",
        detail=False,
        methods=["GET"],
    )
    @cache_action_response(timeout=60 * 5)
    def aggregate_status(self, request):
        annotations = {
            key.lower(): Count("status", filter=Q(status=key))
            for key in Job.Status.values
        }
        return self.__aggregation_response_static(annotations)

    @action(
        url_path="aggregate/type",
        detail=False,
        methods=["GET"],
    )
    @cache_action_response(timeout=60 * 5)
    def aggregate_type(self, request):
        annotations = {
            "file": Count("is_sample", filter=Q(is_sample=True)),
            "observable": Count("is_sample", filter=Q(is_sample=False)),
        }
        return self.__aggregation_response_static(annotations)

    @action(
        url_path="aggregate/observable_classification",
        detail=False,
        methods=["GET"],
    )
    @cache_action_response(timeout=60 * 5)
    def aggregate_observable_classification(self, request):
        annotations = {
            oc.lower(): Count(
                "observable_classification", filter=Q(observable_classification=oc)
            )
            for oc in ObservableTypes.values
        }
        return self.__aggregation_response_static(annotations)

    @action(
        url_path="aggregate/file_mimetype",
        detail=False,
        methods=["GET"],
    )
    @cache_action_response(timeout=60 * 5)
    def aggregate_file_mimetype(self, request):
        return self.__aggregation_response_dynamic("file_mimetype")

    @action(
        url_path="aggregate/observable_name",
        detail=False,
        methods=["GET"],
    )
    @cache_action_response(timeout=60 * 5)
    def aggregate_observable_name(self, request):
        return self.__aggregation_response_dynamic("observable_name", False)

    @action(
        url_path="aggregate/file_name",
        detail=False,
        methods=["GET"],
    )
    @cache_action_response(timeout=60 * 5)
    def aggregate_file_name(self, request):
        return self.__aggregation_response_dynamic("file_name", False)

    def __aggregation_response_static(self, annotations: dict) -> Response:
        delta, basis = self.__parse_range(self.request)
        qs = (
            Job.objects.filter(received_request_time__gte=delta)
            .annotate(date=Trunc("received_request_time", basis))
            .values("date")
            .annotate(**annotations)
        )
        return Response(qs)

    def __aggregation_response_dynamic(
        self, field_name: str, group_by_date: bool = True, limit: int = 5
    ) -> Response:
        delta, basis = self.__parse_range(self.request)

        most_frequent_values = (
            Job.objects.filter(received_request_time__gte=delta)
            .exclude(**{f"{field_name}__isnull": True})
            .exclude(**{f"{field_name}__exact": ""})
            .annotate(count=Count(field_name))
            .distinct()
            .order_by("-count")[:limit]
            .values_list(field_name, flat=True)
        )

        if len(most_frequent_values):
            annotations = {
                val: Count(field_name, filter=Q(**{field_name: val}))
                for val in most_frequent_values
            }
            if group_by_date:
                aggregation = (
                    Job.objects.filter(received_request_time__gte=delta)
                    .annotate(date=Trunc("received_request_time", basis))
                    .values("date")
                    .annotate(**annotations)
                )
            else:
                aggregation = Job.objects.filter(
                    received_request_time__gte=delta
                ).aggregate(**annotations)
        else:
            aggregation = {}

        return Response(
            {
                "values": most_frequent_values,
                "aggregation": aggregation,
            }
        )

    @staticmethod
    def __parse_range(request):
        try:
            range_str = request.GET["range"]
        except KeyError:
            # default
            range_str = "7d"

        return parse_humanized_range(range_str)


@add_docs(
    description="""
    REST endpoint to perform CRUD operations on ``Tag`` model.
    Requires authentication.
    """
)
class TagViewSet(viewsets.ModelViewSet):
    queryset = Tag.objects.all()
    serializer_class = TagSerializer
    pagination_class = None


@add_docs(
    description="""
    REST endpoint to fetch list of CustomConfigs or retrieve/delete a CustomConfig.
    Requires authentication. Allows access to only authorized CustomConfigs.
    """
)
class CustomConfigViewSet(viewsets.ModelViewSet):
    queryset = CustomConfig.objects.order_by("id")
    serializer_class = CustomConfigSerializer
    pagination_class = None

    def get_queryset(self):
        # Initializing empty queryset
        result = CustomConfig.objects.none()

        # Adding CustomConfigs for user's organization, if any
        membership = Membership.objects.filter(
            user=self.request.user, organization__isnull=False
        )
        if membership.exists():
            result |= CustomConfig.objects.filter(
                organization=membership[0].organization
            )

        # Adding CustomConfigs for user
        result |= CustomConfig.objects.filter(owner=self.request.user)

        return result.order_by("id")

    def create(self, request: Request, *args, **kwargs):
        if isinstance(request.data, QueryDict):
            # Making QueryDict mutable to pass owner into the serializer
            request._full_data = request.data.copy()
        request.data["owner"] = request.user.id
        return super().create(request, *args, **kwargs)

    def update(self, request: Request, *args, **kwargs):
        if isinstance(request.data, QueryDict):
            # Making QueryDict mutable to pass owner into the serializer
            request._full_data = request.data.copy()
        request.data["owner"] = request.user.id
        return super().update(request, *args, **kwargs)<|MERGE_RESOLUTION|>--- conflicted
+++ resolved
@@ -97,7 +97,6 @@
     else:
         # fire celery task
         for index, job in enumerate(jobs):
-<<<<<<< HEAD
             if playbook_scan:
                 celery_app.send_task(
                     "start_playbooks",
@@ -106,40 +105,29 @@
                         playbooks_to_execute=valid_playbook_list,
                     ),
                 )
-=======
-            runtime_configuration = {}
-
-            for analyzer in job.analyzers_to_execute:
-                # Appending custom config to runtime configuration
-                config = CustomConfig.get_as_dict(
-                    user, CustomConfig.PluginType.ANALYZER, plugin_name=analyzer
-                ).get(analyzer, {})
-                if analyzer in runtime_configurations[index]:
-                    config |= runtime_configurations[index][analyzer]
-                if config:
-                    runtime_configuration[analyzer] = config
-            for connector in job.connectors_to_execute:
-                config = CustomConfig.get_as_dict(
-                    user, CustomConfig.PluginType.CONNECTOR, plugin_name=connector
-                ).get(connector, {})
-                if connector in runtime_configurations[index]:
-                    config |= runtime_configurations[index][connector]
-                if config:
-                    runtime_configuration[connector] = config
-            logger.debug(f"New value of runtime_configuration: {runtime_configuration}")
-
-            celery_app.send_task(
-                "start_analyzers",
-                kwargs=dict(
-                    job_id=job.pk,
-                    analyzers_to_execute=job.analyzers_to_execute,
-                    runtime_configuration=runtime_configuration,
-                ),
-            )
->>>>>>> 9a82ac93
 
             else:
-                runtime_configuration = runtime_configurations[index]
+                runtime_configuration = {}
+
+                for analyzer in job.analyzers_to_execute:
+                    # Appending custom config to runtime configuration
+                    config = CustomConfig.get_as_dict(
+                        user, CustomConfig.PluginType.ANALYZER, plugin_name=analyzer
+                    ).get(analyzer, {})
+                    if analyzer in runtime_configurations[index]:
+                        config |= runtime_configurations[index][analyzer]
+                    if config:
+                        runtime_configuration[analyzer] = config
+                for connector in job.connectors_to_execute:
+                    config = CustomConfig.get_as_dict(
+                        user, CustomConfig.PluginType.CONNECTOR, plugin_name=connector
+                    ).get(connector, {})
+                    if connector in runtime_configurations[index]:
+                        config |= runtime_configurations[index][connector]
+                    if config:
+                        runtime_configuration[connector] = config
+                logger.debug(f"New value of runtime_configuration: {runtime_configuration}")
+
                 celery_app.send_task(
                     "start_analyzers",
                     kwargs=dict(
