# This file is a part of IntelOwl https://github.com/intelowlproject/IntelOwl
# See the file 'LICENSE' for copying permission.
import copy
import datetime
import logging
import uuid
from abc import ABCMeta, abstractmethod

from django.conf import settings
from django.db.models import Count, Q
from django.db.models.functions import Trunc
from django.http import FileResponse
from django.utils.timezone import now
from drf_spectacular.types import OpenApiTypes
from drf_spectacular.utils import extend_schema as add_docs
from drf_spectacular.utils import inline_serializer
from elasticsearch_dsl import Q as QElastic
from elasticsearch_dsl import Search
from rest_framework import serializers as rfs
from rest_framework import status, viewsets
from rest_framework.decorators import action, api_view
from rest_framework.exceptions import NotFound, PermissionDenied, ValidationError
from rest_framework.permissions import IsAuthenticated
from rest_framework.response import Response
from rest_framework.viewsets import ModelViewSet

from api_app.choices import ScanMode
from api_app.exceptions import NotImplementedException
from api_app.websocket import JobConsumer
from certego_saas.apps.organization.permissions import (
    IsObjectOwnerOrSameOrgPermission as IsObjectUserOrSameOrgPermission,
)
from certego_saas.apps.organization.permissions import (
    IsObjectOwnerPermission as IsObjectUserPermission,
)
from certego_saas.ext.helpers import cache_action_response, parse_humanized_range
from certego_saas.ext.mixins import SerializerActionMixin
from certego_saas.ext.viewsets import ReadAndDeleteOnlyViewSet
from intel_owl import tasks
from intel_owl.celery import app as celery_app

from .analyzers_manager.constants import ObservableTypes
from .choices import ObservableClassification
from .decorators import deprecated_endpoint
from .filters import JobFilter
from .mixins import PaginationMixin
from .models import (
    AbstractConfig,
    AbstractReport,
    Comment,
    Job,
    OrganizationPluginConfiguration,
    PluginConfig,
    PythonConfig,
    Tag,
)
from .permissions import IsObjectAdminPermission, IsObjectOwnerPermission
from .pivots_manager.models import PivotConfig
from .serializers.elastic import (
    ElasticRequest,
    ElasticRequestSerializer,
    ElasticResponseSerializer,
)
from .serializers.job import (
    CommentSerializer,
    FileJobSerializer,
    JobAvailabilitySerializer,
    JobListSerializer,
    JobRecentScanSerializer,
    JobResponseSerializer,
    ObservableAnalysisSerializer,
    RestJobSerializer,
    TagSerializer,
)
from .serializers.plugin import (
    ParameterSerializer,
    PluginConfigSerializer,
    PythonConfigSerializer,
)

logger = logging.getLogger(__name__)


# REST API endpoints


@add_docs(
    description="""
    This is useful to avoid repeating the same analysis multiple times.
    By default this API checks if there are existing analysis related to the md5 in
    status "running" or "reported_without_fails"
    Also, you need to specify the analyzers needed because, otherwise, it is
    highly probable that you won't get all the results that you expect""",
    request=JobAvailabilitySerializer,
    responses={
        200: inline_serializer(
            name="AskAnalysisAvailabilitySuccessResponse",
            fields={
                "status": rfs.StringRelatedField(),
                "job_id": rfs.StringRelatedField(),
                "analyzers_to_execute": OpenApiTypes.OBJECT,
            },
        ),
    },
)
@deprecated_endpoint(deprecation_date="01-07-2023")
@api_view(["POST"])
def ask_analysis_availability(request):
    """
    API endpoint to check for existing analysis based on an MD5 hash.

    This endpoint helps avoid redundant analysis by checking if there is already an analysis
    in progress or completed with status "running" or "reported_without_fails" for the provided MD5 hash.
    The analyzers that need to be executed should be specified to ensure expected results.

    Deprecated: This endpoint will be deprecated after 01-07-2023.

    Parameters:
    - request (POST): Contains the MD5 hash and analyzer details.

    Returns:
    - 200: JSON response with the analysis status, job ID, and analyzers to be executed.
    """
    serializer = JobAvailabilitySerializer(
        data=request.data, context={"request": request}
    )
    serializer.is_valid(raise_exception=True)
    try:
        job = serializer.save()
    except Job.DoesNotExist:
        result = None
    else:
        result = job
    return Response(
        JobResponseSerializer(result).data,
        status=status.HTTP_200_OK,
    )


@add_docs(
    description="""
    This is useful to avoid repeating the same analysis multiple times.
    By default this API checks if there are existing analysis related to the md5 in
    status "running" or "reported_without_fails"
    Also, you need to specify the analyzers needed because, otherwise, it is
    highly probable that you won't get all the results that you expect.
    NOTE: This API is similar to ask_analysis_availability, but it allows multiple
    md5s to be checked at the same time.""",
    responses={200: JobAvailabilitySerializer(many=True)},
)
@api_view(["POST"])
def ask_multi_analysis_availability(request):
    """
    API endpoint to check for existing analysis for multiple MD5 hashes.

    Similar to `ask_analysis_availability`, this endpoint checks for existing analysis for multiple MD5 hashes.
    It prevents redundant analysis by verifying if there are any jobs in progress or completed with status
    "running" or "reported_without_fails". The analyzers required should be specified to ensure accurate results.

    Parameters:
    - request (POST): Contains multiple MD5 hashes and analyzer details.

    Returns:
    - 200: JSON response with the analysis status, job IDs, and analyzers to be executed for each MD5 hash.
    """
    logger.info(f"received ask_multi_analysis_availability from user {request.user}")
    serializer = JobAvailabilitySerializer(
        data=request.data, context={"request": request}, many=True
    )
    serializer.is_valid(raise_exception=True)
    try:
        jobs = serializer.save()
    except Job.DoesNotExist:
        result = []
    else:
        result = jobs
    jrs = JobResponseSerializer(result, many=True).data
    logger.info(f"finished ask_multi_analysis_availability from user {request.user}")
    return Response(
        jrs,
        status=status.HTTP_200_OK,
    )


@add_docs(
    description="This endpoint allows to start a Job related for a single File."
    " Retained for retro-compatibility",
    request=FileJobSerializer,
    responses={200: JobResponseSerializer(many=True)},
)
@api_view(["POST"])
def analyze_file(request):
    """
    API endpoint to start an analysis job for a single file.

    This endpoint initiates an analysis job for a single file and sends it to the
    specified analyzers. The file-related information and analyzers should be provided
    in the request data.

    Parameters:
    - request (POST): Contains file data and analyzer details.

    Returns:
    - 200: JSON response with the job details after initiating the analysis.
    """
    logger.info(f"received analyze_file from user {request.user}")
    fas = FileJobSerializer(data=request.data, context={"request": request})
    fas.is_valid(raise_exception=True)
    job = fas.save(send_task=True)
    jrs = JobResponseSerializer(job).data
    logger.info(f"finished analyze_file from user {request.user}")
    return Response(
        jrs,
        status=status.HTTP_200_OK,
    )


@add_docs(
    description="This endpoint allows to start Jobs related to multiple Files",
    # It should be better to link the doc to the related MultipleFileAnalysisSerializer.
    # It is not straightforward because you can't just add a class
    # which extends a ListSerializer.
    # Follow this doc to try to find a fix:
    # https://drf-spectacular.readthedocs.io/en/latest/customization.html#declare-serializer-magic-with
    # -openapiserializerextension
    request=inline_serializer(
        name="MultipleFilesSerializer",
        fields={
            "files": rfs.ListField(child=rfs.FileField()),
            "file_names": rfs.ListField(child=rfs.CharField()),
            "file_mimetypes": rfs.ListField(child=rfs.CharField()),
        },
    ),
    responses={200: JobResponseSerializer},
)
@api_view(["POST"])
def analyze_multiple_files(request):
    """
    API endpoint to start analysis jobs for multiple files.

    This endpoint initiates analysis jobs for multiple files and sends them to the specified analyzers.
    The file-related information and analyzers should be provided in the request data.

    Parameters:
    - request (POST): Contains multiple file data and analyzer details.

    Returns:
    - 200: JSON response with the job details for each initiated analysis.
    """
    logger.info(f"received analyze_multiple_files from user {request.user}")
    fas = FileJobSerializer(data=request.data, context={"request": request}, many=True)
    fas.is_valid(raise_exception=True)
    parent_job = fas.validated_data[0].get("parent_job", None)
    jobs = fas.save(send_task=True, parent=parent_job)
    jrs = JobResponseSerializer(jobs, many=True).data
    logger.info(f"finished analyze_multiple_files from user {request.user}")
    return Response(
        jrs,
        status=status.HTTP_200_OK,
    )


@add_docs(
    description="This endpoint allows to start a Job related to an observable. "
    "Retained for retro-compatibility",
    request=ObservableAnalysisSerializer,
    responses={200: JobResponseSerializer},
)
@api_view(["POST"])
def analyze_observable(request):
    """
    API endpoint to start an analysis job for a single observable.

    This endpoint initiates an analysis job for a single observable (e.g., domain, IP, URL, etc.)
    and sends it to the specified analyzers. The observable-related information and analyzers should be
    provided in the request data.

    Parameters:
    - request (POST): Contains observable data and analyzer details.

    Returns:
    - 200: JSON response with the job details after initiating the analysis.
    """
    logger.info(f"received analyze_observable from user {request.user}")
    oas = ObservableAnalysisSerializer(data=request.data, context={"request": request})
    oas.is_valid(raise_exception=True)
    job = oas.save(send_task=True)
    jrs = JobResponseSerializer(job).data
    logger.info(f"finished analyze_observable from user {request.user}")
    return Response(
        jrs,
        status=status.HTTP_200_OK,
    )


@add_docs(
    description="""This endpoint allows to start Jobs related to multiple observables.
                 Observable parameter must be composed like this:
                 [(<observable_classification>, <observable_name>), ...]""",
    request=inline_serializer(
        name="MultipleObservableSerializer",
        fields={
            "observables": rfs.ListField(
                child=rfs.ListField(max_length=2, min_length=2)
            )
        },
    ),
    responses={200: JobResponseSerializer},
)
@api_view(["POST"])
def analyze_multiple_observables(request):
    """
    API endpoint to start analysis jobs for multiple observables.

    This endpoint initiates analysis jobs for multiple observables (e.g., domain, IP, URL, etc.)
    and sends them to the specified analyzers. The observables and analyzer details should
    be provided in the request data.

    Parameters:
    - request (POST): Contains multiple observable data and analyzer details.

    Returns:
    - 200: JSON response with the job details for each initiated analysis.
    """
    logger.info(f"received analyze_multiple_observables from user {request.user}")
    oas = ObservableAnalysisSerializer(
        data=request.data, many=True, context={"request": request}
    )
    oas.is_valid(raise_exception=True)
    parent_job = oas.validated_data[0].get("parent_job", None)
    jobs = oas.save(send_task=True, parent=parent_job)
    jrs = JobResponseSerializer(jobs, many=True).data
    logger.info(f"finished analyze_multiple_observables from user {request.user}")
    return Response(
        jrs,
        status=status.HTTP_200_OK,
    )


@add_docs(
    description="""
    REST endpoint to fetch list of job comments or
    retrieve/delete a job comment with job comment ID.
    Requires authentication.
    """
)
class CommentViewSet(ModelViewSet):
    """
    CommentViewSet provides the following actions:

    - **list**: Retrieve a list of comments associated with jobs visible to the authenticated user.
    - **retrieve**: Retrieve a specific comment by ID, accessible to the comment's owner or anyone in the same organization.
    - **destroy**: Delete a comment by ID, allowed only for the comment's owner.
    - **update**: Update a comment by ID, allowed only for the comment's owner.
    - **partial_update**: Partially update a comment by ID, allowed only for the comment's owner.

    Permissions:
    - **IsAuthenticated**: Requires authentication for all actions.
    - **IsObjectUserPermission**: Allows only the comment owner to update or delete the comment.
    - **IsObjectUserOrSameOrgPermission**: Allows the comment owner or anyone in the same organization to retrieve the comment.

    Queryset:
    - Filters comments to include only those associated with jobs visible to the authenticated user.
    """

    queryset = Comment.objects.all()
    serializer_class = CommentSerializer
    permission_classes = [IsAuthenticated]

    def get_permissions(self):
        """
        Customizes permissions based on the action being performed.

        - For `destroy`, `update`, and `partial_update` actions, adds `IsObjectUserPermission` to ensure that only
          the comment owner can perform these actions.
        - For the `retrieve` action, adds `IsObjectUserOrSameOrgPermission` to allow the comment owner or anyone in the same
          organization to retrieve the comment.

        Returns:
        - List of applicable permissions.
        """
        permissions = super().get_permissions()

        # only the owner of the comment can update or delete the comment
        if self.action in ["destroy", "update", "partial_update"]:
            permissions.append(IsObjectUserPermission())
        # the owner and anyone in the org can read the comment
        if self.action in ["retrieve"]:
            permissions.append(IsObjectUserOrSameOrgPermission())

        return permissions

    def get_queryset(self):
        """
        Filters the queryset to include only comments related to jobs visible to the authenticated user.

        - Fetches job IDs that are visible to the user.
        - Filters the comment queryset to include only comments associated with these jobs.

        Returns:
        - Filtered queryset of comments.
        """
        queryset = super().get_queryset()
        jobs = Job.objects.visible_for_user(self.request.user).values_list(
            "pk", flat=True
        )
        return queryset.filter(job__id__in=jobs)


@add_docs(
    description="""
    REST endpoint to fetch list of jobs or retrieve/delete a job with job ID.
    Requires authentication.
    """
)
class JobViewSet(ReadAndDeleteOnlyViewSet, SerializerActionMixin):
    """
    JobViewSet provides the following actions:

    - **list**: Retrieve a list of jobs visible to the authenticated user, ordered by request time.
    - **retrieve**: Retrieve a specific job by ID.
    - **destroy**: Delete a job by ID, allowed only for the job owner or anyone in the same organization.
    - **recent_scans**: Retrieve recent jobs based on an MD5 hash, limited by a maximum temporal distance.
    - **recent_scans_user**: Retrieve recent jobs for the authenticated user, filtered by sample status.
    - **retry**: Retry a job if its status is in a final state.
    - **kill**: Kill a running job by closing celery tasks and marking it as killed.
    - **download_sample**: Download a file/sample associated with a job.
    - **pivot**: Perform a pivot operation from a job's reports.
    - **aggregate_status**: Aggregate jobs by their status over a specified time range.
    - **aggregate_type**: Aggregate jobs by type (file or observable) over a specified time range.
    - **aggregate_observable_classification**: Aggregate jobs by observable classification over a specified time range.
    - **aggregate_file_mimetype**: Aggregate jobs by file MIME type over a specified time range.
    - **aggregate_observable_name**: Aggregate jobs by observable name over a specified time range.
    - **aggregate_md5**: Aggregate jobs by MD5 hash over a specified time range.

    Permissions:
    - **IsAuthenticated**: Requires authentication for all actions.
    - **IsObjectUserOrSameOrgPermission**: Allows job deletion or killing only by the job owner or anyone in the same organization.

    Queryset:
    - Prefetches related tags and orders jobs by request time, filtered to include only jobs visible to the authenticated user.
    """

    queryset = (
        Job.objects.prefetch_related("tags").order_by("-received_request_time").all()
    )
    serializer_class = RestJobSerializer
    serializer_action_classes = {
        "retrieve": RestJobSerializer,
        "list": JobListSerializer,
    }
    filterset_class = JobFilter
    ordering_fields = [
        "received_request_time",
        "finished_analysis_time",
        "process_time",
    ]

    def get_permissions(self):
        """
        Customizes permissions based on the action being performed.

        - For `destroy` and `kill` actions, adds `IsObjectUserOrSameOrgPermission` to ensure that only
          the job owner or anyone in the same organization can perform these actions.

        Returns:
        - List of applicable permissions.
        """
        permissions = super().get_permissions()
        if self.action in ["destroy", "kill", "rescan"]:
            permissions.append(IsObjectUserOrSameOrgPermission())
        return permissions

    def get_queryset(self):
        """
        Filters the queryset to include only jobs visible to the authenticated user, ordered by request time.

        Logs the request parameters and returns the filtered queryset.

        Returns:
        - Filtered queryset of jobs.
        """
        user = self.request.user
        logger.info(
            f"user: {user} request the jobs with params: {self.request.query_params}"
        )
        return Job.objects.visible_for_user(user).order_by("-received_request_time")

    @action(detail=False, methods=["post"])
    def recent_scans(self, request):
        """
        Retrieve recent jobs based on an MD5 hash, filtered by a maximum temporal distance.

        Expects the following parameters in the request data:
        - `md5`: The MD5 hash to filter jobs by.
        - `max_temporal_distance`: The maximum number of days to look back for recent jobs (default is 14 days).

        Returns:
        - List of recent jobs matching the MD5 hash.
        """
        if "md5" not in request.data:
            raise ValidationError({"detail": "md5 is required"})
        max_temporal_distance = request.data.get("max_temporal_distance", 14)
        jobs = (
            Job.objects.filter(md5=request.data["md5"])
            .visible_for_user(self.request.user)
            .filter(
                finished_analysis_time__gte=now()
                - datetime.timedelta(days=max_temporal_distance)
            )
            .annotate_importance(request.user)
            .order_by("-importance", "-finished_analysis_time")
        )
        return Response(
            JobRecentScanSerializer(jobs, many=True).data, status=status.HTTP_200_OK
        )

    @action(detail=False, methods=["post"])
    def recent_scans_user(self, request):
        """
        Retrieve recent jobs for the authenticated user, filtered by sample status.

        Expects the following parameters in the request data:
        - `is_sample`: Whether to filter jobs by sample status (required).
        - `limit`: The maximum number of recent jobs to return (default is 5).

        Returns:
        - List of recent jobs for the user.
        """
        limit = request.data.get("limit", 5)
        if "is_sample" not in request.data:
            raise ValidationError({"detail": "is_sample is required"})
        jobs = (
            Job.objects.filter(user__pk=request.user.pk)
            .filter(is_sample=request.data["is_sample"])
            .annotate_importance(request.user)
            .order_by("-importance", "-finished_analysis_time")[:limit]
        )
        return Response(
            JobRecentScanSerializer(jobs, many=True).data, status=status.HTTP_200_OK
        )

    @action(detail=True, methods=["patch"])
    def retry(self, request, pk=None):
        """
        Retry a job if its status is in a final state.

        If the job is currently running, raises a validation error.

        Returns:
        - No content (204) if the job is successfully retried.
        """
        job = self.get_object()
        if job.status not in Job.Status.final_statuses():
            raise ValidationError({"detail": "Job is running"})
        job.retry()
        return Response(status=status.HTTP_204_NO_CONTENT)

    @action(detail=True, methods=["post"])
    def rescan(self, request, pk=None):
        logger.info(f"rescan request for job: {pk}")
        existing_job: Job = self.get_object()
        # create a new job
        data = {
            "tlp": existing_job.tlp,
            "runtime_configuration": existing_job.runtime_configuration,
            "scan_mode": ScanMode.FORCE_NEW_ANALYSIS,
        }
        if existing_job.playbook_requested:
            data["playbook_requested"] = existing_job.playbook_requested
        else:
            data["analyzers_requested"] = existing_job.analyzers_requested.all()
            data["connectors_requested"] = existing_job.connectors_requested.all()
        if existing_job.is_sample:
            data["file"] = existing_job.file
            data["file_name"] = existing_job.file_name
            job_serializer = FileJobSerializer(data=data, context={"request": request})
        else:
            data["observable_classification"] = existing_job.observable_classification
            data["observable_name"] = existing_job.observable_name
            job_serializer = ObservableAnalysisSerializer(
                data=data, context={"request": request}
            )
        job_serializer.is_valid(raise_exception=True)
        new_job = job_serializer.save(send_task=True)
        logger.info(f"rescan request for job: {pk} generated job: {new_job.pk}")
        return Response(data={"id": new_job.pk}, status=status.HTTP_202_ACCEPTED)

    @add_docs(
        description="Kill running job by closing celery tasks and marking as killed",
        request=None,
        responses={
            204: None,
        },
    )
    @action(detail=True, methods=["patch"])
    def kill(self, request, pk=None):
        """
        Kill a running job by closing celery tasks and marking the job as killed.

        If the job is not running, raises a validation error.

        Returns:
        - No content (204) if the job is successfully killed.
        """
        # get job object or raise 404
        job = self.get_object()

        # check if job running
        if job.status in Job.Status.final_statuses():
            raise ValidationError({"detail": "Job is not running"})
        # close celery tasks and mark reports as killed
        job.kill_if_ongoing()
        return Response(status=status.HTTP_204_NO_CONTENT)

    @add_docs(
        description="Download file/sample associated with a job",
        request=None,
        responses={200: OpenApiTypes.BINARY, 400: None},
    )
    @action(detail=True, methods=["get"])
    def download_sample(self, request, pk=None):
        """
        Download a sample associated with a job.

        If the job does not have a sample, raises a validation error.

        Returns:
        - The file associated with the job as an attachment.

        :param url: pk (job_id)
        :returns: bytes
        """
        # get job object
        job = self.get_object()

        # make sure it is a sample
        if not job.is_sample:
            raise ValidationError(
                {"detail": "Requested job does not have a sample associated with it."}
            )
        return FileResponse(
            job.file,
            filename=job.file_name,
            content_type=job.file_mimetype,
            as_attachment=True,
        )

    @add_docs(description="Pivot a job")
    @action(
        detail=True, methods=["post"]
    )  # , url_path="pivot-(?P<pivot_config_pk>\d+)")
    def pivot(self, request, pk=None, pivot_config_pk=None):
        """
        Perform a pivot operation from a job's reports based on a specified pivot configuration.

        Expects the following parameters:
        - `pivot_config_pk`: The primary key of the pivot configuration to use.

        Returns:
        - List of job IDs created as a result of the pivot.
        """
        starting_job = self.get_object()
        try:
            pivot_config: PivotConfig = PivotConfig.objects.get(pk=pivot_config_pk)
        except PivotConfig.DoesNotExist:
            raise ValidationError({"detail": "Requested pivot config does not exist."})
        else:
            try:
                pivots = pivot_config.pivot_job(starting_job.reports)
            except KeyError:
                msg = (
                    f"Unable to retrieve value at {self.field}"
                    f" from job {starting_job.pk}"
                )
                logger.error(msg)
                raise ValidationError({"detail": msg})
            except Exception as e:
                logger.exception(e)
                raise ValidationError(
                    {"detail": f"Unable to start pivot from job {starting_job.pk}"}
                )
            else:
                return Response(
                    [pivot.ending_job.pk for pivot in pivots],
                    status=status.HTTP_201_CREATED,
                )

    @action(
        url_path="aggregate/status",
        detail=False,
        methods=["GET"],
    )
    @cache_action_response(timeout=60 * 5)
    def aggregate_status(self, request):
        """
        Aggregate jobs by their status.

        Returns:
        - Aggregated count of jobs for each status.
        """
        annotations = {
            key.lower(): Count("status", filter=Q(status=key))
            for key in Job.Status.values
        }
        return self.__aggregation_response_static(
            annotations, users=self.get_org_members(request)
        )

    @action(
        url_path="aggregate/type",
        detail=False,
        methods=["GET"],
    )
    @cache_action_response(timeout=60 * 5)
    def aggregate_type(self, request):
        """
        Aggregate jobs by type (file or observable).

        Returns:
        - Aggregated count of jobs for each type.
        """
        annotations = {
            "file": Count("is_sample", filter=Q(is_sample=True)),
            "observable": Count("is_sample", filter=Q(is_sample=False)),
        }
        return self.__aggregation_response_static(
            annotations, users=self.get_org_members(request)
        )

    @action(
        url_path="aggregate/observable_classification",
        detail=False,
        methods=["GET"],
    )
    @cache_action_response(timeout=60 * 5)
    def aggregate_observable_classification(self, request):
        """
        Aggregate jobs by observable classification.

        Returns:
        - Aggregated count of jobs for each observable classification.
        """
        annotations = {
            oc.lower(): Count(
                "observable_classification", filter=Q(observable_classification=oc)
            )
            for oc in ObservableTypes.values
        }
        return self.__aggregation_response_static(
            annotations, users=self.get_org_members(request)
        )

    @action(
        url_path="aggregate/file_mimetype",
        detail=False,
        methods=["GET"],
    )
    @cache_action_response(timeout=60 * 5)
    def aggregate_file_mimetype(self, request):
        """
        Aggregate jobs by file MIME type.

        Returns:
        - Aggregated count of jobs for each MIME type.
        """
        return self.__aggregation_response_dynamic(
            "file_mimetype", users=self.get_org_members(request)
        )

    @action(
        url_path="aggregate/observable_name",
        detail=False,
        methods=["GET"],
    )
    @cache_action_response(timeout=60 * 5)
    def aggregate_observable_name(self, request):
        """
        Aggregate jobs by observable name.

        Returns:
        - Aggregated count of jobs for each observable name.
        """
        return self.__aggregation_response_dynamic(
            "observable_name", False, users=self.get_org_members(request)
        )

    @action(
        url_path="aggregate/md5",
        detail=False,
        methods=["GET"],
    )
    @cache_action_response(timeout=60 * 5)
    def aggregate_md5(self, request):
        """
        Aggregate jobs by MD5 hash.

        Returns:
        - Aggregated count of jobs for each MD5 hash.
        """
        # this is for file
        return self.__aggregation_response_dynamic(
            "md5", False, users=self.get_org_members(request)
        )

    @staticmethod
    def get_org_members(request):
        """
        Retrieve members of the organization associated with the authenticated user.

        If the 'org' query parameter is set to 'true', this method returns all
        users who are members of the authenticated user's organization.

        Args:
            request: The HTTP request object containing user information and query parameters.

        Returns:
            list or None: A list of users who are members of the user's organization
            if the 'org' query parameter is 'true', otherwise None.
        """
        user = request.user
        org_param = request.GET.get("org", "").lower() == "true"
        users_of_organization = None
        if org_param:
            organization = user.membership.organization
            users_of_organization = [
                membership.user for membership in organization.members.all()
            ]
        return users_of_organization

    def __aggregation_response_static(self, annotations: dict, users=None) -> Response:
        """
        Generate a static aggregation of Job objects filtered by a time range.

        This method applies the provided annotations to aggregate Job objects
        within the specified time range. Optionally, it filters the results by
        the given list of users.

        Args:
            annotations (dict): Annotations to apply for the aggregation.
            users (list, optional): A list of users to filter the Job objects by.

        Returns:
            Response: A Django REST framework Response object containing the aggregated data.
        """
        delta, basis = self.__parse_range(self.request)
        filter_kwargs = {"received_request_time__gte": delta}
        if users:
            filter_kwargs["user__in"] = users
        qs = (
            Job.objects.filter(**filter_kwargs)
            .annotate(date=Trunc("received_request_time", basis))
            .values("date")
            .annotate(**annotations)
        )
        return Response(qs)

    def __aggregation_response_dynamic(
        self,
        field_name: str,
        group_by_date: bool = True,
        limit: int = 5,
        users=None,
    ) -> Response:
        """
        Dynamically aggregate Job objects based on a specified field and time range.

        This method identifies the most frequent values of a given field within
        a specified time range and aggregates the Job objects accordingly.
        Optionally, it can group the results by date and limit the number of
        most frequent values.

        Args:
            field_name (str): The name of the field to aggregate by.
            group_by_date (bool, optional): Whether to group the results by date. Defaults to True.
            limit (int, optional): The maximum number of most frequent values to retrieve. Defaults to 5.
            users (list, optional): A list of users to filter the Job objects by.

        Returns:
            Response: A Django REST framework Response object containing the most frequent values
            and the aggregated data.
        """
        delta, basis = self.__parse_range(self.request)
        filter_kwargs = {"received_request_time__gte": delta}
        if users:
            filter_kwargs["user__in"] = users
        if field_name == "md5":
            filter_kwargs["is_sample"] = True

        most_frequent_values = (
            Job.objects.filter(**filter_kwargs)
            .exclude(**{f"{field_name}__isnull": True})
            .exclude(**{f"{field_name}__exact": ""})
            # excluding those because they could lead to SQL query errors
            .exclude(
                observable_classification__in=[
                    ObservableClassification.URL,
                    ObservableClassification.GENERIC,
                ]
            )
            .annotate(count=Count(field_name))
            .distinct()
            .order_by("-count")[:limit]
            .values_list(field_name, flat=True)
        )

        logger.info(
            f"request: {field_name} found most_frequent_values: {most_frequent_values}"
        )

        if len(most_frequent_values):
            annotations = {
                val: Count(field_name, filter=Q(**{field_name: val}))
                for val in most_frequent_values
            }
            logger.debug(f"request: {field_name} annotations: {annotations}")
            if group_by_date:
                aggregation = (
                    Job.objects.filter(**filter_kwargs)
                    .annotate(date=Trunc("received_request_time", basis))
                    .values("date")
                    .annotate(**annotations)
                )
            else:
                aggregation = Job.objects.filter(**filter_kwargs).aggregate(
                    **annotations
                )
        else:
            aggregation = {}

        return Response(
            {
                "values": most_frequent_values,
                "aggregation": aggregation,
            }
        )

    @staticmethod
    def __parse_range(request):
        """
        Parse the time range from the request query parameters.

        This method attempts to extract the 'range' query parameter from the
        request. If the parameter is not provided, it defaults to '7d' (7 days).

        Args:
            request: The HTTP request object containing query parameters.

        Returns:
            tuple: A tuple containing the parsed time delta and the basis for date truncation.
        """
        try:
            range_str = request.GET["range"]
        except KeyError:
            # default
            range_str = "7d"

        return parse_humanized_range(range_str)


@add_docs(
    description="""
    REST endpoint to perform CRUD operations on ``Tag`` model.
    Requires authentication.
    """
)
class TagViewSet(viewsets.ModelViewSet):
    """
    A viewset that provides CRUD (Create, Read, Update, Delete) operations
    for the ``Tag`` model.

    This viewset leverages Django REST framework's `ModelViewSet` to handle
    requests for the `Tag` model. It includes the default implementations
    for `list`, `retrieve`, `create`, `update`, `partial_update`, and `destroy` actions.

    Attributes:
        queryset (QuerySet): The queryset that retrieves all Tag objects from the database.
        serializer_class (Serializer): The serializer class used to convert Tag model instances to JSON and vice versa.
        pagination_class: Pagination is disabled for this viewset.
    """

    queryset = Tag.objects.all()
    serializer_class = TagSerializer
    pagination_class = None


class ModelWithOwnershipViewSet(viewsets.ModelViewSet):
    """
    A viewset that enforces ownership-based access control for models.

    This class extends the functionality of `ModelViewSet` to restrict access to
    objects based on ownership. It modifies the queryset for the `list` action
    to only include objects visible to the requesting user, and adds custom
    permission checks for `destroy` and `update` actions.

    Methods:
        get_queryset(): Returns the queryset of the model, filtered for visibility
                        to the requesting user during the `list` action.
        get_permissions(): Returns the permissions required for the current action,
                           with additional checks for ownership during `destroy`
                           and `update` actions. Raises `PermissionDenied` for `PUT` requests.
    """

    def get_queryset(self):
        """
        Retrieves the queryset for the viewset, modifying it for the `list` action
        to only include objects visible to the requesting user.

        Returns:
            QuerySet: The queryset of the model, possibly filtered for visibility.
        """
        qs = super().get_queryset()
        if self.action == "list":
            return qs.visible_for_user(self.request.user)
        return qs

    def get_permissions(self):
        """
        Retrieves the permissions required for the current action.

        For the `destroy` and `update` actions, additional checks are performed to
        ensure that only object owners or admins can perform these actions. Raises
        a `PermissionDenied` exception for `PUT` requests.

        Returns:
            list: A list of permission instances.
        """
        permissions = super().get_permissions()
        if self.action in ["destroy", "update"]:
            if self.request.method == "PUT":
                raise PermissionDenied()
            # code quality checker marks this as error, but it works correctly
            permissions.append(
                (  # skipcq: PYL-E1102
                    IsObjectAdminPermission | IsObjectOwnerPermission
                )()
            )

        return permissions


@add_docs(
    description="""This endpoint allows organization owners
    and members to view plugin state.""",
    responses={
        200: inline_serializer(
            name="PluginStateViewerResponseSerializer",
            fields={
                "data": rfs.JSONField(),
            },
        ),
    },
)
@api_view(["GET"])
def plugin_state_viewer(request):
    """
    View to retrieve the state of plugin configurations for the requesting user’s organization.

    This endpoint is accessible only to users with an active membership in an organization.
    It returns a JSON response with the state of each plugin configuration, specifically
    indicating whether each plugin is disabled.

    Args:
        request (HttpRequest): The request object containing the HTTP GET request.

    Returns:
        Response: A JSON response with the state of each plugin configuration,
                  indicating whether it is disabled or not.

    Raises:
        PermissionDenied: If the requesting user does not belong to any organization.
    """
    if not request.user.has_membership():
        raise PermissionDenied()

    result = {"data": {}}
    for opc in OrganizationPluginConfiguration.objects.filter(disabled=True):
        result["data"][opc.config.name] = {
            "disabled": True,
        }
    return Response(result)


class PythonReportActionViewSet(viewsets.GenericViewSet, metaclass=ABCMeta):
    """
    A base view set for handling actions related to plugin reports.

    This view set provides methods for killing and retrying plugin reports,
    and requires users to have appropriate permissions based on the
    `IsObjectUserOrSameOrgPermission`.

    Attributes:
        permission_classes (list): List of permission classes to apply.

    Methods:
    get_queryset: Returns the queryset of reports based on the model class.
    get_object: Retrieves a specific report object by job_id and report_id.
    perform_kill: Kills a running plugin by terminating its Celery task and marking it as killed.
    perform_retry: Retries a failed or killed plugin run.
    kill: Handles the endpoint to kill a specific report.
    retry: Handles the endpoint to retry a specific report.

    """

    permission_classes = [
        IsObjectUserOrSameOrgPermission,
    ]

    @classmethod
    @property
    @abstractmethod
    def report_model(cls):
        """
        Abstract property that should return the model class for the report.

        Subclasses must implement this property to specify the model
        class for the reports being handled by this view set.

        Returns:
            Type[AbstractReport]: The model class for the report.

        Raises:
            NotImplementedError: If not overridden by a subclass.
        """
        raise NotImplementedError()

    def get_queryset(self):
        """
        Returns the queryset of reports based on the model class.

        Filters the queryset to return all instances of the report model.

        Returns:
            QuerySet: A queryset of all report instances.
        """
        return self.report_model.objects.all()

    def get_object(self, job_id: int, report_id: int) -> AbstractReport:
        """
        Retrieves a specific report object by job_id and report_id.

        Overrides the drf's default `get_object` method to fetch a report object
        based on job_id and report_id, and checks the permissions for the object.

        Args:
            job_id (int): The ID of the job associated with the report.
            report_id (int): The ID of the report.

        Returns:
            AbstractReport: The report object.

        Raises:
            NotFound: If the report does not exist.
        """
        try:
            obj = self.report_model.objects.get(
                job_id=job_id,
                pk=report_id,
            )
        except self.report_model.DoesNotExist:
            raise NotFound()
        else:
            self.check_object_permissions(self.request, obj)
            return obj

    @staticmethod
    def perform_kill(report: AbstractReport):
        """
        Kills a running plugin by terminating its Celery task and marking it as killed.

        This method is a callback for performing additional actions after a
        kill operation, including updating the report status and cleaning up
        the associated job.

        Args:
            report (AbstractReport): The report to be killed.
        """
        # kill celery task
        celery_app.control.revoke(report.task_id, terminate=True)
        # update report
        report.status = AbstractReport.Status.KILLED
        report.save(update_fields=["status"])
        # clean up job

        job = Job.objects.get(pk=report.job.pk)
        job.set_final_status()
        JobConsumer.serialize_and_send_job(job)

    @staticmethod
    def perform_retry(report: AbstractReport):
        """
        Retries a failed or killed plugin run.

        This method clears the errors and re-runs the plugin with the same arguments.
        It fetches the appropriate task signature and schedules the job again.

        Args:
            report (AbstractReport): The report to be retried.

        Raises:
            RuntimeError: If unable to find a valid task signature for the report.
        """
        report.errors.clear()
        report.save(update_fields=["errors"])
        try:
            signature = next(
                report.config.__class__.objects.filter(pk=report.config.pk)
                .annotate_runnable(report.job.user)
                .get_signatures(
                    report.job,
                )
            )
        except StopIteration:
            raise RuntimeError(f"Unable to find signature for report {report.pk}")
        runner = signature | tasks.job_set_final_status.signature(
            args=[report.job.id],
            kwargs={},
            queue=report.config.queue,
            immutable=True,
            MessageGroupId=str(uuid.uuid4()),
            priority=report.job.priority,
        )
        runner()

    @add_docs(
        description="Kill running plugin by closing celery task and marking as killed",
        request=None,
        responses={
            204: None,
        },
    )
    @action(detail=False, methods=["patch"])
    def kill(self, request, job_id, report_id):
        """
        Kills a specific report by terminating its Celery task and marking it as killed.

        This endpoint handles the patch request to kill a report if its status is
        running or pending.

        Args:
            request (HttpRequest): The request object containing the HTTP PATCH request.
            job_id (int): The ID of the job associated with the report.
            report_id (int): The ID of the report.

        Returns:
            Response: HTTP 204 No Content if successful.

        Raises:
            ValidationError: If the report is not in a valid state for killing.
        """
        logger.info(
            f"kill request from user {request.user}"
            f" for job_id {job_id}, pk {report_id}"
        )
        # get report object or raise 404
        report = self.get_object(job_id, report_id)
        if report.status not in [
            AbstractReport.Status.RUNNING,
            AbstractReport.Status.PENDING,
        ]:
            raise ValidationError({"detail": "Plugin is not running or pending"})

        self.perform_kill(report)
        return Response(status=status.HTTP_204_NO_CONTENT)

    @add_docs(
        description="Retry a plugin run if it failed/was killed previously",
        request=None,
        responses={
            204: None,
        },
    )
    @action(detail=False, methods=["patch"])
    def retry(self, request, job_id, report_id):
        """
        Retries a failed or killed plugin run.

        This method clears the errors and re-runs the plugin with the same arguments.
        It fetches the appropriate task signature and schedules the job again.

        Args:
            report (AbstractReport): The report to be retried.

        Raises:
            RuntimeError: If unable to find a valid task signature for the report.
        """
        logger.info(
            f"retry request from user {request.user}"
            f" for job_id {job_id}, report_id {report_id}"
        )
        # get report object or raise 404
        report = self.get_object(job_id, report_id)
        if report.status not in [
            AbstractReport.Status.FAILED,
            AbstractReport.Status.KILLED,
        ]:
            raise ValidationError(
                {"detail": "Plugin status should be failed or killed"}
            )

        # retry with the same arguments
        try:
            self.perform_retry(report)
        except StopIteration:
            logger.exception(f"Unable to find signature for report {report.pk}")
            return Response(status=status.HTTP_500_INTERNAL_SERVER_ERROR)

        return Response(status=status.HTTP_204_NO_CONTENT)


class AbstractConfigViewSet(
    PaginationMixin, viewsets.ReadOnlyModelViewSet, metaclass=ABCMeta
):
    """
    A base view set for handling plugin configuration actions.

    This view set provides methods for enabling and disabling plugins
    within an organization. It requires users to be authenticated and
    to have appropriate permissions.

    Attributes:
        permission_classes (list): List of permission classes to apply.
        ordering (list): Default ordering for the queryset.
        lookup_field (str): Field to look up in the URL.

    Methods:
        disable_in_org(request, name=None):
            Disables the plugin for the organization of the authenticated user.
        enable_in_org(request, name=None):
            Enables the plugin for the organization of the authenticated user.
    """

    permission_classes = [IsAuthenticated]
    ordering = ["name"]
    lookup_field = "name"

    @add_docs(
        description="Disable/Enable plugin for your organization",
        request=None,
        responses={201: {}, 202: {}},
    )
    @action(
        methods=["post"],
        detail=True,
        url_path="organization",
    )
    def disable_in_org(self, request, name=None):
        """
        Disables the plugin for the organization of the authenticated user.

        Only organization admins can disable the plugin. If the plugin is
        already disabled, a validation error is raised.

        Args:
            request (Request): The HTTP request object.
            name (str, optional): The name of the plugin. Defaults to None.

        Returns:
            Response: HTTP response indicating the success or failure of the operation.
        """
        logger.info(f"get disable_in_org from user {request.user}, name {name}")
        obj: AbstractConfig = self.get_object()
        if request.user.has_membership():
            if not request.user.membership.is_admin:
                raise PermissionDenied()
        else:
            raise PermissionDenied()
        organization = request.user.membership.organization
        org_configuration = obj.get_or_create_org_configuration(organization)
        if org_configuration.disabled:
            raise ValidationError({"detail": f"Plugin {obj.name} already disabled"})
        org_configuration.disable_manually(request.user)
        return Response(status=status.HTTP_201_CREATED)

    @disable_in_org.mapping.delete
    def enable_in_org(self, request, name=None):
        """
        Enables the plugin for the organization of the authenticated user.

        Only organization admins can enable the plugin. If the plugin is
        already enabled, a validation error is raised.

        Args:
            request (Request): The HTTP request object.
            name (str, optional): The name of the plugin. Defaults to None.

        Returns:
            Response: HTTP response indicating the success or failure of the operation.
        """
        logger.info(f"get enable_in_org from user {request.user}, name {name}")
        obj: AbstractConfig = self.get_object()
        if request.user.has_membership():
            if not request.user.membership.is_admin:
                raise PermissionDenied()
        else:
            raise PermissionDenied()
        organization = request.user.membership.organization
        org_configuration = obj.get_or_create_org_configuration(organization)
        if not org_configuration.disabled:
            raise ValidationError({"detail": f"Plugin {obj.name} already enabled"})
        org_configuration.enable_manually(request.user)
        return Response(status=status.HTTP_202_ACCEPTED)


class PythonConfigViewSet(AbstractConfigViewSet):
    """
    A view set for handling actions related to Python plugin configurations.

    This view set provides methods to perform health checks and pull updates
    for Python-based plugins. It inherits from `AbstractConfigViewSet` and
    requires users to be authenticated.

    Attributes:
        serializer_class (class): Serializer class for the view set.

    Methods:
        health_check(request, name=None):
            Checks if the server instance associated with the plugin is up.
        pull(request, name=None):
            Pulls updates for the plugin.
    """

    serializer_class = PythonConfigSerializer

    def get_queryset(self):
        """
        Returns a queryset of all PythonConfig instances with related
        python_module parameters pre-fetched.

        Returns:
            QuerySet: A queryset of PythonConfig instances.
        """
        return self.serializer_class.Meta.model.objects.all().prefetch_related(
            "python_module__parameters"
        )

    @add_docs(
        description="Health Check: "
        "if server instance associated with plugin is up or not",
        request=None,
        responses={
            200: inline_serializer(
                name="PluginHealthCheckSuccessResponse",
                fields={
                    "status": rfs.BooleanField(allow_null=True),
                },
            ),
        },
    )
    @action(
        methods=["get"],
        detail=True,
        url_path="health_check",
    )
    def health_check(self, request, name=None):
        """
        Checks the health of the server instance associated with the plugin.

        This method attempts to check if the plugin's server instance is
        up and running. It uses the `health_check` method of the plugin's
        Python class.

        Args:
            request (Request): The HTTP request object.
            name (str, optional): The name of the plugin. Defaults to None.

        Returns:
            Response: HTTP response with the health status of the plugin.

        Raises:
            ValidationError: If no health check is implemented or if an
                             unexpected exception occurs.
        """
        logger.info(f"get healthcheck from user {request.user}, name {name}")
        config: PythonConfig = self.get_object()
        python_obj = config.python_module.python_class(config)
        try:
            health_status = python_obj.health_check(request.user)
        except NotImplementedError as e:
            logger.info(f"NotImplementedError {e}, user {request.user}, name {name}")
            raise ValidationError({"detail": "No healthcheck implemented"})
        except Exception as e:
            logger.exception(e)
            raise ValidationError(
                {"detail": "Unexpected exception raised. Check the code."}
            )
        else:
            return Response(data={"status": health_status}, status=status.HTTP_200_OK)

    @action(
        methods=["post"],
        detail=True,
        url_path="pull",
    )
    def pull(self, request, name=None):
        """
        Pulls updates for the plugin.

        This method attempts to pull updates for the plugin by calling
        the `update` method of the plugin's Python class. It also handles
        any exceptions that occur during this process.

        Args:
            request (Request): The HTTP request object.
            name (str, optional): The name of the plugin. Defaults to None.

        Returns:
            Response: HTTP response with the update status of the plugin.

        Raises:
            ValidationError: If the update is not implemented or if an
                             unexpected exception occurs.
        """
        logger.info(f"post pull from user {request.user}, name {name}")
        obj: PythonConfig = self.get_object()
        python_obj = obj.python_module.python_class(obj)
        try:
            update_status = python_obj.update()
        except NotImplementedError as e:
            raise ValidationError({"detail": str(e)})
        except Exception as e:
            logger.exception(e)
            raise ValidationError(
                {"detail": "Unexpected exception raised. Check the code."}
            )
        else:
            if update_status is None:
                raise ValidationError(
                    {"detail": "This Plugin has no Update implemented"}
                )
            return Response(data={"status": update_status}, status=status.HTTP_200_OK)


@add_docs(
<<<<<<< HEAD
    description="""
    REST endpoint to fetch list of PluginConfig or retrieve/delete a CustomConfig.
    Requires authentication. Allows access to only authorized CustomConfigs.
    """
)
class PluginConfigViewSet(ModelWithOwnershipViewSet):
    """
    A viewset for managing `PluginConfig` objects with ownership-based access control.

    This viewset extends `ModelWithOwnershipViewSet` to handle `PluginConfig` objects,
    allowing users to list, retrieve, and delete configurations while ensuring that only
    authorized configurations are accessible.

    Attributes:
        serializer_class (class): The serializer class used for `PluginConfig` objects.
        pagination_class (class): Specifies that pagination is not applied.
        queryset (QuerySet): The queryset for `PluginConfig` objects, initially set to all objects.
    """

    serializer_class = PluginConfigSerializer
    pagination_class = None
    queryset = PluginConfig.objects.all()

    def get_permissions(self):
        permissions = super().get_permissions()
        if self.action in ["retrieve"]:
            # code quality checker marks this as error, but it works correctly
            permissions.append(
                (  # skipcq: PYL-E1102
                    IsObjectAdminPermission | IsObjectOwnerPermission
                )()
            )
        return permissions

    def get_object(self, name: str = None):
        if name is None:
            return super().get_object()
        queryset = self.get_queryset()
        obj = queryset.get(name=name)
        return obj

    @action(
        methods=["get"],
        detail=False,
    )
    def plugin_config(self, request, name=None):
        logger.info(f"get plugin_config from user {request.user}, name {name}")
        obj: PythonConfig = self.get_object(name)
        try:
            plugin_configs: PluginConfig = PluginConfig.objects.filter(
                **{obj.snake_case_name: obj.pk}
            )
        except PluginConfig.DoesNotExist:
            raise NotFound("Requested plugin config does not exist.")
        else:
            pc = PluginConfigSerializer(
                plugin_configs, context={"request": request}, many=True
            )
            pp = ParameterSerializer(obj.parameters, many=True)
            org_config = []
            user_config = []

            for attribute, param_obj in pp.data.items():
                param_obj["attribute"] = attribute
                param_obj["exist"] = False
                param_obj["default"] = False
                # override default config (if any)
                for config in [
                    config
                    for config in pc.data
                    if config["owner"] is None and config["attribute"] == attribute
                ]:
                    param_obj.update(config)
                    param_obj["exist"] = True
                    param_obj["default"] = True
                # override default config with org config (if any)
                if request.user.has_membership():
                    org = request.user.membership.organization.name
                    for config in [
                        config
                        for config in pc.data
                        if config["organization"] == org
                        and config["attribute"] == attribute
                    ]:
                        param_obj.update(config)
                        param_obj["exist"] = True
                        param_obj["default"] = False
                    org_config.append(copy.deepcopy(param_obj))
                # override default config with user config (if any)
                for config in [
                    config
                    for config in pc.data
                    if config["owner"] == request.user.username
                    and config["organization"] is None
                    and config["attribute"] == attribute
                ]:
                    param_obj.update(config)
                    param_obj["exist"] = True
                    param_obj["default"] = False
                user_config.append(copy.deepcopy(param_obj))

            result = {"organization_config": org_config, "user_config": user_config}
            return Response(result, status=status.HTTP_200_OK)

    @plugin_config.mapping.patch
    def update(self, request, name=None):
        logger.info(f"patch plugin_config from user {request.user}, name {name}")
        obj: PythonConfig = self.get_object(name)

        for config in request.data:
            organization = config.get("organization", False)
            # only owner and admin can update org config
            if (
                request.user.has_membership()
                and organization
                and not request.user.membership.is_admin
            ):
                raise PermissionDenied()

            parameter = obj.parameters.get(name=config["attribute"])
            config["parameter"] = parameter.pk
            config["owner"] = request.user
            config[obj.snake_case_name] = obj.name
            try:
                if organization:
                    instance = PluginConfig.objects.get(
                        parameter=parameter,
                        for_organization=True,
                        **{obj.snake_case_name: obj.pk},
                    )
                else:
                    instance = PluginConfig.objects.get(
                        owner=config["owner"],
                        parameter=parameter,
                        for_organization=False,
                        **{obj.snake_case_name: obj.pk},
                    )
            except PluginConfig.DoesNotExist:
                raise PermissionDenied()
            else:
                serializer = PluginConfigSerializer(instance, data=config, partial=True)
                serializer.is_valid(raise_exception=True)
                serializer.save()
        return Response(status=status.HTTP_200_OK)

    @plugin_config.mapping.post
    def create(self, request, name=None):
        logger.info(f"post plugin_config from user {request.user}, name {name}")
        obj: PythonConfig = self.get_object(name)

        for config in request.data:
            organization = config.get("organization", False)
            # only owner and admin can create org config
            if (
                request.user.has_membership()
                and organization
                and not request.user.membership.is_admin
            ):
                raise PermissionDenied()

            config[obj.snake_case_name] = obj.name
            parameter = obj.parameters.get(name=config["attribute"])
            config["parameter"] = parameter.pk
            config["owner"] = request.user

        plugin_config_serializer = PluginConfigSerializer(
            data=request.data, context={"request": request}, many=True
        )
        plugin_config_serializer.is_valid(raise_exception=True)
        plugin_config_serializer.save()
        return Response(plugin_config_serializer.data, status=status.HTTP_201_CREATED)
=======
    description="""This endpoint allows users to search analyzer, connector and pivot reports. ELASTIC REQUIRED""",
    responses={
        200: inline_serializer(
            name="ElasticResponseSerializer",
            fields={
                "data": rfs.JSONField(),
            },
        ),
    },
)
@api_view(["GET"])
def plugin_report_queries(request):
    """
    View enabled only with elastic. Allow to perform queries in the Plugin reports.

    Args:
        request (HttpRequest): The request object containing the HTTP GET request.

    Returns:
        Response: A JSON response with the state of each plugin configuration,
                  indicating whether it is disabled or not.

    Raises:
        NotImplementedException: Elastic is not configured
        PermissionDenied: If the requesting user does not belong to any organization.
    """
    if not settings.ELASTICSEARCH_DSL_ENABLED:
        raise NotImplementedException()

    # 1 validate request
    logger.debug(f"{request.query_params=}")
    elastic_request_serializer = ElasticRequestSerializer(data=request.query_params)
    elastic_request_serializer.is_valid(raise_exception=True)
    elastic_request_params: ElasticRequest = elastic_request_serializer.save()
    logger.debug(f"{elastic_request_params.__dict__=}")

    # 2 generate elasticsearch queries, default filter: object owner or in org
    permission_filter = QElastic("term", user__username=request.user.username)
    if request.user.has_membership():
        permission_filter |= QElastic(
            "term", membership__organization__name=request.user.username
        )
    filter_list = [permission_filter]

    # additional filters based on request params
    if elastic_request_params.plugin_name:
        filter_list.append(
            QElastic("term", plugin_name=elastic_request_params.plugin_name)
        )
    if elastic_request_params.name:
        filter_list.append(QElastic("term", name=elastic_request_params.name))
    if elastic_request_params.status:
        filter_list.append(QElastic("term", status=elastic_request_params.status))
    if elastic_request_params.errors:
        filter_list.append(QElastic("exists", field="errors"))
    if elastic_request_params.start_start_time:
        filter_list.append(
            QElastic(
                "range", start_time={"gte": elastic_request_params.start_start_time}
            )
        )
    if elastic_request_params.end_start_time:
        filter_list.append(
            QElastic("range", start_time={"lte": elastic_request_params.end_start_time})
        )
    if elastic_request_params.start_end_time:
        filter_list.append(
            QElastic("range", end_time={"gte": elastic_request_params.start_end_time})
        )
    if elastic_request_params.end_end_time:
        filter_list.append(
            QElastic("range", end_time={"lte": elastic_request_params.end_end_time})
        )
    if elastic_request_params.report:
        filter_list.append(QElastic("term", report=elastic_request_params.report))

    # 3 return data
    hits = (
        Search(index="plugin-report-*")
        .query(QElastic("bool", filter=filter_list))
        .execute()
    )
    logger.debug(f"filters: {filter_list}, hits: {len(hits)}")
    serialize_response = ElasticResponseSerializer(
        data=[h.to_dict() for h in hits], many=True
    )
    serialize_response.is_valid(raise_exception=True)
    response_data = serialize_response.validated_data
    result = {"data": response_data}
    return Response(result)
>>>>>>> 30494a04
<|MERGE_RESOLUTION|>--- conflicted
+++ resolved
@@ -1532,7 +1532,6 @@
 
 
 @add_docs(
-<<<<<<< HEAD
     description="""
     REST endpoint to fetch list of PluginConfig or retrieve/delete a CustomConfig.
     Requires authentication. Allows access to only authorized CustomConfigs.
@@ -1704,9 +1703,13 @@
         plugin_config_serializer.is_valid(raise_exception=True)
         plugin_config_serializer.save()
         return Response(plugin_config_serializer.data, status=status.HTTP_201_CREATED)
-=======
-    description="""This endpoint allows users to search analyzer, connector and pivot reports. ELASTIC REQUIRED""",
-    responses={
+
+
+description = (
+    """This endpoint allows users to search analyzer, connector and pivot reports. ELASTIC REQUIRED""",
+)
+responses = (
+    {
         200: inline_serializer(
             name="ElasticResponseSerializer",
             fields={
@@ -1715,6 +1718,8 @@
         ),
     },
 )
+
+
 @api_view(["GET"])
 def plugin_report_queries(request):
     """
@@ -1794,5 +1799,4 @@
     serialize_response.is_valid(raise_exception=True)
     response_data = serialize_response.validated_data
     result = {"data": response_data}
-    return Response(result)
->>>>>>> 30494a04
+    return Response(result)