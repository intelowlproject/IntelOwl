--- conflicted
+++ resolved
@@ -27,11 +27,8 @@
 
 from .analyzers_manager import controller as analyzers_controller
 from .analyzers_manager.constants import ObservableTypes
-<<<<<<< HEAD
-=======
 from .connectors_manager import controller as connectors_controller
 from .playbooks_manager import controller as playbooks_controller
->>>>>>> f1f583be
 from .filters import JobFilter
 from .helpers import get_now
 from .models import TLP, Job, Status, Tag
@@ -70,26 +67,9 @@
     serializer.is_valid(raise_exception=True)
 
     serialized_data = serializer.validated_data
-<<<<<<< HEAD
     runtime_configurations = [
         data.pop("runtime_configuration", {}) for data in serialized_data
     ]
-=======
-    runtime_configuration = serialized_data.pop("runtime_configuration", {})
-
-    cleaned_analyzer_list = analyzers_controller.filter_analyzers(
-        serialized_data,
-        warnings,
-    )
-
-    if not cleaned_analyzer_list:
-        raise ValidationError({"detail": "No Analyzers can be run after filtering."})
-
-    cleaned_connectors_list = connectors_controller.filter_connectors(
-        serialized_data,
-        warnings,
-    )
->>>>>>> f1f583be
 
     # save the arrived data plus new params into a new job object
     jobs = serializer.save(
@@ -103,7 +83,6 @@
         logger.info("skipping analysis start cause we are in CI")
     else:
         # fire celery task
-<<<<<<< HEAD
         for index, job in enumerate(jobs):
             runtime_configuration = runtime_configurations[index]
             celery_app.send_task(
@@ -115,16 +94,6 @@
                 ),
             )
 
-=======
-        celery_app.send_task(
-            "start_analyzers",
-            kwargs=dict(
-                job_id=job.pk,
-                analyzers_to_execute=cleaned_analyzer_list,
-                runtime_configuration=runtime_configuration,
-            ),
-        )
->>>>>>> f1f583be
     ser = AnalysisResponseSerializer(
         data=[
             {
@@ -317,7 +286,6 @@
     responses={200: multi_result_enveloper(AnalysisResponseSerializer, True)},
 )
 @api_view(["POST"])
-<<<<<<< HEAD
 def analyze_multiple_files(request):
     response_dict = _multi_analysis_request(
         request.user, request.data, FileAnalysisSerializer
@@ -326,10 +294,6 @@
         response_dict,
         status=status.HTTP_200_OK,
     )
-=======
-def analyze_file(request): 
-    return _analysis_request(request, FileAnalysisSerializer)
->>>>>>> f1f583be
 
 
 @add_docs(
