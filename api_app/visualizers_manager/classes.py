--- conflicted
+++ resolved
@@ -367,18 +367,9 @@
     def connector_reports(self) -> QuerySet:
         from api_app.connectors_manager.models import ConnectorReport
 
-<<<<<<< HEAD
         return ConnectorReport.objects.filter(job=self._job)
-=======
-        self._config: VisualizerConfig
-        configs = self._config.connectors.all()
-
-        queryset = ConnectorReport.objects.filter(job=self._job)
-        if configs:
-            queryset = queryset.filter(config__in=configs)
-        return queryset
-
-
+
+      
 # IMPORTANT! this function allows to handle the errors in the components render.
 # You must define a function that returns a Visualizable then
 # use this function as a decorator. Ex:
@@ -408,5 +399,4 @@
 
         return wrapper
 
-    return visualizable_error_handler
->>>>>>> 18df41a7
+    return visualizable_error_handler