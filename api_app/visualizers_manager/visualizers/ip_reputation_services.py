from logging import getLogger
from typing import Dict, List

from api_app.analyzers_manager.models import AnalyzerReport
<<<<<<< HEAD
from api_app.core.choices import ReportStatus
from api_app.visualizers_manager.classes import Visualizer
=======
from api_app.core.choices import Status
from api_app.visualizers_manager.classes import (
    Visualizer,
    visualizable_error_handler_with_params,
)
>>>>>>> 18df41a7
from api_app.visualizers_manager.enums import (
    VisualizableColor,
    VisualizableIcon,
    VisualizableSize,
)

logger = getLogger(__name__)


class IPReputationServices(Visualizer):
    @visualizable_error_handler_with_params("VirusTotal")
    def _vt3(self):
        try:
            analyzer_report = self.analyzer_reports().get(
                config__name="VirusTotal_v3_Get_Observable"
            )
        except AnalyzerReport.DoesNotExist:
            logger.warning("VirusTotal_v3_Get_Observable report does not exist")
        else:
            hits = (
                analyzer_report.report.get("data", {})
                .get("total_votes", {})
                .get("malicious", 0)
            )
            virustotal_report = self.Title(
                self.Base(
                    value="VirusTotal",
                    link=analyzer_report.report["link"],
                    icon=VisualizableIcon.VIRUSTotal,
                ),
                self.Base(value=f"Engine Hits: {hits}"),
                disable=analyzer_report.status != ReportStatus.SUCCESS or not hits,
            )
            return virustotal_report

    @visualizable_error_handler_with_params("Greynoise")
    def _greynoise(self):
        try:
            analyzer_report = self.analyzer_reports().get(
                config__name="GreyNoiseCommunity"
            )
        except AnalyzerReport.DoesNotExist:
            logger.warning("GreynoiseCommunity report does not exist")
        else:
            message = analyzer_report.report.get("message", None)
            disabled = (
                analyzer_report.status != ReportStatus.SUCCESS or message != "Success"
            )
            classification = analyzer_report.report.get("classification", "")
            if classification == "benign":
                icon = VisualizableIcon.LIKE
                color = VisualizableColor.SUCCESS
            elif classification == "malicious":
                icon = VisualizableIcon.MALWARE
                color = VisualizableColor.DANGER
            else:  # should be "unknown"
                icon = VisualizableIcon.WARNING
                color = VisualizableColor.INFO
            greynoise_report = self.Title(
                self.Base(
                    value="Greynoise",
                    link=analyzer_report.report.get("link", ""),
                    icon=icon,
                ),
                self.Base(value=analyzer_report.report.get("name", ""), color=color),
                disable=disabled,
            )
            return greynoise_report

    @visualizable_error_handler_with_params("URLhaus")
    def _urlhaus(self):
        try:
            analyzer_report = self.analyzer_reports().get(config__name="URLhaus")
        except AnalyzerReport.DoesNotExist:
            logger.warning("URLhaus report does not exist")
        else:
            disabled = (
                analyzer_report.status != ReportStatus.SUCCESS
                or analyzer_report.report.get("query_status", None) != "ok"
            )
            urlhaus_report = self.Title(
                self.Base(
                    value="URLhaus",
                    link=analyzer_report.report.get("urlhaus_reference", ""),
                    icon=VisualizableIcon.URLHAUS,
                ),
                self.Base(
                    value=""
                    if disabled
                    else f'found {analyzer_report.report.get("urlhaus_status", "")}'
                ),
                disable=disabled,
            )
            return urlhaus_report

    @visualizable_error_handler_with_params("ThreatFox")
    def _threatfox(self):
        try:
            analyzer_report = self.analyzer_reports().get(config__name="ThreatFox")
        except AnalyzerReport.DoesNotExist:
            logger.warning("Threatfox report does not exist")
        else:
            disabled = (
                analyzer_report.status != ReportStatus.SUCCESS
                or analyzer_report.report.get("query_status", None) != "ok"
            )
            data = analyzer_report.report.get("data", [])
            malware_printable = ""
            if data and isinstance(data, list):
                malware_printable = data[0].get("malware_printable", "")
            threatfox_report = self.Title(
                self.Base(
                    value="ThreatFox", link=analyzer_report.report.get("link", "")
                ),
                self.Base(value="" if disabled else f"found {malware_printable}"),
                disable=disabled,
            )
            return threatfox_report

    @visualizable_error_handler_with_params("InQuest")
    def _inquest_repdb(self):
        try:
            analyzer_report = self.analyzer_reports().get(config__name="InQuest_REPdb")
        except AnalyzerReport.DoesNotExist:
            logger.warning("InQuest_REPdb report does not exist")
        else:
            success = analyzer_report.report.get("success", False)
            data = analyzer_report.report.get("data", [])
            disabled = (
                analyzer_report.status != ReportStatus.SUCCESS
                or not success
                or not data
            )
            inquest_report = self.Title(
                self.Base(
                    value="InQuest",
                    link=analyzer_report.report.get("link", ""),
                    icon=VisualizableIcon.WARNING,
                ),
                self.Base(value="" if disabled else "found"),
                disable=disabled,
            )
            return inquest_report

    @visualizable_error_handler_with_params("AbuseIPDB Categories")
    def _abuse_ipdb(self):
        try:
            analyzer_report = self.analyzer_reports().get(config__name="AbuseIPDB")
        except AnalyzerReport.DoesNotExist:
            logger.warning("AbuseIPDB report does not exist")
            return None, None
        else:
            data = analyzer_report.report.get("data", [])
            isp = data.get("isp", "")
            usage = data.get("usageType", "")
            disabled = analyzer_report.status != ReportStatus.SUCCESS or (
                not isp and not usage
            )
            abuse_report = self.Title(
                self.Base(
                    value="AbuseIPDB Meta",
                    link=analyzer_report.report.get("permalink", ""),
                    icon=VisualizableIcon.INFO,
                ),
                self.Base(value="" if disabled else f"{isp} ({usage})"),
                disable=disabled,
            )

            disabled = analyzer_report.status != ReportStatus.SUCCESS or not data
            categories_extracted = []
            for c in data.get("reports", []):
                categories_extracted.extend(c.get("categories_human_readable", []))
            categories_extracted = list(set(categories_extracted))
            abuse_categories_report = self.VList(
                name=self.Base(
                    value="AbuseIPDB Categories",
                    icon=VisualizableIcon.ALARM,
                    color=VisualizableColor.DANGER,
                    disable=disabled,
                ),
                value=[self.Base(c, disable=disabled) for c in categories_extracted],
                open=True,
                max_elements_number=5,
                disable=disabled,
                size=VisualizableSize.S_2,
            )

            return abuse_report, abuse_categories_report

    @visualizable_error_handler_with_params("GreedyBear Honeypots")
    def _greedybear(self):
        try:
            analyzer_report = self.analyzer_reports().get(config__name="GreedyBear")
        except AnalyzerReport.DoesNotExist:
            logger.warning("GreedyBear report does not exist")
        else:
            found = analyzer_report.report.get("found", False)
            disabled = analyzer_report.status != ReportStatus.SUCCESS or not found
            ioc = analyzer_report.report.get("ioc", {})
            honeypots = []
            if ioc:
                honeypots = list(ioc.get("general_honeypot", []))
                if ioc.get("cowrie"):
                    honeypots.append("Cowrie")
                if ioc.get("log4j"):
                    honeypots.append("Log4Pot")
            gb_report = self.VList(
                name=self.Base(
                    value="GreedyBear Honeypots",
                    icon=VisualizableIcon.WARNING,
                    color=VisualizableColor.DANGER,
                    disable=disabled,
                ),
                value=[self.Base(h, disable=disabled) for h in honeypots],
                open=True,
                max_elements_number=5,
                disable=disabled,
                size=VisualizableSize.S_2,
            )
            return gb_report

    @visualizable_error_handler_with_params("Crowdsec Behaviors")
    def _crowdsec(self):
        try:
            analyzer_report = self.analyzer_reports().get(config__name="Crowdsec")
        except AnalyzerReport.DoesNotExist:
            logger.warning("Crowdsec report does not exist")
            return None, None
        else:
            classifications = analyzer_report.report.get("classifications", [])
            sub_classifications = classifications.get("classifications", [])
            false_positives = classifications.get("false_positives", [])
            disabled = (
                analyzer_report.status != ReportStatus.SUCCESS or not classifications
            )
            crowdsec_classification_report = self.VList(
                name=self.Base(
                    value="Crowdsec Classifications",
                    icon=VisualizableIcon.INFO,
                    color=VisualizableColor.INFO,
                    disable=disabled,
                ),
                value=[
                    self.Base(c.get("label", ""), disable=disabled)
                    for c in sub_classifications + false_positives
                ],
                open=True,
                max_elements_number=5,
                disable=disabled,
                size=VisualizableSize.S_2,
            )

            behaviors = analyzer_report.report.get("behaviors", [])
            disabled = analyzer_report.status != ReportStatus.SUCCESS or not behaviors
            crowdsec_behaviors_report = self.VList(
                name=self.Base(
                    value="Crowdsec Behaviors",
                    icon=VisualizableIcon.ALARM,
                    color=VisualizableColor.DANGER,
                    disable=disabled,
                ),
                value=[
                    self.Base(b.get("label", ""), disable=disabled) for b in behaviors
                ],
                open=True,
                max_elements_number=5,
                disable=disabled,
                size=VisualizableSize.S_2,
            )
            return crowdsec_classification_report, crowdsec_behaviors_report

    @visualizable_error_handler_with_params("OTX Alienvault")
    def _otxquery(self):
        try:
            analyzer_report = self.analyzer_reports().get(config__name="OTXQuery")
        except AnalyzerReport.DoesNotExist:
            logger.warning("OTXQuery report does not exist")
        else:
            pulses = analyzer_report.report.get("pulses", [])
            disabled = analyzer_report.status != ReportStatus.SUCCESS or not pulses
            otx_report = self.VList(
                name=self.Base(
                    value="OTX Alienvault",
                    icon=VisualizableIcon.OTX,
                    color=VisualizableColor.DANGER,
                    disable=disabled,
                ),
                value=[
                    self.Base(
                        value=p.get("name", ""),
                        link=p.get("link", ""),
                        disable=disabled,
                    )
                    for p in pulses
                ],
                open=True,
                max_elements_number=5,
                disable=disabled,
                size=VisualizableSize.S_4,
            )
            return otx_report

    @visualizable_error_handler_with_params("FireHol")
    def _firehol(self):
        try:
            analyzer_report = self.analyzer_reports().get(config__name="FireHol_IPList")
        except AnalyzerReport.DoesNotExist:
            logger.warning("FireHol_IPList report does not exist")
        else:
            found_in_lists = []
            for report, found in analyzer_report.report.items():
                if found:
                    found_in_lists.append(report)
            disabled = (
                analyzer_report.status != ReportStatus.SUCCESS or not found_in_lists
            )
            otx_report = self.VList(
                name=self.Base(
                    value="FireHol", icon=VisualizableIcon.FIRE, disable=disabled
                ),
                value=[self.Base(f, disable=disabled) for f in found_in_lists],
                open=True,
                max_elements_number=5,
                disable=disabled,
            )
            return otx_report

    @visualizable_error_handler_with_params("Tor Exit Node")
    def _tor(self):
        try:
            analyzer_report = self.analyzer_reports().get(config__name="TorProject")
        except AnalyzerReport.DoesNotExist:
            logger.warning("TorProject report does not exist")
        else:
            found = analyzer_report.report.get("found", False)
            tor_report = self.Bool(
                value="Tor Exit Node",
                disable=not (analyzer_report.status == ReportStatus.SUCCESS and found),
            )
            return tor_report

    @visualizable_error_handler_with_params("Talos Reputation")
    def _talos(self):
        try:
            analyzer_report = self.analyzer_reports().get(
                config__name="TalosReputation"
            )
        except AnalyzerReport.DoesNotExist:
            logger.warning("TalosReputation report does not exist")
        else:
            found = analyzer_report.report.get("found", False)
            talos_report = self.Bool(
                value="Talos Reputation",
                disable=not (analyzer_report.status == ReportStatus.SUCCESS and found),
            )
            return talos_report

    def run(self) -> List[Dict]:
        first_level_elements = []
        second_level_elements = []
        third_level_elements = []

        first_level_elements.append(self._vt3())

        first_level_elements.append(self._greynoise())

        first_level_elements.append(self._urlhaus())

        first_level_elements.append(self._threatfox())

        first_level_elements.append(self._inquest_repdb())

        abuse_report, abuse_categories_report = self._abuse_ipdb()
        third_level_elements.append(abuse_report)

        gb_report = self._greedybear()

        crowdsec_classification_report, crowdsec_behaviors_report = self._crowdsec()
        second_level_elements.append(crowdsec_classification_report)

        second_level_elements.append(gb_report)

        second_level_elements.append(abuse_categories_report)

        second_level_elements.append(crowdsec_behaviors_report)

        second_level_elements.append(self._otxquery())

        third_level_elements.append(self._firehol())

        third_level_elements.append(self._tor())

        third_level_elements.append(self._talos())

        page = self.Page(name="Reputation")
        page.add_level(
            level=1,
            horizontal_list=self.HList(value=first_level_elements),
        )
        page.add_level(
            level=2,
            horizontal_list=self.HList(value=second_level_elements),
        )
        page.add_level(
            level=3,
            horizontal_list=self.HList(value=third_level_elements),
        )
        logger.debug(f"levels: {page.to_dict()}")
        return [page.to_dict()]

    @classmethod
    def _monkeypatch(cls):
        patches = []
        return super()._monkeypatch(patches=patches)<|MERGE_RESOLUTION|>--- conflicted
+++ resolved
@@ -2,16 +2,11 @@
 from typing import Dict, List
 
 from api_app.analyzers_manager.models import AnalyzerReport
-<<<<<<< HEAD
 from api_app.core.choices import ReportStatus
-from api_app.visualizers_manager.classes import Visualizer
-=======
-from api_app.core.choices import Status
 from api_app.visualizers_manager.classes import (
     Visualizer,
     visualizable_error_handler_with_params,
 )
->>>>>>> 18df41a7
 from api_app.visualizers_manager.enums import (
     VisualizableColor,
     VisualizableIcon,
