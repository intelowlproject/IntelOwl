# This file is a part of IntelOwl https://github.com/intelowlproject/IntelOwl
# See the file 'LICENSE' for copying permission.

from django.urls import include, path
from rest_framework import routers

from .views import (
    APIAccessTokenView,
    ChangePasswordView,
    EmailVerificationView,
    GitHubLoginCallbackView,
    GoogleLoginCallbackView,
    LoginView,
    LogoutView,
    PasswordResetRequestView,
    PasswordResetView,
    RegistrationView,
    ResendVerificationView,
    TokenSessionsViewSet,
<<<<<<< HEAD
    check_registration_setup,
    github_login,
=======
    checkConfiguration,
>>>>>>> d66806b6
    google_login,
)

router = routers.DefaultRouter(trailing_slash=False)
router.register(r"sessions", TokenSessionsViewSet, basename="auth_tokensessions")

urlpatterns = [
    # django-rest-email-auth
    path(
        "verify-email",
        EmailVerificationView.as_view(),
        name="auth_verify-email",
    ),
    path(
        "resend-verification",
        ResendVerificationView.as_view(),
        name="auth_resend-verification",
    ),
    path(
        "register",
        RegistrationView.as_view(),
        name="auth_register",
    ),
    path(
        "request-password-reset",
        PasswordResetRequestView.as_view(),
        name="auth_request-password-reset",
    ),
    path("reset-password", PasswordResetView.as_view(), name="auth_reset-password"),
    # auth
    path("login", LoginView.as_view(), name="auth_login"),
    path("logout", LogoutView.as_view(), name="auth_logout"),
    path("changepassword", ChangePasswordView.as_view(), name="auth_changepassword"),
    path("apiaccess", APIAccessTokenView.as_view(), name="auth_apiaccess"),
    path("google", google_login, name="oauth_google"),
    path(
        "google-callback",
        GoogleLoginCallbackView.as_view(),
        name="oauth_google_callback",
    ),
<<<<<<< HEAD
    path("github", github_login, name="oauth_github"),
    path(
        "github-callback",
        GitHubLoginCallbackView.as_view(),
        name="oauth_github_callback",
    ),
    path("check_registration_setup", check_registration_setup),
=======
    path("configuration", checkConfiguration, name="auth_configuration"),
>>>>>>> d66806b6
    path("", include(router.urls)),
]<|MERGE_RESOLUTION|>--- conflicted
+++ resolved
@@ -17,12 +17,8 @@
     RegistrationView,
     ResendVerificationView,
     TokenSessionsViewSet,
-<<<<<<< HEAD
-    check_registration_setup,
+    checkConfiguration,
     github_login,
-=======
-    checkConfiguration,
->>>>>>> d66806b6
     google_login,
 )
 
@@ -63,16 +59,12 @@
         GoogleLoginCallbackView.as_view(),
         name="oauth_google_callback",
     ),
-<<<<<<< HEAD
     path("github", github_login, name="oauth_github"),
     path(
         "github-callback",
         GitHubLoginCallbackView.as_view(),
         name="oauth_github_callback",
     ),
-    path("check_registration_setup", check_registration_setup),
-=======
     path("configuration", checkConfiguration, name="auth_configuration"),
->>>>>>> d66806b6
     path("", include(router.urls)),
 ]