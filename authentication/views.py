--- conflicted
+++ resolved
@@ -277,11 +277,10 @@
         if settings.DRF_RECAPTCHA_SECRET_KEY == "fake":
             errors["RECAPTCHA_SECRET_KEY"] = "required"
 
-<<<<<<< HEAD
-    logger.info(f"Registration setup errors: {errors}")
-    if errors:
-        return Response(status=status.HTTP_501_NOT_IMPLEMENTED)
-    return Response(status=status.HTTP_200_OK)
+    logger.info(f"Configuration errors: {errors}")
+    return Response(
+        status=status.HTTP_200_OK, data={"errors": errors} if errors else {}
+    )
 
 
 def github_login(request):
@@ -341,10 +340,4 @@
         data = {
             "token": token_obj.token,
         }
-        return data
-=======
-    logger.info(f"Configuration errors: {errors}")
-    return Response(
-        status=status.HTTP_200_OK, data={"errors": errors} if errors else {}
-    )
->>>>>>> d66806b6
+        return data