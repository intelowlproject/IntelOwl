--- conflicted
+++ resolved
@@ -151,7 +151,6 @@
         "external_service": true,
         "python_module": "haget_run"
     },
-<<<<<<< HEAD
     "HoneyDB": {
         "type": "observable",
         "observable_supported": ["ip"],
@@ -160,7 +159,8 @@
         "additional_config_params": {
             "api_key_name": "HONEYDB_API_KEY",
             "api_id_name": "HONEYDB_API_ID"
-=======
+        }
+    },
     "Hunter": {
         "type": "observable",
         "observable_supported": ["domain"],
@@ -168,7 +168,6 @@
         "python_module": "hunter_run",
         "additional_config_params": {
             "api_key_name": "HUNTER_API_KEY"
->>>>>>> 8ed337ca
         }
     },
     "Yara_Scan_Community": {
