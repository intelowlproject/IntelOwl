--- conflicted
+++ resolved
@@ -173,16 +173,12 @@
     "external_service": true,
     "description": "scan an observable against the Passive DNS Farsight Database (support both v1 and v2 versions)",
     "requires_configuration": true,
-<<<<<<< HEAD
     "python_module": "dnsdb.DNSdb",
     "soft_time_limit": 30
-=======
-    "python_module": "dnsdb_run",
     "additional_config_params": {
       "server": "api.dnsdb.info",
       "api_version": 2
     }
->>>>>>> c7cb5015
   },
   "Doc_Info": {
     "type": "file",
@@ -1224,20 +1220,6 @@
     },
     "soft_time_limit": 30
   },
-<<<<<<< HEAD
-  "Yara_Scan_Community": {
-    "type": "file",
-    "description": "scan a file with community yara rules",
-    "python_module": "yara_scan.YaraScan",
-    "additional_config_params": {
-      "directories_with_rules": [
-        "/opt/deploy/yara/rules"
-      ]
-    },
-    "soft_time_limit": 60
-  },
-=======
->>>>>>> c7cb5015
   "Xlm_Macro_Deobfuscator": {
     "type": "file",
     "supported_filetypes": [
@@ -1263,7 +1245,8 @@
   "Yara_Scan_Community": {
     "type": "file",
     "description": "scan a file with community yara rules",
-    "python_module": "yara_run",
+    "python_module": "yara_scan.YaraScan,
+    "soft_time_limit": 60,
     "additional_config_params": {
       "directories_with_rules": ["/opt/deploy/yara/rules"]
     }
@@ -1272,21 +1255,11 @@
     "type": "file",
     "description": "scan a file with Neo23x0 yara rules",
     "python_module": "yara_scan.YaraScan",
-    "additional_config_params": {
-<<<<<<< HEAD
-      "directories_with_rules": [
-        "/opt/deploy/yara/signature-base/yara"
-      ],
-      "git_repo_main_dir": [
-        "/opt/deploy/yara/signature-base"
-      ]
-    },
-    "soft_time_limit": 60
-=======
+    "soft_time_limit": 60,
+    "additional_config_params": {
       "git_repo_main_dir": ["/opt/deploy/yara/signature-base"],
       "directories_with_rules": ["/opt/deploy/yara/signature-base/yara"]
     }
->>>>>>> c7cb5015
   },
   "Yara_Scan_Intezer": {
     "type": "file",
@@ -1303,6 +1276,7 @@
     "type": "file",
     "description": "scan a file with McAfee yara rules",
     "python_module": "yara_scan.YaraScan",
+    "soft_time_limit": 60,
     "additional_config_params": {
       "git_repo_main_dir": [
         "/opt/deploy/yara/mcafee_rules"
@@ -1315,16 +1289,13 @@
         "/opt/deploy/yara/mcafee_rules/ransomware",
         "/opt/deploy/yara/mcafee_rules/stealer"
       ]
-<<<<<<< HEAD
-    },
-    "soft_time_limit": 60
-=======
     }
   },
   "Yara_Scan_Stratosphere": {
     "type": "file",
     "description": "scan a file with Stratosphere yara rules",
-    "python_module": "yara_run",
+    "python_module": "yara_scan.YaraScan",
+    "soft_time_limit": 60,
     "additional_config_params": {
       "git_repo_main_dir": ["/opt/deploy/yara/stratosphere_rules"],
       "directories_with_rules": [
@@ -1332,6 +1303,5 @@
         "/opt/deploy/yara/stratosphere_rules/protocols"
       ]
     }
->>>>>>> c7cb5015
   }
 }