{
  "APKiD_Scan_APK_DEX_JAR": {
    "type": "file",
    "supported_filetypes": [
      "application/zip",
      "application/java-archive",
      "application/vnd.android.package-archive",
      "application/x-dex"
    ],
    "python_module": "apkid.APKiD",
<<<<<<< HEAD
    "description": "APKiD identifies many compilers, packers, obfuscators, and other weird stuff from an APK or DEX file.",
    "soft_time_limit": 400
=======
    "description": "APKiD identifies many compilers, packers, obfuscators, and other weird stuff from an APK or DEX file."
>>>>>>> 2600a368
  },
  "AbuseIPDB": {
    "type": "observable",
    "observable_supported": [
      "ip"
    ],
    "external_service": true,
    "description": "check if an ip was reported on AbuseIPDB",
    "requires_configuration": true,
<<<<<<< HEAD
    "python_module": "abuseipdb.AbuseIPDB",
    "soft_time_limit": 30
=======
    "python_module": "abuseipdb.AbuseIPDB"
>>>>>>> 2600a368
  },
  "ActiveDNS_Classic": {
    "type": "observable",
    "observable_supported": [
      "ip",
      "domain"
    ],
    "external_service": true,
    "description": "Retrieve current domain resolution with default DNS",
    "python_module": "active_dns.ActiveDNS",
    "additional_config_params": {
      "service": "classic"
    },
    "soft_time_limit": 30
  },
  "ActiveDNS_CloudFlare": {
    "type": "observable",
    "observable_supported": [
      "domain"
    ],
    "external_service": true,
    "description": "Retrieve current domain resolution with CloudFlare DoH (DNS over HTTPS)",
    "python_module": "active_dns.ActiveDNS",
    "additional_config_params": {
      "service": "cloudflare"
    },
    "soft_time_limit": 30
  },
  "ActiveDNS_CloudFlare_Malware": {
    "type": "observable",
    "observable_supported": [
      "domain"
    ],
    "external_service": true,
    "description": "Detect malicious domains thanks to CloudFlare DoH Malware Filter",
    "python_module": "active_dns.ActiveDNS",
    "additional_config_params": {
      "service": "cloudflare_malware"
    },
    "soft_time_limit": 30
  },
  "ActiveDNS_Google": {
    "type": "observable",
    "observable_supported": [
      "domain"
    ],
    "external_service": true,
    "description": "Retrieve current domain resolution with Google DoH (DNS over HTTPS)",
    "python_module": "active_dns.ActiveDNS",
    "additional_config_params": {
      "service": "google"
    },
    "soft_time_limit": 30
  },
  "Auth0": {
    "type": "observable",
    "observable_supported": [
      "ip"
    ],
    "external_service": true,
    "description": "scan an IP against the Auth0 API",
    "requires_configuration": true,
<<<<<<< HEAD
    "python_module": "auth0.Auth0",
    "soft_time_limit": 30
=======
    "python_module": "auth0.Auth0"
>>>>>>> 2600a368
  },
  "BoxJS_Scan_JavaScript": {
    "type": "file",
    "supported_filetypes": [
      "application/x-javascript",
      "application/javascript",
      "text/javascript"
    ],
    "python_module": "boxjs_scan.BoxJS",
<<<<<<< HEAD
    "description": "A tool for studying JavaScript malware",
    "soft_time_limit": 400
=======
    "description": "A tool for studying JavaScript malware"
>>>>>>> 2600a368
  },
  "CheckDMARC": {
    "type": "observable",
    "observable_supported": [
      "domain"
    ],
    "description": "An SPF and DMARC DNS records validator",
<<<<<<< HEAD
    "python_module": "checkdmarc.CheckDMARC",
    "soft_time_limit": 30
=======
    "python_module": "checkdmarc.CheckDMARC"
>>>>>>> 2600a368
  },
  "CIRCLPassiveDNS": {
    "type": "observable",
    "observable_supported": [
      "domain",
      "url"
    ],
    "external_service": true,
    "description": "scan an observable against the CIRCL Passive DNS DB",
    "requires_configuration": true,
<<<<<<< HEAD
    "python_module": "circl_pdns.CIRCL_PDNS",
    "soft_time_limit": 30
=======
    "python_module": "circl_pdns.CIRCL_PDNS"
>>>>>>> 2600a368
  },
  "CIRCLPassiveSSL": {
    "type": "observable",
    "observable_supported": [
      "ip"
    ],
    "external_service": true,
    "description": "scan an observable against the CIRCL Passive SSL DB",
    "requires_configuration": true,
<<<<<<< HEAD
    "python_module": "circl_pssl.CIRCL_PSSL",
    "soft_time_limit": 30
  },
  "Capa_Info": {
    "type": "file",
    "supported_filetypes": [
      "application/x-dosexec"
    ],
    "python_module": "capa_info.CapaInfo",
    "description": "capa detects capabilities in executable files",
    "soft_time_limit": 500
=======
    "python_module": "circl_pssl.CIRCL_PSSL"
  },
  "Capa_Info": {
    "type": "file",
    "supported_filetypes": ["application/x-dosexec"],
    "python_module": "capa_info.CapaInfo",
    "description": "capa detects capabilities in executable files"
>>>>>>> 2600a368
  },
  "Censys_Search": {
    "type": "observable",
    "observable_supported": [
      "ip"
    ],
    "external_service": true,
    "description": "scan an IP address against Censys View API",
    "requires_configuration": true,
    "python_module": "censys.Censys",
    "additional_config_params": {
      "censys_analysis": "search"
    },
    "soft_time_limit": 30
  },
  "Cuckoo_Scan": {
    "type": "file",
    "disabled": false,
    "decription": "scan a file on a Cuckoo instance",
    "requires_configuration": true,
    "python_module": "cuckoo_scan.CuckooAnalysis",
    "additional_config_params": {
      "api_key_name": "CUCKOO_API_KEY",
      "max_post_tries": 5,
      "max_poll_tries": 20
    },
    "soft_time_limit": 500
  },
  "Cymru_Hash_Registry_Get_File": {
    "type": "file",
    "run_hash": true,
    "external_service": true,
    "description": "Check if a particular file is known to be malware by Team Cymru",
    "python_module": "cymru.Cymru",
    "soft_time_limit": 50
  },
  "Cymru_Hash_Registry_Get_Observable": {
    "type": "observable",
    "observable_supported": [
      "hash"
    ],
    "external_service": true,
    "description": "Check if a particular hash is available in the malware hash registry of Team Cymru",
<<<<<<< HEAD
    "python_module": "cymru.Cymru",
    "soft_time_limit": 50
=======
    "python_module": "cymru.Cymru"
>>>>>>> 2600a368
  },
  "DNSDB": {
    "type": "observable",
    "observable_supported": [
      "domain",
      "url",
      "ip"
    ],
    "external_service": true,
    "description": "scan an observable against the Passive DNS Farsight Database",
    "requires_configuration": true,
<<<<<<< HEAD
    "python_module": "dnsdb.DNSdb",
    "soft_time_limit": 30
=======
    "python_module": "dnsdb.DNSdb"
>>>>>>> 2600a368
  },
  "Doc_Info": {
    "type": "file",
    "supported_filetypes": [
      "application/msword",
      "application/vnd.ms-office",
      "application/vnd.ms-excel.addin.macroEnabled",
      "application/x-mspublisher",
      "application/vnd.ms-powerpoint",
      "application/vnd.ms-excel",
      "application/vnd.ms-excel.sheet.macroEnabled.12",
      "application/vnd.openxmlformats-officedocument.wordprocessingml.document",
      "application/vnd.openxmlformats-officedocument.spreadsheetml.sheet",
      "application/vnd.openxmlformats-officedocument.presentationml.presentation",
      "text/x-ms-iqy",
      "application/excel",
      "text/xml",
      "application/xml",
      "application/zip"
    ],
    "decription": "static generic document analysis",
<<<<<<< HEAD
    "python_module": "doc_info.DocInfo",
    "soft_time_limit": 30
=======
    "python_module": "doc_info.DocInfo"
>>>>>>> 2600a368
  },
  "Doc_Info_Experimental": {
    "type": "file",
    "supported_filetypes": [
      "application/msword",
      "application/vnd.ms-office",
      "application/vnd.ms-excel.addin.macroEnabled",
      "application/x-mspublisher",
      "application/vnd.ms-powerpoint",
      "application/vnd.ms-excel",
      "application/vnd.ms-excel.sheet.macroEnabled.12",
      "application/vnd.openxmlformats-officedocument.wordprocessingml.document",
      "application/vnd.openxmlformats-officedocument.spreadsheetml.sheet",
      "application/vnd.openxmlformats-officedocument.presentationml.presentation",
      "text/x-ms-iqy",
      "application/excel",
      "text/xml",
      "application/xml"
    ],
    "decription": "static document analysis with new features to analyze XLM macros, encrypted macros and more",
    "python_module": "doc_info.DocInfo",
    "additional_config_params": {
      "experimental": true
    },
    "soft_time_limit": 30
  },
  "File_Info": {
    "type": "file",
    "description": "basic static analysis, extracts metadata and hashes",
<<<<<<< HEAD
    "python_module": "file_info.FileInfo",
    "soft_time_limit": 30
=======
    "python_module": "file_info.FileInfo"
>>>>>>> 2600a368
  },
  "Fortiguard": {
    "type": "observable",
    "observable_supported": [
      "domain",
      "url"
    ],
    "external_service": true,
    "description": "scan an observable with the Fortiguard URL Analyzer",
<<<<<<< HEAD
    "python_module": "fortiguard.Fortiguard",
    "soft_time_limit": 30
=======
    "python_module": "fortiguard.Fortiguard"
>>>>>>> 2600a368
  },
  "GoogleSafebrowsing": {
    "type": "observable",
    "observable_supported": [
      "domain",
      "url",
      "ip"
    ],
    "external_service": true,
    "description": "scan an observable against GoogleSafeBrowsing DB",
    "requires_configuration": true,
<<<<<<< HEAD
    "python_module": "googlesf.GoogleSF",
    "soft_time_limit": 30
=======
    "python_module": "googlesf.GoogleSF"
>>>>>>> 2600a368
  },
  "GreyNoise": {
    "type": "observable",
    "observable_supported": [
      "ip"
    ],
    "external_service": true,
    "description": "scan an IP against the Greynoise API (requires API key)",
    "requires_configuration": true,
    "python_module": "greynoise.GreyNoise",
    "additional_config_params": {
      "greynoise_api_version": "v2",
      "api_key_name": "GREYNOISE_API_KEY"
    },
    "soft_time_limit": 30
  },
  "GreyNoiseAlpha": {
    "type": "observable",
    "observable_supported": [
      "ip"
    ],
    "external_service": true,
    "description": "scan an IP against the Alpha Greynoise API (no API key required)",
    "python_module": "greynoise.GreyNoise",
    "additional_config_params": {
      "greynoise_api_version": "v1"
    },
    "soft_time_limit": 30
  },
  "HoneyDB_Get": {
    "type": "observable",
    "observable_supported": [
      "ip"
    ],
    "external_service": true,
    "description": "HoneyDB IP lookup service",
    "requires_configuration": true,
    "python_module": "honeydb.HoneyDB",
    "additional_config_params": {
      "api_key_name": "HONEYDB_API_KEY",
      "api_id_name": "HONEYDB_API_ID",
      "honeydb_analysis": "ip_query"
    },
    "soft_time_limit": 200
  },
  "HoneyDB_Scan_Twitter": {
    "type": "observable",
    "observable_supported": [
      "ip"
    ],
    "external_service": true,
    "description": "scan an IP against HoneyDB.ioâ€™s Twitter Threat Feed",
    "requires_configuration": true,
    "python_module": "honeydb.HoneyDB",
    "additional_config_params": {
      "api_key_name": "HONEYDB_API_KEY",
      "api_id_name": "HONEYDB_API_ID",
      "honeydb_analysis": "scan_twitter"
    },
    "soft_time_limit": 200
  },
  "Hunter": {
    "type": "observable",
    "observable_supported": [
      "domain"
    ],
    "external_service": true,
    "description": "Scans a domain name and returns set of data about the organisation, the email address found and additional information about the people owning those email addresses",
    "requires_configuration": true,
    "python_module": "hunter.Hunter",
    "additional_config_params": {
      "api_key_name": "HUNTER_API_KEY"
    },
    "soft_time_limit": 30
  },
  "HybridAnalysis_Get_File": {
    "type": "file",
    "external_service": true,
    "run_hash": true,
    "description": "check file hash on HybridAnalysis sandbox reports",
    "requires_configuration": true,
<<<<<<< HEAD
    "python_module": "ha_get.HybridAnalysisGet",
    "soft_time_limit": 30
=======
    "python_module": "ha_get.HybridAnalysisGet"
>>>>>>> 2600a368
  },
  "HybridAnalysis_Get_Observable": {
    "type": "observable",
    "observable_supported": [
      "ip",
      "domain",
      "url",
      "hash"
    ],
    "external_service": true,
    "description": "search an observable in the HybridAnalysis sandbox reports",
    "requires_configuration": true,
<<<<<<< HEAD
    "python_module": "ha_get.HybridAnalysisGet",
    "soft_time_limit": 30
=======
    "python_module": "ha_get.HybridAnalysisGet"
>>>>>>> 2600a368
  },
  "IntelX_Phonebook": {
    "type": "observable",
    "observable_supported": [
      "ip",
      "url",
      "domain",
      "hash"
    ],
    "description": "Phonebook alike search against IntelX API",
    "external_service": true,
    "requires_configuration": true,
    "python_module": "intelx.IntelX",
    "additional_config_params": {
      "api_key_name": "INTELX_API_KEY",
      "rows_limit": 100
    },
    "soft_time_limit": 45
  },
  "Intezer_Scan": {
    "type": "file",
    "external_service": true,
    "supported_filetypes": [
      "application/x-dosexec"
    ],
    "leaks_info": true,
    "description": "scan a file on Intezer",
    "requires_configuration": true,
<<<<<<< HEAD
    "python_module": "intezer_scan.IntezerScan",
    "soft_time_limit": 180
=======
    "python_module": "intezer_scan.IntezerScan"
>>>>>>> 2600a368
  },
  "MISP": {
    "type": "observable",
    "observable_supported": [
      "ip",
      "domain",
      "url",
      "hash"
    ],
    "external_service": true,
    "description": "scan an observable on a custom MISP instance",
    "requires_configuration": true,
    "python_module": "misp.MISP",
    "additional_config_params": {
      "api_key_name": "MISP_KEY",
      "url_key_name": "MISP_URL"
    },
    "soft_time_limit": 30
  },
  "MISPFIRST": {
    "type": "observable",
    "observable_supported": [
      "ip",
      "domain",
      "url",
      "hash"
    ],
    "external_service": true,
    "description": "scan an observable on the FIRST MISP instance",
    "requires_configuration": true,
    "python_module": "misp.MISP",
    "additional_config_params": {
      "api_key_name": "FIRST_MISP_API",
      "url_key_name": "FIRST_MISP_URL"
    },
    "soft_time_limit": 30
  },
  "MISPFIRST_Check_Hash": {
    "type": "file",
    "run_hash": true,
    "description": "check a file hash on the FIRST MISP instance",
    "requires_configuration": true,
    "python_module": "misp.MISP",
    "additional_config_params": {
      "api_key_name": "FIRST_MISP_API",
      "url_key_name": "FIRST_MISP_URL"
    },
    "soft_time_limit": 30
  },
  "MISP_Check_Hash": {
    "type": "file",
    "run_hash": true,
    "description": "check a file hash on a MISP instance",
    "requires_configuration": true,
<<<<<<< HEAD
    "python_module": "misp.MISP",
    "soft_time_limit": 30
=======
    "python_module": "misp.MISP"
>>>>>>> 2600a368
  },
  "MalwareBazaar_Get_File": {
    "type": "file",
    "run_hash": true,
    "external_service": true,
    "description": "Check if a particular malware sample is known to MalwareBazaar",
<<<<<<< HEAD
    "python_module": "mb_get.MB_GET",
    "soft_time_limit": 50
=======
    "python_module": "mb_get.MB_GET"
>>>>>>> 2600a368
  },
  "MalwareBazaar_Get_Observable": {
    "type": "observable",
    "observable_supported": [
      "hash"
    ],
    "external_service": true,
    "description": "Check if a particular malware hash is known to MalwareBazaar",
<<<<<<< HEAD
    "python_module": "mb_get.MB_GET",
    "soft_time_limit": 50
=======
    "python_module": "mb_get.MB_GET"
>>>>>>> 2600a368
  },
  "MaxMindGeoIP": {
    "type": "observable",
    "observable_supported": [
      "ip"
    ],
    "description": "extract GeoIP info for an IP",
<<<<<<< HEAD
    "python_module": "maxmind.Maxmind",
    "soft_time_limit": 30
=======
    "python_module": "maxmind.Maxmind"
>>>>>>> 2600a368
  },
  "ONYPHE": {
    "type": "observable",
    "observable_supported": [
      "ip",
      "domain",
      "url"
    ],
    "external_service": true,
    "description": "search an observable in the ONYPHE",
    "requires_configuration": true,
    "python_module": "onyphe.Onyphe",
    "additional_config_params": {
      "api_key_name": "ONYPHE_KEY"
    },
    "soft_time_limit": 50
  },
  "OTXQuery": {
    "type": "observable",
    "observable_supported": [
      "ip",
      "domain",
      "url",
      "hash"
    ],
    "external_service": true,
    "description": "scan an observable on Alienvault OTX",
    "requires_configuration": true,
    "python_module": "otx.OTX",
    "additional_config_params": {
      "verbose": false
<<<<<<< HEAD
    },
    "soft_time_limit": 30
=======
    }
>>>>>>> 2600a368
  },
  "OTX_Check_Hash": {
    "type": "file",
    "external_service": true,
    "run_hash": true,
    "decsription": "check file hash on OTX Alienvault",
    "requires_configuration": true,
    "python_module": "otx.OTX",
    "additional_config_params": {
      "verbose": false
<<<<<<< HEAD
    },
    "soft_time_limit": 30
=======
    }
>>>>>>> 2600a368
  },
  "PDF_Info": {
    "type": "file",
    "supported_filetypes": [
      "application/pdf"
    ],
    "description": "static PDF analysis",
<<<<<<< HEAD
    "python_module": "pdf_info.PDFInfo",
    "soft_time_limit": 30
=======
    "python_module": "pdf_info.PDFInfo"
>>>>>>> 2600a368
  },
  "PE_Info": {
    "type": "file",
    "supported_filetypes": [
      "application/x-dosexec"
    ],
    "description": "static PE analysis",
<<<<<<< HEAD
    "python_module": "pe_info.PEInfo",
    "soft_time_limit": 30
  },
  "PEframe_Scan": {
    "type": "file",
    "supported_filetypes": [
      "application/x-dosexec"
    ],
    "python_module": "peframe.PEframe",
    "description": "Perform static analysis on Portable Executable malware and malicious MS Office documents",
    "soft_time_limit": 500
=======
    "python_module": "pe_info.PEInfo"
  },
  "PEframe_Scan": {
    "type": "file",
    "supported_filetypes": ["application/x-dosexec"],
    "python_module": "peframe.PEframe",
    "description": "Perform static analysis on Portable Executable malware and malicious MS Office documents"
>>>>>>> 2600a368
  },
  "Pulsedive_Active_IOC": {
    "type": "observable",
    "observable_supported": [
      "ip",
      "domain",
      "url",
      "hash"
    ],
    "external_service": true,
    "description": "Scan indicators and retrieve results from Pulsedive's API",
    "python_module": "pulsedive.Pulsedive",
    "additional_config_params": {
      "api_key_name": "PULSEDIVE_API_KEY",
      "active_scan": true
    },
    "soft_time_limit": 100
  },
  "Quark_Engine_APK": {
    "type": "file",
    "supported_filetypes": [
      "application/zip",
      "application/java-archive",
      "application/vnd.android.package-archive",
      "application/x-dex"
    ],
    "python_module": "quark_engine.QuarkEngine",
<<<<<<< HEAD
    "description": "An Obfuscation-Neglect Android Malware Scoring System",
    "soft_time_limit": 120
=======
    "description": "An Obfuscation-Neglect Android Malware Scoring System"
>>>>>>> 2600a368
  },
  "Robtex_Forward_PDNS_Query": {
    "type": "observable",
    "observable_supported": [
      "domain",
      "url"
    ],
    "external_service": true,
    "description": "scan a domain against the Robtex Passive DNS DB",
    "python_module": "robtex.Robtex",
    "additional_config_params": {
      "robtex_analysis": "forward_pdns"
    },
    "soft_time_limit": 30
  },
  "Robtex_IP_Query": {
    "type": "observable",
    "observable_supported": [
      "ip"
    ],
    "external_service": true,
    "description": "get IP info from Robtex",
    "python_module": "robtex.Robtex",
    "additional_config_params": {
      "robtex_analysis": "ip_query"
    },
    "soft_time_limit": 30
  },
  "Robtex_Reverse_PDNS_Query": {
    "type": "observable",
    "observable_supported": [
      "ip"
    ],
    "external_service": true,
    "description": "scan an IP against the Robtex Passive DNS DB",
    "python_module": "robtex.Robtex",
    "additional_config_params": {
      "robtex_analysis": "reverse_pdns"
    },
    "soft_time_limit": 30
  },
  "Rtf_Info": {
    "type": "file",
    "supported_filetypes": [
      "text/rtf",
      "application/rtf"
    ],
    "description": "static RTF analysis",
<<<<<<< HEAD
    "python_module": "rtf_info.RTFInfo",
    "soft_time_limit": 30
=======
    "python_module": "rtf_info.RTFInfo"
>>>>>>> 2600a368
  },
  "Securitytrails_Details": {
    "type": "observable",
    "observable_supported": [
      "domain"
    ],
    "external_service": true,
    "description": "scan a domain against securitytrails API for general details",
    "requires_configuration": true,
    "python_module": "securitytrails.SecurityTrails",
    "additional_config_params": {
      "securitytrails_analysis": "current",
      "securitytrails_current_type": "details"
    },
    "soft_time_limit": 30
  },
  "Securitytrails_History_DNS": {
    "type": "observable",
    "observable_supported": [
      "domain"
    ],
    "external_service": true,
    "description": "scan a domain against securitytrails API for historical DNS",
    "requires_configuration": true,
    "python_module": "securitytrails.SecurityTrails",
    "additional_config_params": {
      "securitytrails_analysis": "history",
      "securitytrails_history_analysis": "dns"
    },
    "soft_time_limit": 30
  },
  "Securitytrails_History_WHOIS": {
    "type": "observable",
    "observable_supported": [
      "domain"
    ],
    "external_service": true,
    "description": "scan a domain against securitytrails API for historical WHOIS",
    "requires_configuration": true,
    "python_module": "securitytrails.SecurityTrails",
    "additional_config_params": {
      "securitytrails_analysis": "history",
      "securitytrails_history_analysis": "whois"
    },
    "soft_time_limit": 30
  },
  "Securitytrails_IP_Neighbours": {
    "type": "observable",
    "observable_supported": [
      "ip"
    ],
    "external_service": true,
    "description": "scan an IP against securitytrails API for neighbour IPs",
    "requires_configuration": true,
<<<<<<< HEAD
    "python_module": "securitytrails.SecurityTrails",
    "soft_time_limit": 30
=======
    "python_module": "securitytrails.SecurityTrails"
>>>>>>> 2600a368
  },
  "Securitytrails_Subdomains": {
    "type": "observable",
    "observable_supported": [
      "domain"
    ],
    "external_service": true,
    "description": "scan a domain against securitytrails API for subdomains",
    "requires_configuration": true,
    "python_module": "securitytrails.SecurityTrails",
    "additional_config_params": {
      "securitytrails_analysis": "current",
      "securitytrails_current_type": "subdomains"
    },
    "soft_time_limit": 30
  },
  "Securitytrails_Tags": {
    "type": "observable",
    "observable_supported": [
      "domain"
    ],
    "external_service": true,
    "description": "scan a domain against securitytrails API for tags",
    "requires_configuration": true,
    "python_module": "securitytrails.SecurityTrails",
    "additional_config_params": {
      "securitytrails_analysis": "current",
      "securitytrails_current_type": "tags"
    },
    "soft_time_limit": 30
  },
  "Shodan_Honeyscore": {
    "type": "observable",
    "observable_supported": [
      "ip"
    ],
    "external_service": true,
    "description": "scan an IP against Shodan Honeyscore API",
    "requires_configuration": true,
    "python_module": "shodan.Shodan",
    "additional_config_params": {
      "shodan_analysis": "honeyscore"
    },
    "soft_time_limit": 30
  },
  "Shodan_Search": {
    "type": "observable",
    "observable_supported": [
      "ip"
    ],
    "external_service": true,
    "description": "scan an IP against Shodan Search API",
    "requires_configuration": true,
    "python_module": "shodan.Shodan",
    "additional_config_params": {
      "shodan_analysis": "search"
    },
    "soft_time_limit": 30
  },
  "Signature_Info": {
    "type": "file",
    "supported_filetypes": [
      "application/x-dosexec"
    ],
    "description": "PE signature extractor",
<<<<<<< HEAD
    "python_module": "signature_info.SignatureInfo",
    "soft_time_limit": 30
=======
    "python_module": "signatureinfo_run.SignatureInfo"
>>>>>>> 2600a368
  },
  "Strings_Info_Classic": {
    "type": "file",
    "description": "strings extraction",
    "python_module": "strings_info.StringsInfo",
    "additional_config_params": {
      "max_number_of_strings": 300,
      "rank_strings": false
    },
    "soft_time_limit": 70
  },
  "SpeakEasy": {
    "type": "file",
    "supported_filetypes": [
      "application/x-dosexec"
    ],
    "description": "speakeasy emulation report",
<<<<<<< HEAD
    "python_module": "speakeasy_emulation.SpeakEasy",
    "soft_time_limit": 120
=======
    "python_module": "speakeasy_emulation.SpeakEasy"
>>>>>>> 2600a368
  },
  "Strings_Info_ML": {
    "type": "file",
    "description": "strings extraction plus strings ranking based on Machine Learning",
    "python_module": "strings_info.StringsInfo",
    "additional_config_params": {
      "max_number_of_strings": 200,
      "rank_strings": true
    },
    "soft_time_limit": 70
  },
  "TalosReputation": {
    "type": "observable",
    "observable_supported": [
      "ip"
    ],
    "external_service": true,
    "description": "check an IP reputation from Talos downloaded IP list",
<<<<<<< HEAD
    "python_module": "talos.Talos",
    "soft_time_limit": 30
=======
    "python_module": "talos.Talos"
>>>>>>> 2600a368
  },
  "Threatminer_PDNS": {
    "type": "observable",
    "observable_supported": [
      "ip",
      "domain"
    ],
    "external_service": true,
    "description": "retrieve PDNS data from Threatminer API",
    "python_module": "threatminer.Threatminer",
    "additional_config_params": {
      "rt_value": 2
    },
    "soft_time_limit": 30
  },
  "Threatminer_Reports_Tagging": {
    "type": "observable",
    "observable_supported": [
      "ip",
      "domain"
    ],
    "external_service": true,
    "description": "retrieve reports from Threatminer API",
    "python_module": "threatminer.Threatminer",
    "additional_config_params": {
      "rt_value": 6
    },
    "soft_time_limit": 30
  },
  "Threatminer_Subdomains": {
    "type": "observable",
    "observable_supported": [
      "domain"
    ],
    "external_service": true,
    "description": "retrieve subdomains from Threatminer API",
    "python_module": "threatminer.Threatminer",
    "additional_config_params": {
      "rt_value": 5
    },
    "soft_time_limit": 30
  },
  "Thug_HTML_Info_linuxchrome26": {
    "type": "file",
    "supported_filetypes": [
      "text/html"
    ],
    "description": "Perform hybrid dynamic/static analysis on a saved HTML page",
    "python_module": "thug_file.ThugFile",
    "requires_configuration": true,
    "additional_config_params": {
      "dom_events": "click,mouseover",
      "use_proxy": false,
      "proxy": "",
      "enable_image_processing_analysis": true,
      "enable_awis": true,
      "user_agent": "linuxchrome26"
    },
    "soft_time_limit": 600
  },
  "Thug_HTML_Info_nexuschrome18": {
    "type": "file",
    "supported_filetypes": [
      "text/html"
    ],
    "description": "Perform hybrid dynamic/static analysis on a saved HTML page",
    "python_module": "thug_file.ThugFile",
    "requires_configuration": true,
    "additional_config_params": {
      "dom_events": "click,mouseover",
      "use_proxy": false,
      "proxy": "",
      "enable_image_processing_analysis": true,
      "enable_awis": true,
      "user_agent": "nexuschrome18"
    },
    "soft_time_limit": 600
  },
  "Thug_HTML_Info_osx10chrome19": {
    "type": "file",
    "supported_filetypes": [
      "text/html"
    ],
    "description": "Perform hybrid dynamic/static analysis on a saved HTML page",
    "python_module": "thug_file.ThugFile",
    "requires_configuration": true,
    "additional_config_params": {
      "dom_events": "click,mouseover",
      "use_proxy": false,
      "proxy": "",
      "enable_image_processing_analysis": true,
      "enable_awis": true,
      "user_agent": "osx10chrome19"
    },
    "soft_time_limit": 600
  },
  "Thug_HTML_Info_winxpie60_FULL_SCAN": {
    "type": "file",
    "supported_filetypes": [
      "text/html"
    ],
    "description": "Perform hybrid dynamic/static analysis on a saved HTML page",
    "python_module": "thug_file.ThugFile",
    "requires_configuration": true,
    "additional_config_params": {
      "dom_events": "click,mouseover",
      "use_proxy": false,
      "proxy": "",
      "enable_image_processing_analysis": true,
      "enable_awis": true,
      "user_agent": "winxpie60"
    },
    "soft_time_limit": 600
  },
  "Thug_HTML_Info_winxpie60_SIMPLE_SCAN": {
    "type": "file",
    "supported_filetypes": [
      "text/html"
    ],
    "description": "Perform hybrid dynamic/static analysis on a saved HTML page",
    "python_module": "thug_file.ThugFile",
    "requires_configuration": true,
    "additional_config_params": {
      "dom_events": "click,mouseover",
      "use_proxy": false,
      "proxy": "",
      "enable_image_processing_analysis": false,
      "enable_awis": false,
      "user_agent": "winxpie60"
    },
    "soft_time_limit": 600
  },
  "Thug_URL_Info_linuxchrome26": {
    "type": "observable",
    "observable_supported": [
      "domain",
      "url"
    ],
    "description": "Perform hybrid dynamic/static analysis on a URL",
    "python_module": "thug_url.ThugUrl",
    "requires_configuration": true,
    "additional_config_params": {
      "dom_events": "click,mouseover",
      "use_proxy": false,
      "proxy": "",
      "enable_image_processing_analysis": true,
      "enable_awis": true,
      "user_agent": "linuxchrome26"
    },
    "soft_time_limit": 600
  },
  "Thug_URL_Info_nexuschrome18": {
    "type": "observable",
    "observable_supported": [
      "domain",
      "url"
    ],
    "description": "Perform hybrid dynamic/static analysis on a URL",
    "python_module": "thug_url.ThugUrl",
    "requires_configuration": true,
    "additional_config_params": {
      "dom_events": "click,mouseover",
      "use_proxy": false,
      "proxy": "",
      "enable_image_processing_analysis": true,
      "enable_awis": true,
      "user_agent": "nexuschrome18"
    },
    "soft_time_limit": 600
  },
  "Thug_URL_Info_osx10chrome19": {
    "type": "observable",
    "observable_supported": [
      "domain",
      "url"
    ],
    "description": "Perform hybrid dynamic/static analysis on a URL",
    "python_module": "thug_url.ThugUrl",
    "requires_configuration": true,
    "additional_config_params": {
      "dom_events": "click,mouseover",
      "use_proxy": false,
      "proxy": "",
      "enable_image_processing_analysis": true,
      "enable_awis": true,
      "user_agent": "osx10chrome19"
    },
    "soft_time_limit": 600
  },
  "Thug_URL_Info_winxpie60_FULL_SCAN": {
    "type": "observable",
    "observable_supported": [
      "domain",
      "url"
    ],
    "description": "Perform hybrid dynamic/static analysis on a URL",
    "python_module": "thug_url.ThugUrl",
    "requires_configuration": true,
    "additional_config_params": {
      "dom_events": "click,mouseover",
      "use_proxy": false,
      "proxy": "",
      "enable_image_processing_analysis": true,
      "enable_awis": true,
      "user_agent": "winxpie60"
    },
    "soft_time_limit": 600
  },
  "Thug_URL_Info_winxpie60_SIMPLE_SCAN": {
    "type": "observable",
    "observable_supported": [
      "domain",
      "url"
    ],
    "description": "Perform hybrid dynamic/static analysis on a URL",
    "python_module": "thug_url.ThugUrl",
    "requires_configuration": true,
    "additional_config_params": {
      "dom_events": "click,mouseover",
      "use_proxy": false,
      "proxy": "",
      "enable_image_processing_analysis": false,
      "enable_awis": false,
      "user_agent": "winxpie60"
    },
    "soft_time_limit": 600
  },
  "TorProject": {
    "type": "observable",
    "observable_supported": [
      "ip"
    ],
    "external_service": true,
    "description": "check if an IP is a Tor Exit Node",
<<<<<<< HEAD
    "python_module": "tor.Tor",
    "soft_time_limit": 30
=======
    "python_module": "tor.Tor"
>>>>>>> 2600a368
  },
  "Tranco": {
    "type": "observable",
    "observable_supported": [
      "domain",
      "url"
    ],
    "external_service": true,
    "description": "check if a domain is in the last Tranco ranking top sites list",
<<<<<<< HEAD
    "python_module": "tor.Tor",
    "soft_time_limit": 30
=======
    "python_module": "tor.Tor"
>>>>>>> 2600a368
  },
  "UnpacMe_EXE_Unpacker": {
    "type": "file",
    "supported_filetypes": [
      "application/x-dosexec"
    ],
    "description": "UnpacMe unpacker",
    "python_module": "unpac_me.UnpacMe",
    "additional_config_params": {
      "api_key_name": "UNPAC_ME_API_KEY",
      "private": false,
      "max_tries": 30
    },
    "soft_time_limit": 400
  },
  "URLhaus": {
    "type": "observable",
    "observable_supported": [
      "domain",
      "url"
    ],
    "external_service": true,
    "description": "Query a domain or URL against URLhaus API",
<<<<<<< HEAD
    "python_module": "urlhaus.URLHaus",
    "soft_time_limit": 50
=======
    "python_module": "urlhaus.URLHaus"
>>>>>>> 2600a368
  },
  "UrlScan_Submit_Result": {
    "type": "observable",
    "observable_supported": [
      "url"
    ],
    "external_service": true,
    "description": "Submit & retrieve result of a URL against URLScan API",
    "requires_configuration": true,
    "python_module": "urlscan.UrlScan",
    "additional_config_params": {
      "api_key_name": "URLSCAN_API_KEY",
      "visibility": "private",
      "urlscan_analysis": "submit_result"
    },
    "soft_time_limit": 100
  },
  "UrlScan_Search": {
    "type": "observable",
    "observable_supported": [
      "ip",
      "domain",
      "url",
      "hash"
    ],
    "external_service": true,
    "description": "Search an IP/domain/url/hash against URLScan API",
    "requires_configuration": true,
    "python_module": "urlscan.UrlScan",
    "additional_config_params": {
      "api_key_name": "URLSCAN_API_KEY",
      "urlscan_analysis": "search"
    },
    "soft_time_limit": 100
  },
  "VirusTotal_v2_Get_File": {
    "type": "file",
    "external_service": true,
    "run_hash": true,
    "description": "check file hash on VirusTotal using old API endpoints",
    "requires_configuration": true,
<<<<<<< HEAD
    "python_module": "vt2_get.VirusTotalv2",
=======
    "python_module": "vt2_scan.VirusTotalv2ScanFile",
>>>>>>> 2600a368
    "additional_config_params": {
      "api_key_name": "VT_KEY"
    },
    "soft_time_limit": 30
  },
  "VirusTotal_v2_Get_Observable": {
    "type": "observable",
    "observable_supported": [
      "ip",
      "domain",
      "url",
      "hash"
    ],
    "external_service": true,
    "description": "search an observable in the VirusTotal DB using the old API endpoints",
    "requires_configuration": true,
    "python_module": "vt2_get.VirusTotalv2",
    "additional_config_params": {
      "api_key_name": "VT_KEY"
    },
    "soft_time_limit": 30
  },
  "VirusTotal_v2_Scan_File": {
    "type": "file",
    "external_service": true,
    "leaks_info": true,
    "description": "scan a file on VirusTotal using old API endpoints",
    "requires_configuration": true,
    "python_module": "vt2_scan.VirusTotalv2ScanFile",
    "additional_config_params": {
      "api_key_name": "VT_KEY"
    },
    "soft_time_limit": 400
  },
  "VirusTotal_v3_Get_File": {
    "type": "file",
    "external_service": true,
    "run_hash": true,
    "description": "check file hash on VirusTotal",
    "requires_configuration": true,
<<<<<<< HEAD
    "python_module": "vt3_get.VirusTotalv3",
=======
    "python_module": "vt3_scan.VirusTotalv3ScanFile",
>>>>>>> 2600a368
    "additional_config_params": {
      "api_key_name": "VT_KEY"
    },
    "soft_time_limit": 40
  },
  "VirusTotal_v3_Get_File_And_Rescan_If_Old": {
    "type": "file",
    "external_service": true,
    "run_hash": true,
    "description": "check file hash on VirusTotal and rescan it if it is old",
    "requires_configuration": true,
<<<<<<< HEAD
    "python_module": "vt3_get.VirusTotalv3",
=======
    "python_module": "vt3_scan.VirusTotalv3ScanFile",
>>>>>>> 2600a368
    "additional_config_params": {
      "api_key_name": "VT_KEY",
      "force_active_scan_if_old": true
    },
    "soft_time_limit": 500
  },
  "VirusTotal_v3_Get_File_And_Scan": {
    "type": "file",
    "external_service": true,
    "run_hash": true,
    "description": "check file hash on VirusTotal. If not already available, send the sample and perform a new scan",
    "requires_configuration": true,
<<<<<<< HEAD
    "python_module": "vt3_get.VirusTotalv3",
=======
    "python_module": "vt3_scan.VirusTotalv3ScanFile",
>>>>>>> 2600a368
    "additional_config_params": {
      "api_key_name": "VT_KEY",
      "force_active_scan": true
    },
    "soft_time_limit": 500
  },
  "VirusTotal_v3_Get_File_And_Scan_Or_Rescan_If_Old": {
    "type": "file",
    "external_service": true,
    "run_hash": true,
    "description": "check file hash on VirusTotal. If it is already available, rescan if it is old. If it is not available, send the sample and perform a new scan",
    "requires_configuration": true,
<<<<<<< HEAD
    "python_module": "vt3_get.VirusTotalv3",
=======
    "python_module": "vt3_scan.VirusTotalv3ScanFile",
>>>>>>> 2600a368
    "additional_config_params": {
      "api_key_name": "VT_KEY",
      "force_active_scan": true,
      "force_active_scan_if_old": true
    },
    "soft_time_limit": 500
  },
  "VirusTotal_v3_Get_Observable": {
    "type": "observable",
    "observable_supported": [
      "ip",
      "domain",
      "url",
      "hash"
    ],
    "external_service": true,
    "description": "search an observable in the VirusTotal DB",
    "requires_configuration": true,
    "python_module": "vt3_get.VirusTotalv3",
    "additional_config_params": {
      "api_key_name": "VT_KEY"
    },
    "soft_time_limit": 40
  },
  "VirusTotal_v3_Scan_File": {
    "type": "file",
    "external_service": true,
    "leaks_info": true,
    "description": "scan a file on VirusTotal",
    "requires_configuration": true,
    "python_module": "vt3_scan.VirusTotalv3ScanFile",
    "additional_config_params": {
      "api_key_name": "VT_KEY"
    },
    "soft_time_limit": 500
  },
  "Whoisxmlapi": {
    "type": "observable",
    "observable_supported": [
      "ip",
      "domain"
    ],
    "external_service": true,
    "description": "the WHOIS record data, of a domain name, an IP address, or an email address",
    "requires_configuration": true,
    "python_module": "whoisxmlapi.Whoisxmlapi",
    "additional_config_params": {
      "api_key_name": "WHOISXMLAPI_KEY"
    },
    "soft_time_limit": 30
  },
  "Yara_Scan_Community": {
    "type": "file",
    "description": "scan a file with community yara rules",
    "python_module": "yara_scan.YaraScan",
    "additional_config_params": {
      "directories_with_rules": [
        "/opt/deploy/yara/rules"
      ]
    },
    "soft_time_limit": 60
  },
  "Xlm_Macro_Deobfuscator": {
    "type": "file",
    "supported_filetypes": [
      "application/vnd.ms-excel.addin.macroEnabled",
      "application/x-mspublisher",
      "application/vnd.ms-excel",
      "application/vnd.ms-excel.sheet.macroEnabled.12",
      "application/excel",
      "application/vnd.openxmlformats-officedocument.spreadsheetml.sheet",
      "application/zip"
    ],
    "decription": "Xlm macro deobfuscator",
    "python_module": "xlm_macro_deobfuscator.XlmMacroDeobfuscator",
    "additional_config_params": {
      "passwords_to_check": [
        "agenzia",
        "inps",
        "coronavirus"
      ]
    },
    "soft_time_limit": 30
  },
  "Yara_Scan_Florian": {
    "type": "file",
    "description": "scan a file with Neo23x0 yara rules",
    "python_module": "yara_scan.YaraScan",
    "additional_config_params": {
      "directories_with_rules": [
        "/opt/deploy/yara/signature-base/yara"
      ],
      "git_repo_main_dir": [
        "/opt/deploy/yara/signature-base"
      ]
    },
    "soft_time_limit": 60
  },
  "Yara_Scan_Intezer": {
    "type": "file",
    "description": "scan a file with Intezer yara rules",
    "python_module": "yara_scan.YaraScan",
    "additional_config_params": {
      "directories_with_rules": [
        "/opt/deploy/yara/intezer_rules"
      ]
    },
    "soft_time_limit": 60
  },
  "Yara_Scan_McAfee": {
    "type": "file",
    "description": "scan a file with McAfee yara rules",
    "python_module": "yara_scan.YaraScan",
    "additional_config_params": {
      "git_repo_main_dir": [
        "/opt/deploy/yara/mcafee_rules"
      ],
      "directories_with_rules": [
        "/opt/deploy/yara/mcafee_rules/APT",
        "/opt/deploy/yara/mcafee_rules/RAT",
        "/opt/deploy/yara/mcafee_rules/malware",
        "/opt/deploy/yara/mcafee_rules/miners",
        "/opt/deploy/yara/mcafee_rules/ransomware",
        "/opt/deploy/yara/mcafee_rules/stealer"
      ]
    },
    "soft_time_limit": 60
  }
}<|MERGE_RESOLUTION|>--- conflicted
+++ resolved
@@ -8,34 +8,21 @@
       "application/x-dex"
     ],
     "python_module": "apkid.APKiD",
-<<<<<<< HEAD
     "description": "APKiD identifies many compilers, packers, obfuscators, and other weird stuff from an APK or DEX file.",
     "soft_time_limit": 400
-=======
-    "description": "APKiD identifies many compilers, packers, obfuscators, and other weird stuff from an APK or DEX file."
->>>>>>> 2600a368
   },
   "AbuseIPDB": {
     "type": "observable",
-    "observable_supported": [
-      "ip"
-    ],
+    "observable_supported": ["ip"],
     "external_service": true,
     "description": "check if an ip was reported on AbuseIPDB",
     "requires_configuration": true,
-<<<<<<< HEAD
     "python_module": "abuseipdb.AbuseIPDB",
     "soft_time_limit": 30
-=======
-    "python_module": "abuseipdb.AbuseIPDB"
->>>>>>> 2600a368
   },
   "ActiveDNS_Classic": {
     "type": "observable",
-    "observable_supported": [
-      "ip",
-      "domain"
-    ],
+    "observable_supported": ["ip", "domain"],
     "external_service": true,
     "description": "Retrieve current domain resolution with default DNS",
     "python_module": "active_dns.ActiveDNS",
@@ -46,9 +33,7 @@
   },
   "ActiveDNS_CloudFlare": {
     "type": "observable",
-    "observable_supported": [
-      "domain"
-    ],
+    "observable_supported": ["domain"],
     "external_service": true,
     "description": "Retrieve current domain resolution with CloudFlare DoH (DNS over HTTPS)",
     "python_module": "active_dns.ActiveDNS",
@@ -91,12 +76,8 @@
     "external_service": true,
     "description": "scan an IP against the Auth0 API",
     "requires_configuration": true,
-<<<<<<< HEAD
     "python_module": "auth0.Auth0",
     "soft_time_limit": 30
-=======
-    "python_module": "auth0.Auth0"
->>>>>>> 2600a368
   },
   "BoxJS_Scan_JavaScript": {
     "type": "file",
@@ -106,77 +87,44 @@
       "text/javascript"
     ],
     "python_module": "boxjs_scan.BoxJS",
-<<<<<<< HEAD
     "description": "A tool for studying JavaScript malware",
     "soft_time_limit": 400
-=======
-    "description": "A tool for studying JavaScript malware"
->>>>>>> 2600a368
   },
   "CheckDMARC": {
     "type": "observable",
-    "observable_supported": [
-      "domain"
-    ],
+    "observable_supported": ["domain"],
     "description": "An SPF and DMARC DNS records validator",
-<<<<<<< HEAD
     "python_module": "checkdmarc.CheckDMARC",
     "soft_time_limit": 30
-=======
-    "python_module": "checkdmarc.CheckDMARC"
->>>>>>> 2600a368
   },
   "CIRCLPassiveDNS": {
     "type": "observable",
-    "observable_supported": [
-      "domain",
-      "url"
-    ],
+    "observable_supported": ["domain","url"],
     "external_service": true,
     "description": "scan an observable against the CIRCL Passive DNS DB",
     "requires_configuration": true,
-<<<<<<< HEAD
     "python_module": "circl_pdns.CIRCL_PDNS",
     "soft_time_limit": 30
-=======
-    "python_module": "circl_pdns.CIRCL_PDNS"
->>>>>>> 2600a368
   },
   "CIRCLPassiveSSL": {
     "type": "observable",
-    "observable_supported": [
-      "ip"
-    ],
+    "observable_supported": ["ip"],
     "external_service": true,
     "description": "scan an observable against the CIRCL Passive SSL DB",
     "requires_configuration": true,
-<<<<<<< HEAD
     "python_module": "circl_pssl.CIRCL_PSSL",
     "soft_time_limit": 30
   },
   "Capa_Info": {
     "type": "file",
-    "supported_filetypes": [
-      "application/x-dosexec"
-    ],
+    "supported_filetypes": ["application/x-dosexec"],
     "python_module": "capa_info.CapaInfo",
     "description": "capa detects capabilities in executable files",
     "soft_time_limit": 500
-=======
-    "python_module": "circl_pssl.CIRCL_PSSL"
-  },
-  "Capa_Info": {
-    "type": "file",
-    "supported_filetypes": ["application/x-dosexec"],
-    "python_module": "capa_info.CapaInfo",
-    "description": "capa detects capabilities in executable files"
->>>>>>> 2600a368
   },
   "Censys_Search": {
     "type": "observable",
-    "observable_supported": [
-      "ip"
-    ],
+    "observable_supported": ["ip"],
     "external_service": true,
     "description": "scan an IP address against Censys View API",
     "requires_configuration": true,
@@ -209,17 +157,11 @@
   },
   "Cymru_Hash_Registry_Get_Observable": {
     "type": "observable",
-    "observable_supported": [
-      "hash"
-    ],
+    "observable_supported": ["hash"],
     "external_service": true,
     "description": "Check if a particular hash is available in the malware hash registry of Team Cymru",
-<<<<<<< HEAD
     "python_module": "cymru.Cymru",
     "soft_time_limit": 50
-=======
-    "python_module": "cymru.Cymru"
->>>>>>> 2600a368
   },
   "DNSDB": {
     "type": "observable",
@@ -231,12 +173,8 @@
     "external_service": true,
     "description": "scan an observable against the Passive DNS Farsight Database",
     "requires_configuration": true,
-<<<<<<< HEAD
     "python_module": "dnsdb.DNSdb",
     "soft_time_limit": 30
-=======
-    "python_module": "dnsdb.DNSdb"
->>>>>>> 2600a368
   },
   "Doc_Info": {
     "type": "file",
@@ -258,12 +196,8 @@
       "application/zip"
     ],
     "decription": "static generic document analysis",
-<<<<<<< HEAD
     "python_module": "doc_info.DocInfo",
     "soft_time_limit": 30
-=======
-    "python_module": "doc_info.DocInfo"
->>>>>>> 2600a368
   },
   "Doc_Info_Experimental": {
     "type": "file",
@@ -293,12 +227,8 @@
   "File_Info": {
     "type": "file",
     "description": "basic static analysis, extracts metadata and hashes",
-<<<<<<< HEAD
     "python_module": "file_info.FileInfo",
     "soft_time_limit": 30
-=======
-    "python_module": "file_info.FileInfo"
->>>>>>> 2600a368
   },
   "Fortiguard": {
     "type": "observable",
@@ -308,12 +238,8 @@
     ],
     "external_service": true,
     "description": "scan an observable with the Fortiguard URL Analyzer",
-<<<<<<< HEAD
     "python_module": "fortiguard.Fortiguard",
     "soft_time_limit": 30
-=======
-    "python_module": "fortiguard.Fortiguard"
->>>>>>> 2600a368
   },
   "GoogleSafebrowsing": {
     "type": "observable",
@@ -325,18 +251,12 @@
     "external_service": true,
     "description": "scan an observable against GoogleSafeBrowsing DB",
     "requires_configuration": true,
-<<<<<<< HEAD
     "python_module": "googlesf.GoogleSF",
     "soft_time_limit": 30
-=======
-    "python_module": "googlesf.GoogleSF"
->>>>>>> 2600a368
   },
   "GreyNoise": {
     "type": "observable",
-    "observable_supported": [
-      "ip"
-    ],
+    "observable_supported": ["ip"],
     "external_service": true,
     "description": "scan an IP against the Greynoise API (requires API key)",
     "requires_configuration": true,
@@ -412,12 +332,8 @@
     "run_hash": true,
     "description": "check file hash on HybridAnalysis sandbox reports",
     "requires_configuration": true,
-<<<<<<< HEAD
     "python_module": "ha_get.HybridAnalysisGet",
     "soft_time_limit": 30
-=======
-    "python_module": "ha_get.HybridAnalysisGet"
->>>>>>> 2600a368
   },
   "HybridAnalysis_Get_Observable": {
     "type": "observable",
@@ -430,12 +346,8 @@
     "external_service": true,
     "description": "search an observable in the HybridAnalysis sandbox reports",
     "requires_configuration": true,
-<<<<<<< HEAD
     "python_module": "ha_get.HybridAnalysisGet",
     "soft_time_limit": 30
-=======
-    "python_module": "ha_get.HybridAnalysisGet"
->>>>>>> 2600a368
   },
   "IntelX_Phonebook": {
     "type": "observable",
@@ -464,12 +376,8 @@
     "leaks_info": true,
     "description": "scan a file on Intezer",
     "requires_configuration": true,
-<<<<<<< HEAD
     "python_module": "intezer_scan.IntezerScan",
     "soft_time_limit": 180
-=======
-    "python_module": "intezer_scan.IntezerScan"
->>>>>>> 2600a368
   },
   "MISP": {
     "type": "observable",
@@ -524,24 +432,16 @@
     "run_hash": true,
     "description": "check a file hash on a MISP instance",
     "requires_configuration": true,
-<<<<<<< HEAD
     "python_module": "misp.MISP",
     "soft_time_limit": 30
-=======
-    "python_module": "misp.MISP"
->>>>>>> 2600a368
   },
   "MalwareBazaar_Get_File": {
     "type": "file",
     "run_hash": true,
     "external_service": true,
     "description": "Check if a particular malware sample is known to MalwareBazaar",
-<<<<<<< HEAD
     "python_module": "mb_get.MB_GET",
     "soft_time_limit": 50
-=======
-    "python_module": "mb_get.MB_GET"
->>>>>>> 2600a368
   },
   "MalwareBazaar_Get_Observable": {
     "type": "observable",
@@ -550,25 +450,15 @@
     ],
     "external_service": true,
     "description": "Check if a particular malware hash is known to MalwareBazaar",
-<<<<<<< HEAD
     "python_module": "mb_get.MB_GET",
     "soft_time_limit": 50
-=======
-    "python_module": "mb_get.MB_GET"
->>>>>>> 2600a368
   },
   "MaxMindGeoIP": {
     "type": "observable",
-    "observable_supported": [
-      "ip"
-    ],
+    "observable_supported": ["ip"],
     "description": "extract GeoIP info for an IP",
-<<<<<<< HEAD
     "python_module": "maxmind.Maxmind",
     "soft_time_limit": 30
-=======
-    "python_module": "maxmind.Maxmind"
->>>>>>> 2600a368
   },
   "ONYPHE": {
     "type": "observable",
@@ -600,12 +490,8 @@
     "python_module": "otx.OTX",
     "additional_config_params": {
       "verbose": false
-<<<<<<< HEAD
-    },
-    "soft_time_limit": 30
-=======
-    }
->>>>>>> 2600a368
+    },
+    "soft_time_limit": 30
   },
   "OTX_Check_Hash": {
     "type": "file",
@@ -616,12 +502,8 @@
     "python_module": "otx.OTX",
     "additional_config_params": {
       "verbose": false
-<<<<<<< HEAD
-    },
-    "soft_time_limit": 30
-=======
-    }
->>>>>>> 2600a368
+    },
+    "soft_time_limit": 30
   },
   "PDF_Info": {
     "type": "file",
@@ -629,12 +511,8 @@
       "application/pdf"
     ],
     "description": "static PDF analysis",
-<<<<<<< HEAD
     "python_module": "pdf_info.PDFInfo",
     "soft_time_limit": 30
-=======
-    "python_module": "pdf_info.PDFInfo"
->>>>>>> 2600a368
   },
   "PE_Info": {
     "type": "file",
@@ -642,7 +520,6 @@
       "application/x-dosexec"
     ],
     "description": "static PE analysis",
-<<<<<<< HEAD
     "python_module": "pe_info.PEInfo",
     "soft_time_limit": 30
   },
@@ -654,15 +531,6 @@
     "python_module": "peframe.PEframe",
     "description": "Perform static analysis on Portable Executable malware and malicious MS Office documents",
     "soft_time_limit": 500
-=======
-    "python_module": "pe_info.PEInfo"
-  },
-  "PEframe_Scan": {
-    "type": "file",
-    "supported_filetypes": ["application/x-dosexec"],
-    "python_module": "peframe.PEframe",
-    "description": "Perform static analysis on Portable Executable malware and malicious MS Office documents"
->>>>>>> 2600a368
   },
   "Pulsedive_Active_IOC": {
     "type": "observable",
@@ -690,12 +558,8 @@
       "application/x-dex"
     ],
     "python_module": "quark_engine.QuarkEngine",
-<<<<<<< HEAD
     "description": "An Obfuscation-Neglect Android Malware Scoring System",
     "soft_time_limit": 120
-=======
-    "description": "An Obfuscation-Neglect Android Malware Scoring System"
->>>>>>> 2600a368
   },
   "Robtex_Forward_PDNS_Query": {
     "type": "observable",
@@ -744,12 +608,8 @@
       "application/rtf"
     ],
     "description": "static RTF analysis",
-<<<<<<< HEAD
     "python_module": "rtf_info.RTFInfo",
     "soft_time_limit": 30
-=======
-    "python_module": "rtf_info.RTFInfo"
->>>>>>> 2600a368
   },
   "Securitytrails_Details": {
     "type": "observable",
@@ -804,12 +664,8 @@
     "external_service": true,
     "description": "scan an IP against securitytrails API for neighbour IPs",
     "requires_configuration": true,
-<<<<<<< HEAD
     "python_module": "securitytrails.SecurityTrails",
     "soft_time_limit": 30
-=======
-    "python_module": "securitytrails.SecurityTrails"
->>>>>>> 2600a368
   },
   "Securitytrails_Subdomains": {
     "type": "observable",
@@ -875,12 +731,8 @@
       "application/x-dosexec"
     ],
     "description": "PE signature extractor",
-<<<<<<< HEAD
     "python_module": "signature_info.SignatureInfo",
     "soft_time_limit": 30
-=======
-    "python_module": "signatureinfo_run.SignatureInfo"
->>>>>>> 2600a368
   },
   "Strings_Info_Classic": {
     "type": "file",
@@ -898,12 +750,8 @@
       "application/x-dosexec"
     ],
     "description": "speakeasy emulation report",
-<<<<<<< HEAD
     "python_module": "speakeasy_emulation.SpeakEasy",
     "soft_time_limit": 120
-=======
-    "python_module": "speakeasy_emulation.SpeakEasy"
->>>>>>> 2600a368
   },
   "Strings_Info_ML": {
     "type": "file",
@@ -922,12 +770,8 @@
     ],
     "external_service": true,
     "description": "check an IP reputation from Talos downloaded IP list",
-<<<<<<< HEAD
     "python_module": "talos.Talos",
     "soft_time_limit": 30
-=======
-    "python_module": "talos.Talos"
->>>>>>> 2600a368
   },
   "Threatminer_PDNS": {
     "type": "observable",
@@ -1162,12 +1006,8 @@
     ],
     "external_service": true,
     "description": "check if an IP is a Tor Exit Node",
-<<<<<<< HEAD
     "python_module": "tor.Tor",
     "soft_time_limit": 30
-=======
-    "python_module": "tor.Tor"
->>>>>>> 2600a368
   },
   "Tranco": {
     "type": "observable",
@@ -1177,12 +1017,8 @@
     ],
     "external_service": true,
     "description": "check if a domain is in the last Tranco ranking top sites list",
-<<<<<<< HEAD
     "python_module": "tor.Tor",
     "soft_time_limit": 30
-=======
-    "python_module": "tor.Tor"
->>>>>>> 2600a368
   },
   "UnpacMe_EXE_Unpacker": {
     "type": "file",
@@ -1206,12 +1042,8 @@
     ],
     "external_service": true,
     "description": "Query a domain or URL against URLhaus API",
-<<<<<<< HEAD
     "python_module": "urlhaus.URLHaus",
     "soft_time_limit": 50
-=======
-    "python_module": "urlhaus.URLHaus"
->>>>>>> 2600a368
   },
   "UrlScan_Submit_Result": {
     "type": "observable",
@@ -1253,11 +1085,7 @@
     "run_hash": true,
     "description": "check file hash on VirusTotal using old API endpoints",
     "requires_configuration": true,
-<<<<<<< HEAD
     "python_module": "vt2_get.VirusTotalv2",
-=======
-    "python_module": "vt2_scan.VirusTotalv2ScanFile",
->>>>>>> 2600a368
     "additional_config_params": {
       "api_key_name": "VT_KEY"
     },
@@ -1298,11 +1126,7 @@
     "run_hash": true,
     "description": "check file hash on VirusTotal",
     "requires_configuration": true,
-<<<<<<< HEAD
     "python_module": "vt3_get.VirusTotalv3",
-=======
-    "python_module": "vt3_scan.VirusTotalv3ScanFile",
->>>>>>> 2600a368
     "additional_config_params": {
       "api_key_name": "VT_KEY"
     },
@@ -1314,11 +1138,7 @@
     "run_hash": true,
     "description": "check file hash on VirusTotal and rescan it if it is old",
     "requires_configuration": true,
-<<<<<<< HEAD
     "python_module": "vt3_get.VirusTotalv3",
-=======
-    "python_module": "vt3_scan.VirusTotalv3ScanFile",
->>>>>>> 2600a368
     "additional_config_params": {
       "api_key_name": "VT_KEY",
       "force_active_scan_if_old": true
@@ -1331,11 +1151,7 @@
     "run_hash": true,
     "description": "check file hash on VirusTotal. If not already available, send the sample and perform a new scan",
     "requires_configuration": true,
-<<<<<<< HEAD
     "python_module": "vt3_get.VirusTotalv3",
-=======
-    "python_module": "vt3_scan.VirusTotalv3ScanFile",
->>>>>>> 2600a368
     "additional_config_params": {
       "api_key_name": "VT_KEY",
       "force_active_scan": true
@@ -1348,11 +1164,7 @@
     "run_hash": true,
     "description": "check file hash on VirusTotal. If it is already available, rescan if it is old. If it is not available, send the sample and perform a new scan",
     "requires_configuration": true,
-<<<<<<< HEAD
     "python_module": "vt3_get.VirusTotalv3",
-=======
-    "python_module": "vt3_scan.VirusTotalv3ScanFile",
->>>>>>> 2600a368
     "additional_config_params": {
       "api_key_name": "VT_KEY",
       "force_active_scan": true,
