--- conflicted
+++ resolved
@@ -161,7 +161,6 @@
             "api_id_name": "HONEYDB_API_ID"
         }
     },
-<<<<<<< HEAD
     "HoneyDB_Get_Nodes": {
         "type": "observable",
         "external_service": true,
@@ -169,7 +168,8 @@
         "additional_config_params": {
             "api_key_name": "HONEYDB_API_KEY",
             "api_id_name": "HONEYDB_API_ID"
-=======
+        }
+    },
     "Hunter": {
         "type": "observable",
         "observable_supported": ["domain"],
@@ -177,7 +177,6 @@
         "python_module": "hunter_run",
         "additional_config_params": {
             "api_key_name": "HUNTER_API_KEY"
->>>>>>> 91e213f2
         }
     },
     "Yara_Scan_Community": {
