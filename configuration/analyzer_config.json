{
  "APKiD_Scan_APK_DEX_JAR": {
    "type": "file",
    "supported_filetypes": [
      "application/zip",
      "application/java-archive",
      "application/vnd.android.package-archive",
      "application/x-dex"
    ],
    "python_module": "apkid.APKiD",
    "description": "APKiD identifies many compilers, packers, obfuscators, and other weird stuff from an APK or DEX file.",
    "soft_time_limit": 400
  },
  "AbuseIPDB": {
    "type": "observable",
    "observable_supported": ["ip"],
    "external_service": true,
    "description": "check if an ip was reported on AbuseIPDB",
    "requires_configuration": true,
    "python_module": "abuseipdb.AbuseIPDB",
    "soft_time_limit": 30
  },
  "Auth0": {
    "type": "observable",
    "observable_supported": [
      "ip"
    ],
    "external_service": true,
    "description": "scan an IP against the Auth0 API",
    "requires_configuration": true,
    "python_module": "auth0.Auth0",
    "soft_time_limit": 30
  },
  "BoxJS_Scan_JavaScript": {
    "type": "file",
    "supported_filetypes": [
      "application/x-javascript",
      "application/javascript",
      "text/javascript"
    ],
    "python_module": "boxjs_scan.BoxJS",
    "description": "A tool for studying JavaScript malware",
    "soft_time_limit": 400
  },
  "CheckDMARC": {
    "type": "observable",
    "observable_supported": ["domain"],
    "description": "An SPF and DMARC DNS records validator",
    "python_module": "checkdmarc.CheckDMARC",
    "soft_time_limit": 30
  },
  "CIRCLPassiveDNS": {
    "type": "observable",
    "observable_supported": ["domain","url"],
    "external_service": true,
    "description": "scan an observable against the CIRCL Passive DNS DB",
    "requires_configuration": true,
    "python_module": "circl_pdns.CIRCL_PDNS",
    "soft_time_limit": 30
  },
  "CIRCLPassiveSSL": {
    "type": "observable",
    "observable_supported": ["ip"],
    "external_service": true,
    "description": "scan an observable against the CIRCL Passive SSL DB",
    "requires_configuration": true,
    "python_module": "circl_pssl.CIRCL_PSSL",
    "soft_time_limit": 30
  },
  "Classic_DNS": {
    "type": "observable",
    "observable_supported": ["ip", "domain", "url"],
    "external_service": true,
    "description": "Retrieve current domain resolution with default DNS",
    "soft_time_limit": 30,
    "python_module": "dns.dns_resolvers.classic_dns_resolver.ClassicDNSResolver",
    "additional_config_params": {
      "query_type": "A"
    }
  },
  "CloudFlare_DNS": {
    "type": "observable",
    "observable_supported": ["domain", "url"],
    "external_service": true,
    "description": "Retrieve current domain resolution with CloudFlare DoH (DNS over HTTPS)",
    "soft_time_limit": 30,
    "python_module": "dns.dns_resolvers.cloudflare_dns_resolver.CloudFlareDNSResolver",
    "additional_config_params": {
      "query_type": "A"
    }
  },
  "CloudFlare_Malicious_Detector": {
    "type": "observable",
    "observable_supported": ["domain", "url"],
    "external_service": true,
    "description": "Scan an observable against CloudFlare DB",
    "soft_time_limit": 30,
    "python_module": "dns.dns_malicious_detectors.cloudflare_malicious_detector.CloudFlareMaliciousDetector"
  },
  "Capa_Info": {
    "type": "file",
    "supported_filetypes": ["application/x-dosexec"],
    "python_module": "capa_info.CapaInfo",
    "description": "capa detects capabilities in executable files",
    "soft_time_limit": 500
  },
  "Censys_Search": {
    "type": "observable",
    "observable_supported": ["ip"],
    "external_service": true,
    "description": "scan an IP address against Censys View API",
    "requires_configuration": true,
    "python_module": "censys.Censys",
    "additional_config_params": {
      "censys_analysis": "search"
    },
    "soft_time_limit": 30
  },
  "Cuckoo_Scan": {
    "type": "file",
    "disabled": false,
    "decription": "scan a file on a Cuckoo instance",
    "requires_configuration": true,
    "python_module": "cuckoo_scan.CuckooAnalysis",
    "additional_config_params": {
      "api_key_name": "CUCKOO_API_KEY",
      "max_post_tries": 5,
      "max_poll_tries": 20
    },
    "soft_time_limit": 500
  },
  "Cymru_Hash_Registry_Get_File": {
    "type": "file",
    "run_hash": true,
    "external_service": true,
    "description": "Check if a particular file is known to be malware by Team Cymru",
    "python_module": "cymru.Cymru",
    "soft_time_limit": 50
  },
  "Cymru_Hash_Registry_Get_Observable": {
    "type": "observable",
    "observable_supported": ["hash"],
    "external_service": true,
    "description": "Check if a particular hash is available in the malware hash registry of Team Cymru",
    "python_module": "cymru.Cymru",
    "soft_time_limit": 50
  },
  "DNSDB": {
    "type": "observable",
    "observable_supported": [
      "domain",
      "url",
      "ip"
    ],
    "external_service": true,
    "description": "scan an observable against the Passive DNS Farsight Database (support both v1 and v2 versions)",
    "requires_configuration": true,
    "python_module": "dnsdb.DNSdb",
    "soft_time_limit": 30,
    "additional_config_params": {
      "server": "api.dnsdb.info",
      "api_version": 2
    }
  },
  "Doc_Info": {
    "type": "file",
    "supported_filetypes": [
      "application/msword",
      "application/vnd.ms-office",
      "application/vnd.ms-excel.addin.macroEnabled",
      "application/x-mspublisher",
      "application/vnd.ms-powerpoint",
      "application/vnd.ms-excel",
      "application/vnd.ms-excel.sheet.macroEnabled.12",
      "application/vnd.openxmlformats-officedocument.wordprocessingml.document",
      "application/vnd.openxmlformats-officedocument.spreadsheetml.sheet",
      "application/vnd.openxmlformats-officedocument.presentationml.presentation",
      "text/x-ms-iqy",
      "application/excel",
      "text/xml",
      "application/xml",
      "application/zip"
    ],
    "decription": "static generic document analysis",
    "python_module": "doc_info.DocInfo",
    "soft_time_limit": 30
  },
  "Doc_Info_Experimental": {
    "type": "file",
    "supported_filetypes": [
      "application/msword",
      "application/vnd.ms-office",
      "application/vnd.ms-excel.addin.macroEnabled",
      "application/x-mspublisher",
      "application/vnd.ms-powerpoint",
      "application/vnd.ms-excel",
      "application/vnd.ms-excel.sheet.macroEnabled.12",
      "application/vnd.openxmlformats-officedocument.wordprocessingml.document",
      "application/vnd.openxmlformats-officedocument.spreadsheetml.sheet",
      "application/vnd.openxmlformats-officedocument.presentationml.presentation",
      "text/x-ms-iqy",
      "application/excel",
      "text/xml",
      "application/xml"
    ],
    "decription": "static document analysis with new features to analyze XLM macros, encrypted macros and more",
    "python_module": "doc_info.DocInfo",
    "additional_config_params": {
      "experimental": true
    },
    "soft_time_limit": 30
  },
  "File_Info": {
    "type": "file",
    "description": "basic static analysis, extracts metadata and hashes",
    "python_module": "file_info.FileInfo",
    "soft_time_limit": 30
  },
  "Fortiguard": {
    "type": "observable",
    "observable_supported": [
      "domain",
      "url"
    ],
    "external_service": true,
    "description": "scan an observable with the Fortiguard URL Analyzer",
    "python_module": "fortiguard.Fortiguard",
    "soft_time_limit": 30
  },
  "Google_DNS": {
    "type": "observable",
    "observable_supported": ["domain", "url"],
    "external_service": true,
    "description": "Retrieve current domain resolution with Google DoH (DNS over HTTPS)",
    "soft_time_limit": 30,
    "python_module": "dns.dns_resolvers.google_dns_resolver.GoogleDNSResolver",
    "additional_config_params": {
      "query_type": "A"
    }
  },
  "GoogleSafebrowsing": {
    "type": "observable",
    "observable_supported": ["ip", "domain", "url"],
    "external_service": true,
    "description": "Scan an observable against GoogleSafeBrowsing DB",
    "requires_configuration": true,
    "soft_time_limit": 30,
    "python_module": "dns.dns_malicious_detectors.googlesf.GoogleSF"
  },
  "GreyNoise": {
    "type": "observable",
    "observable_supported": ["ip"],
    "external_service": true,
    "description": "scan an IP against the Greynoise API (requires API key)",
    "requires_configuration": true,
    "python_module": "greynoise.GreyNoise",
    "additional_config_params": {
      "greynoise_api_version": "v2",
      "api_key_name": "GREYNOISE_API_KEY"
    },
    "soft_time_limit": 30
  },
  "GreyNoiseAlpha": {
    "type": "observable",
    "observable_supported": [
      "ip"
    ],
    "external_service": true,
    "description": "scan an IP against the Alpha Greynoise API (no API key required)",
    "python_module": "greynoise.GreyNoise",
    "additional_config_params": {
      "greynoise_api_version": "v1"
    },
    "soft_time_limit": 30
  },
  "HoneyDB_Get": {
    "type": "observable",
    "observable_supported": [
      "ip"
    ],
    "external_service": true,
    "description": "HoneyDB IP lookup service",
    "requires_configuration": true,
    "python_module": "honeydb.HoneyDB",
    "additional_config_params": {
      "api_key_name": "HONEYDB_API_KEY",
      "api_id_name": "HONEYDB_API_ID",
      "honeydb_analysis": "ip_query"
    },
    "soft_time_limit": 200
  },
  "HoneyDB_Scan_Twitter": {
    "type": "observable",
    "observable_supported": [
      "ip"
    ],
    "external_service": true,
    "description": "scan an IP against HoneyDB.ioâ€™s Twitter Threat Feed",
    "requires_configuration": true,
    "python_module": "honeydb.HoneyDB",
    "additional_config_params": {
      "api_key_name": "HONEYDB_API_KEY",
      "api_id_name": "HONEYDB_API_ID",
      "honeydb_analysis": "scan_twitter"
    },
    "soft_time_limit": 200
  },
  "Hunter": {
    "type": "observable",
    "observable_supported": [
      "domain"
    ],
    "external_service": true,
    "description": "Scans a domain name and returns set of data about the organisation, the email address found and additional information about the people owning those email addresses",
    "requires_configuration": true,
    "python_module": "hunter.Hunter",
    "additional_config_params": {
      "api_key_name": "HUNTER_API_KEY"
    },
    "soft_time_limit": 30
  },
  "HybridAnalysis_Get_File": {
    "type": "file",
    "external_service": true,
    "run_hash": true,
    "description": "check file hash on HybridAnalysis sandbox reports",
    "requires_configuration": true,
    "python_module": "ha_get.HybridAnalysisGet",
    "soft_time_limit": 30
  },
  "HybridAnalysis_Get_Observable": {
    "type": "observable",
    "observable_supported": [
      "ip",
      "domain",
      "url",
      "hash"
    ],
    "external_service": true,
    "description": "search an observable in the HybridAnalysis sandbox reports",
    "requires_configuration": true,
    "python_module": "ha_get.HybridAnalysisGet",
    "soft_time_limit": 30
  },
  "IntelX_Phonebook": {
    "type": "observable",
    "observable_supported": [
      "ip",
      "url",
      "domain",
      "hash"
    ],
    "description": "Phonebook alike search against IntelX API",
    "external_service": true,
    "requires_configuration": true,
    "python_module": "intelx.IntelX",
    "additional_config_params": {
      "api_key_name": "INTELX_API_KEY",
      "rows_limit": 100
    },
    "soft_time_limit": 45
  },
  "Intezer_Scan": {
    "type": "file",
    "external_service": true,
    "supported_filetypes": [
      "application/x-dosexec"
    ],
    "leaks_info": true,
    "description": "scan a file on Intezer",
    "requires_configuration": true,
    "python_module": "intezer_scan.IntezerScan",
    "soft_time_limit": 180
  },
  "MISP": {
    "type": "observable",
    "observable_supported": [
      "ip",
      "domain",
      "url",
      "hash"
    ],
    "external_service": true,
    "description": "scan an observable on a custom MISP instance",
    "requires_configuration": true,
    "python_module": "misp.MISP",
    "additional_config_params": {
      "api_key_name": "MISP_KEY",
      "url_key_name": "MISP_URL"
    },
    "soft_time_limit": 30
  },
  "MISPFIRST": {
    "type": "observable",
    "observable_supported": [
      "ip",
      "domain",
      "url",
      "hash"
    ],
    "external_service": true,
    "description": "scan an observable on the FIRST MISP instance",
    "requires_configuration": true,
    "python_module": "misp.MISP",
    "additional_config_params": {
      "api_key_name": "FIRST_MISP_API",
      "url_key_name": "FIRST_MISP_URL"
    },
    "soft_time_limit": 30
  },
  "MISPFIRST_Check_Hash": {
    "type": "file",
    "run_hash": true,
    "description": "check a file hash on the FIRST MISP instance",
    "requires_configuration": true,
    "python_module": "misp.MISP",
    "additional_config_params": {
      "api_key_name": "FIRST_MISP_API",
      "url_key_name": "FIRST_MISP_URL"
    },
    "soft_time_limit": 30
  },
  "MISP_Check_Hash": {
    "type": "file",
    "run_hash": true,
    "description": "check a file hash on a MISP instance",
    "requires_configuration": true,
    "python_module": "misp.MISP",
    "soft_time_limit": 30
  },
  "MalwareBazaar_Get_File": {
    "type": "file",
    "run_hash": true,
    "external_service": true,
    "description": "Check if a particular malware sample is known to MalwareBazaar",
    "python_module": "mb_get.MB_GET",
    "soft_time_limit": 50
  },
  "MalwareBazaar_Get_Observable": {
    "type": "observable",
    "observable_supported": [
      "hash"
    ],
    "external_service": true,
    "description": "Check if a particular malware hash is known to MalwareBazaar",
    "python_module": "mb_get.MB_GET",
    "soft_time_limit": 50
  },
  "MaxMindGeoIP": {
    "type": "observable",
    "observable_supported": ["ip"],
    "description": "extract GeoIP info for an IP",
    "python_module": "maxmind.Maxmind",
    "soft_time_limit": 30
  },
  "ONYPHE": {
    "type": "observable",
    "observable_supported": [
      "ip",
      "domain",
      "url"
    ],
    "external_service": true,
    "description": "search an observable in the ONYPHE",
    "requires_configuration": true,
    "python_module": "onyphe.Onyphe",
    "additional_config_params": {
      "api_key_name": "ONYPHE_KEY"
    },
    "soft_time_limit": 50
  },
  "OTXQuery": {
    "type": "observable",
    "observable_supported": [
      "ip",
      "domain",
      "url",
      "hash"
    ],
    "external_service": true,
    "description": "scan an observable on Alienvault OTX",
    "requires_configuration": true,
    "python_module": "otx.OTX",
    "additional_config_params": {
      "verbose": false
    },
    "soft_time_limit": 30
  },
  "OTX_Check_Hash": {
    "type": "file",
    "external_service": true,
    "run_hash": true,
    "decsription": "check file hash on OTX Alienvault",
    "requires_configuration": true,
    "python_module": "otx.OTX",
    "additional_config_params": {
      "verbose": false
    },
    "soft_time_limit": 30
  },
  "PDF_Info": {
    "type": "file",
    "supported_filetypes": [
      "application/pdf"
    ],
    "description": "static PDF analysis",
    "python_module": "pdf_info.PDFInfo",
    "soft_time_limit": 30
  },
  "PE_Info": {
    "type": "file",
    "supported_filetypes": [
      "application/x-dosexec"
    ],
    "description": "static PE analysis",
    "python_module": "pe_info.PEInfo",
    "soft_time_limit": 30
  },
  "PEframe_Scan": {
    "type": "file",
    "supported_filetypes": [
      "application/x-dosexec"
    ],
    "python_module": "peframe.PEframe",
    "description": "Perform static analysis on Portable Executable malware and malicious MS Office documents",
    "soft_time_limit": 500
  },
  "Phishtank": {
    "type": "observable",
    "observable_supported": ["url"],
    "external_service": true,
    "soft_time_limit": 100,
    "description": "Check if url is verified in Phishtank API",
    "python_module": "phishtank.Phishtank",
    "additional_config_params": {
      "api_key_name": "PHISHTANK_API_KEY"
    }
  },
  "Pulsedive_Active_IOC": {
    "type": "observable",
    "observable_supported": [
      "ip",
      "domain",
      "url",
      "hash"
    ],
    "external_service": true,
    "description": "Scan indicators and retrieve results from Pulsedive's API",
    "python_module": "pulsedive.Pulsedive",
    "additional_config_params": {
      "api_key_name": "PULSEDIVE_API_KEY",
      "active_scan": true
    },
    "soft_time_limit": 100
  },
  "Quad9_DNS": {
    "type": "observable",
    "observable_supported": ["domain", "url"],
    "external_service": true,
    "description": "Retrieve current domain resolution with Quad9 DoH (DNS over HTTPS)",
    "soft_time_limit": 30,
    "python_module": "dns.dns_resolvers.quad9_dns_resolver.Quad9DNSResolver",
    "additional_config_params": {
      "query_type": "A"
    }
  },
  "Quad9_Malicious_Detector": {
    "type": "observable",
    "observable_supported": ["domain", "url"],
    "external_service": true,
    "description": "Check if a domain or an url is marked as malicious in Quad9 database",
    "soft_time_limit": 30,
    "python_module": "dns.dns_malicious_detectors.quad9_malicious_detector.Quad9MaliciousDetector"
  },
  "Quark_Engine_APK": {
    "type": "file",
    "supported_filetypes": [
      "application/zip",
      "application/java-archive",
      "application/vnd.android.package-archive",
      "application/x-dex"
    ],
    "python_module": "quark_engine.QuarkEngine",
    "description": "An Obfuscation-Neglect Android Malware Scoring System",
    "soft_time_limit": 120
  },
  "Robtex_Forward_PDNS_Query": {
    "type": "observable",
    "observable_supported": [
      "domain",
      "url"
    ],
    "external_service": true,
    "description": "scan a domain against the Robtex Passive DNS DB",
    "python_module": "robtex.Robtex",
    "additional_config_params": {
      "robtex_analysis": "forward_pdns"
    },
    "soft_time_limit": 30
  },
  "Robtex_IP_Query": {
    "type": "observable",
    "observable_supported": [
      "ip"
    ],
    "external_service": true,
    "description": "get IP info from Robtex",
    "python_module": "robtex.Robtex",
    "additional_config_params": {
      "robtex_analysis": "ip_query"
    },
    "soft_time_limit": 30
  },
  "Robtex_Reverse_PDNS_Query": {
    "type": "observable",
    "observable_supported": [
      "ip"
    ],
    "external_service": true,
    "description": "scan an IP against the Robtex Passive DNS DB",
    "python_module": "robtex.Robtex",
    "additional_config_params": {
      "robtex_analysis": "reverse_pdns"
    },
    "soft_time_limit": 30
  },
  "Rtf_Info": {
    "type": "file",
    "supported_filetypes": [
      "text/rtf",
      "application/rtf"
    ],
    "description": "static RTF analysis",
    "python_module": "rtf_info.RTFInfo",
    "soft_time_limit": 30
  },
  "Securitytrails_Details": {
    "type": "observable",
    "observable_supported": [
      "domain"
    ],
    "external_service": true,
    "description": "scan a domain against securitytrails API for general details",
    "requires_configuration": true,
    "python_module": "securitytrails.SecurityTrails",
    "additional_config_params": {
      "securitytrails_analysis": "current",
      "securitytrails_current_type": "details"
    },
    "soft_time_limit": 30
  },
  "Securitytrails_History_DNS": {
    "type": "observable",
    "observable_supported": [
      "domain"
    ],
    "external_service": true,
    "description": "scan a domain against securitytrails API for historical DNS",
    "requires_configuration": true,
    "python_module": "securitytrails.SecurityTrails",
    "additional_config_params": {
      "securitytrails_analysis": "history",
      "securitytrails_history_analysis": "dns"
    },
    "soft_time_limit": 30
  },
  "Securitytrails_History_WHOIS": {
    "type": "observable",
    "observable_supported": [
      "domain"
    ],
    "external_service": true,
    "description": "scan a domain against securitytrails API for historical WHOIS",
    "requires_configuration": true,
    "python_module": "securitytrails.SecurityTrails",
    "additional_config_params": {
      "securitytrails_analysis": "history",
      "securitytrails_history_analysis": "whois"
    },
    "soft_time_limit": 30
  },
  "Securitytrails_IP_Neighbours": {
    "type": "observable",
    "observable_supported": [
      "ip"
    ],
    "external_service": true,
    "description": "scan an IP against securitytrails API for neighbour IPs",
    "requires_configuration": true,
    "python_module": "securitytrails.SecurityTrails",
    "soft_time_limit": 30
  },
  "Securitytrails_Subdomains": {
    "type": "observable",
    "observable_supported": [
      "domain"
    ],
    "external_service": true,
    "description": "scan a domain against securitytrails API for subdomains",
    "requires_configuration": true,
    "python_module": "securitytrails.SecurityTrails",
    "additional_config_params": {
      "securitytrails_analysis": "current",
      "securitytrails_current_type": "subdomains"
    },
    "soft_time_limit": 30
  },
  "Securitytrails_Tags": {
    "type": "observable",
    "observable_supported": [
      "domain"
    ],
    "external_service": true,
    "description": "scan a domain against securitytrails API for tags",
    "requires_configuration": true,
    "python_module": "securitytrails.SecurityTrails",
    "additional_config_params": {
      "securitytrails_analysis": "current",
      "securitytrails_current_type": "tags"
    },
    "soft_time_limit": 30
  },
  "Shodan_Honeyscore": {
    "type": "observable",
    "observable_supported": [
      "ip"
    ],
    "external_service": true,
    "description": "scan an IP against Shodan Honeyscore API",
    "requires_configuration": true,
    "python_module": "shodan.Shodan",
    "additional_config_params": {
      "shodan_analysis": "honeyscore"
    },
    "soft_time_limit": 30
  },
  "Shodan_Search": {
    "type": "observable",
    "observable_supported": [
      "ip"
    ],
    "external_service": true,
    "description": "scan an IP against Shodan Search API",
    "requires_configuration": true,
    "python_module": "shodan.Shodan",
    "additional_config_params": {
      "shodan_analysis": "search"
    },
    "soft_time_limit": 30
  },
  "Signature_Info": {
    "type": "file",
    "supported_filetypes": [
      "application/x-dosexec"
    ],
    "description": "PE signature extractor",
    "python_module": "signature_info.SignatureInfo",
    "soft_time_limit": 30
  },
  "Strings_Info_Classic": {
    "type": "file",
    "description": "strings extraction",
    "python_module": "strings_info.StringsInfo",
    "additional_config_params": {
      "max_number_of_strings": 300,
      "rank_strings": false
    },
    "soft_time_limit": 70
  },
  "SpeakEasy": {
    "type": "file",
    "supported_filetypes": [
      "application/x-dosexec"
    ],
    "description": "speakeasy emulation report",
    "python_module": "speakeasy_emulation.SpeakEasy",
    "soft_time_limit": 120
  },
  "Strings_Info_ML": {
    "type": "file",
    "description": "strings extraction plus strings ranking based on Machine Learning",
    "python_module": "strings_info.StringsInfo",
    "additional_config_params": {
      "max_number_of_strings": 200,
      "rank_strings": true
    },
    "soft_time_limit": 70
  },
  "TalosReputation": {
    "type": "observable",
    "observable_supported": [
      "ip"
    ],
    "external_service": true,
    "description": "check an IP reputation from Talos downloaded IP list",
    "python_module": "talos.Talos",
    "soft_time_limit": 30
  },
  "Threatminer_PDNS": {
    "type": "observable",
    "observable_supported": [
      "ip",
      "domain"
    ],
    "external_service": true,
    "description": "retrieve PDNS data from Threatminer API",
    "python_module": "threatminer.Threatminer",
    "additional_config_params": {
      "rt_value": 2
    },
    "soft_time_limit": 30
  },
  "Threatminer_Reports_Tagging": {
    "type": "observable",
    "observable_supported": [
      "ip",
      "domain"
    ],
    "external_service": true,
    "description": "retrieve reports from Threatminer API",
    "python_module": "threatminer.Threatminer",
    "additional_config_params": {
      "rt_value": 6
    },
    "soft_time_limit": 30
  },
  "Threatminer_Subdomains": {
    "type": "observable",
    "observable_supported": [
      "domain"
    ],
    "external_service": true,
    "description": "retrieve subdomains from Threatminer API",
    "python_module": "threatminer.Threatminer",
    "additional_config_params": {
      "rt_value": 5
    },
    "soft_time_limit": 30
  },
  "Thug_HTML_Info": {
    "type": "file",
    "supported_filetypes": [
      "text/html"
    ],
    "description": "Perform hybrid dynamic/static analysis on a saved HTML page",
    "python_module": "thug_file.ThugFile",
    "requires_configuration": true,
    "additional_config_params": {
      "dom_events": "click,mouseover",
      "use_proxy": false,
      "proxy": "",
<<<<<<< HEAD
      "enable_image_processing_analysis": false,
      "enable_awis": false,
=======
      "enable_image_processing_analysis": true,
      "enable_awis": true,
>>>>>>> 3e2f26d9
      "user_agent": "winxpie60"
    },
    "soft_time_limit": 600
  },
  "Thug_URL_Info": {
    "type": "observable",
    "observable_supported": [
      "domain",
      "url"
    ],
    "description": "Perform hybrid dynamic/static analysis on a URL",
    "python_module": "thug_url.ThugUrl",
    "requires_configuration": true,
    "additional_config_params": {
      "dom_events": "click,mouseover",
      "use_proxy": false,
      "proxy": "",
      "enable_image_processing_analysis": true,
      "enable_awis": true,
      "user_agent": "winxpie60"
    },
    "soft_time_limit": 600
  },
  "TorProject": {
    "type": "observable",
    "observable_supported": [
      "ip"
    ],
    "external_service": true,
    "description": "check if an IP is a Tor Exit Node",
    "python_module": "tor.Tor",
    "soft_time_limit": 30
  },
  "Tranco": {
    "type": "observable",
    "observable_supported": [
      "domain",
      "url"
    ],
    "external_service": true,
    "description": "check if a domain is in the last Tranco ranking top sites list",
    "python_module": "tor.Tor",
    "soft_time_limit": 30
  },
  "UnpacMe_EXE_Unpacker": {
    "type": "file",
    "supported_filetypes": [
      "application/x-dosexec"
    ],
    "description": "UnpacMe unpacker",
    "python_module": "unpac_me.UnpacMe",
    "additional_config_params": {
      "api_key_name": "UNPAC_ME_API_KEY",
      "private": false,
      "max_tries": 30
    },
    "soft_time_limit": 400
  },
  "URLhaus": {
    "type": "observable",
    "observable_supported": [
      "domain",
      "url"
    ],
    "external_service": true,
    "description": "Query a domain or URL against URLhaus API",
    "python_module": "urlhaus.URLHaus",
    "soft_time_limit": 50
  },
  "UrlScan_Submit_Result": {
    "type": "observable",
    "observable_supported": [
      "url"
    ],
    "external_service": true,
    "description": "Submit & retrieve result of a URL against URLScan API",
    "requires_configuration": true,
    "python_module": "urlscan.UrlScan",
    "additional_config_params": {
      "api_key_name": "URLSCAN_API_KEY",
      "visibility": "private",
      "urlscan_analysis": "submit_result"
    },
    "soft_time_limit": 100
  },
  "UrlScan_Search": {
    "type": "observable",
    "observable_supported": [
      "ip",
      "domain",
      "url",
      "hash"
    ],
    "external_service": true,
    "description": "Search an IP/domain/url/hash against URLScan API",
    "requires_configuration": true,
    "python_module": "urlscan.UrlScan",
    "additional_config_params": {
      "api_key_name": "URLSCAN_API_KEY",
      "urlscan_analysis": "search"
    },
    "soft_time_limit": 100
  },
  "VirusTotal_v2_Get_File": {
    "type": "file",
    "external_service": true,
    "disabled": true,
    "run_hash": true,
    "description": "check file hash on VirusTotal using old API endpoints",
    "requires_configuration": true,
    "python_module": "vt2_get.VirusTotalv2",
    "additional_config_params": {
      "api_key_name": "VT_KEY"
    },
    "soft_time_limit": 30
  },
  "VirusTotal_v2_Get_Observable": {
    "type": "observable",
    "observable_supported": [
      "ip",
      "domain",
      "url",
      "hash"
    ],
    "external_service": true,
    "disabled": true,
    "description": "search an observable in the VirusTotal DB using the old API endpoints",
    "requires_configuration": true,
    "python_module": "vt2_get.VirusTotalv2",
    "additional_config_params": {
      "api_key_name": "VT_KEY"
    },
    "soft_time_limit": 30
  },
  "VirusTotal_v2_Scan_File": {
    "type": "file",
    "external_service": true,
    "disabled": true,
    "leaks_info": true,
    "description": "scan a file on VirusTotal using old API endpoints",
    "requires_configuration": true,
    "python_module": "vt2_scan.VirusTotalv2ScanFile",
    "additional_config_params": {
      "api_key_name": "VT_KEY"
    },
    "soft_time_limit": 400
  },
  "VirusTotal_v3_Get_File": {
    "type": "file",
    "external_service": true,
    "disabled": true,
    "run_hash": true,
    "description": "check file hash on VirusTotal",
    "requires_configuration": true,
    "python_module": "vt3_get.VirusTotalv3",
    "additional_config_params": {
      "api_key_name": "VT_KEY"
    },
    "soft_time_limit": 40
  },
  "VirusTotal_v3_Get_File_And_Scan": {
    "type": "file",
    "external_service": true,
    "leaks_info": true,
    "run_hash": true,
    "description": "check file hash on VirusTotal. If not already available, send the sample and perform a new scan",
    "requires_configuration": true,
    "python_module": "vt3_get.VirusTotalv3",
    "additional_config_params": {
      "api_key_name": "VT_KEY",
      "force_active_scan": true
    },
    "soft_time_limit": 500
  },
  "VirusTotal_v3_Get_Observable": {
    "type": "observable",
    "observable_supported": [
      "ip",
      "domain",
      "url",
      "hash"
    ],
    "external_service": true,
    "description": "search an observable in the VirusTotal DB",
    "requires_configuration": true,
    "python_module": "vt3_get.VirusTotalv3",
    "additional_config_params": {
      "api_key_name": "VT_KEY"
    },
    "soft_time_limit": 40
  },
  "Whoisxmlapi": {
    "type": "observable",
    "observable_supported": [
      "ip",
      "domain"
    ],
    "external_service": true,
    "description": "the WHOIS record data, of a domain name, an IP address, or an email address",
    "requires_configuration": true,
    "python_module": "whoisxmlapi.Whoisxmlapi",
    "additional_config_params": {
      "api_key_name": "WHOISXMLAPI_KEY"
    },
    "soft_time_limit": 30
  },
  "Xlm_Macro_Deobfuscator": {
    "type": "file",
    "supported_filetypes": [
      "application/vnd.ms-excel.addin.macroEnabled",
      "application/x-mspublisher",
      "application/vnd.ms-excel",
      "application/vnd.ms-excel.sheet.macroEnabled.12",
      "application/excel",
      "application/vnd.openxmlformats-officedocument.spreadsheetml.sheet",
      "application/zip"
    ],
    "decription": "Xlm macro deobfuscator",
    "python_module": "xlm_macro_deobfuscator.XlmMacroDeobfuscator",
    "additional_config_params": {
      "passwords_to_check": [
        "agenzia",
        "inps",
        "coronavirus"
      ]
    },
    "soft_time_limit": 30
  },
  "Yara_Scan_Community": {
    "type": "file",
    "description": "scan a file with community yara rules",
    "python_module": "yara_scan.YaraScan",
    "soft_time_limit": 60,
    "additional_config_params": {
      "directories_with_rules": ["/opt/deploy/yara/rules"]
    }
  },
  "Yara_Scan_Florian": {
    "type": "file",
    "description": "scan a file with Neo23x0 yara rules",
    "python_module": "yara_scan.YaraScan",
    "soft_time_limit": 60,
    "additional_config_params": {
      "git_repo_main_dir": ["/opt/deploy/yara/signature-base"],
      "directories_with_rules": ["/opt/deploy/yara/signature-base/yara"]
    }
  },
  "Yara_Scan_Intezer": {
    "type": "file",
    "description": "scan a file with Intezer yara rules",
    "python_module": "yara_scan.YaraScan",
    "soft_time_limit": 60,
    "additional_config_params": {
      "directories_with_rules": [
        "/opt/deploy/yara/intezer_rules"
      ]
    }
  },
  "Yara_Scan_McAfee": {
    "type": "file",
    "description": "scan a file with McAfee yara rules",
    "python_module": "yara_scan.YaraScan",
    "soft_time_limit": 60,
    "additional_config_params": {
      "git_repo_main_dir": [
        "/opt/deploy/yara/mcafee_rules"
      ],
      "directories_with_rules": [
        "/opt/deploy/yara/mcafee_rules/APT",
        "/opt/deploy/yara/mcafee_rules/RAT",
        "/opt/deploy/yara/mcafee_rules/malware",
        "/opt/deploy/yara/mcafee_rules/miners",
        "/opt/deploy/yara/mcafee_rules/ransomware",
        "/opt/deploy/yara/mcafee_rules/stealer"
      ]
    }
  },
  "Yara_Scan_Stratosphere": {
    "type": "file",
    "description": "scan a file with Stratosphere yara rules",
    "python_module": "yara_scan.YaraScan",
    "soft_time_limit": 60,
    "additional_config_params": {
      "git_repo_main_dir": ["/opt/deploy/yara/stratosphere_rules"],
      "directories_with_rules": [
        "/opt/deploy/yara/stratosphere_rules/malware",
        "/opt/deploy/yara/stratosphere_rules/protocols"
      ]
    }
  }
}<|MERGE_RESOLUTION|>--- conflicted
+++ resolved
@@ -849,13 +849,8 @@
       "dom_events": "click,mouseover",
       "use_proxy": false,
       "proxy": "",
-<<<<<<< HEAD
-      "enable_image_processing_analysis": false,
-      "enable_awis": false,
-=======
       "enable_image_processing_analysis": true,
       "enable_awis": true,
->>>>>>> 3e2f26d9
       "user_agent": "winxpie60"
     },
     "soft_time_limit": 600
