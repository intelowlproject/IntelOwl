--- conflicted
+++ resolved
@@ -1,11 +1,7 @@
 {
   "settings" : {
-<<<<<<< HEAD
     "number_of_shards" : 1,
     "number_of_replicas": 0
-=======
-    "number_of_shards" : 1
->>>>>>> 7f2d6338
   },
   "mappings": {
     "dynamic": false,
