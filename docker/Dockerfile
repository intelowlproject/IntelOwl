--- conflicted
+++ resolved
@@ -28,11 +28,7 @@
     ${LOG_PATH}/django \
     ${LOG_PATH}/uwsgi \
     ${LOG_PATH}/asgi \
-<<<<<<< HEAD
-    /opt/deploy/files_required /opt/deploy/files_required/yara /opt/deploy/configuration /opt/deploy/files_required/reports
-=======
-    /opt/deploy/files_required /opt/deploy/configuration
->>>>>>> 7c63b503
+    /opt/deploy/files_required /opt/deploy/configuration /opt/deploy/files_required/reports
 
 # install required packages. some notes about:o
 # python3-psycopg2 is required to use PostgresSQL with Django
