FROM python:3.8-buster

ENV PYTHONUNBUFFERED 1
ENV DJANGO_SETTINGS_MODULE intel_owl.settings
ENV PYTHONPATH /opt/deploy/intel_owl
ENV LOG_PATH /var/log/intel_owl
ENV ELASTICSEARCH_DSL_VERSION 7.2.0
ENV watch_logs_cmd "watch -n1 tail -n10 /var/log/intel_owl/django/api_app.log"

RUN mkdir -p ${LOG_PATH} \
    ${LOG_PATH}/django \
    ${LOG_PATH}/uwsgi \
    /opt/deploy/files_required /opt/deploy/yara /opt/deploy/configuration

RUN apt-get update \
    && apt-get install -y --no-install-recommends apt-utils libsasl2-dev libssl-dev \
<<<<<<< HEAD
    vim libldap2-dev python-dev libfuzzy-dev net-tools python-psycopg2 git osslsigncode \
    apache2-utils \
=======
    vim libldap2-dev python-dev libfuzzy-dev net-tools python3-psycopg2 git osslsigncode \
>>>>>>> cfb35721
    && apt-get clean \
    && rm -rf /var/lib/apt/lists/*
RUN pip3 install --upgrade pip

COPY requirements.txt $PYTHONPATH/requirements.txt
COPY test-requirements.txt $PYTHONPATH/test-requirements.txt
WORKDIR $PYTHONPATH

RUN pip3 install --no-cache-dir --compile -r requirements.txt
# install elasticsearch-dsl's appropriate version as specified by user
RUN pip3 install --no-cache-dir django-elasticsearch-dsl==${ELASTICSEARCH_DSL_VERSION}

COPY . $PYTHONPATH

RUN touch ${LOG_PATH}/django/api_app.log ${LOG_PATH}/django/api_app_errors.log \
    && touch ${LOG_PATH}/django/celery.log ${LOG_PATH}/django/celery_errors.log \
    && touch ${LOG_PATH}/django/django_auth_ldap.log \
    && chown -R www-data:www-data ${LOG_PATH} /opt/deploy/ \
    # this is cause stringstifer creates this directory during the build and cause celery to crash
    && rm -rf /root/.local

# download yara rules and quark engine rules
RUN api_app/analyzers_manager/repo_downloader.sh

# this is because botocore points to legacy endpoints
# more info: https://stackoverflow.com/questions/41062055/celery-4-0-0-amazon-sqs-credential-should-be-scoped-to-a-valid-region-not
RUN sed -i "s/{region}.queue/sqs.{region}/g" $(find / -name endpoints.json 2>/dev/null | head -n 1)<|MERGE_RESOLUTION|>--- conflicted
+++ resolved
@@ -14,12 +14,7 @@
 
 RUN apt-get update \
     && apt-get install -y --no-install-recommends apt-utils libsasl2-dev libssl-dev \
-<<<<<<< HEAD
-    vim libldap2-dev python-dev libfuzzy-dev net-tools python-psycopg2 git osslsigncode \
-    apache2-utils \
-=======
-    vim libldap2-dev python-dev libfuzzy-dev net-tools python3-psycopg2 git osslsigncode \
->>>>>>> cfb35721
+    vim libldap2-dev python-dev libfuzzy-dev net-tools python3-psycopg2 git osslsigncode apache2-utils \
     && apt-get clean \
     && rm -rf /var/lib/apt/lists/*
 RUN pip3 install --upgrade pip
