--- conflicted
+++ resolved
@@ -5,16 +5,10 @@
 - [Advanced Usage](#advanced-usage)
   - [Optional Analyzers](#optional-analyzers)
   - [Customize analyzer execution at time of request](#customize-analyzer-execution-at-time-of-request)
-<<<<<<< HEAD
-    - [View and understand different parameters](#view-and-understand-different-parameters)
-    - [from the GUI](#from-the-gui)
-    - [from Pyintelowl](#from-pyintelowl)
-=======
       - [View and understand different parameters](#view-and-understand-different-parameters)
       - [from the GUI](#from-the-gui)
       - [from Pyintelowl](#from-pyintelowl)
       - [CyberChef](#cyberchef)
->>>>>>> 7b064ae0
   - [Analyzers with special configuration](#analyzers-with-special-configuration)
   - [Organizations and data sharing](#organizations-and-data-sharing)
   - [Elastic Search](#elastic-search)
