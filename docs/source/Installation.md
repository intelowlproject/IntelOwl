# Installation

## TL;DR
Obviously we strongly suggest to read through all the page to configure IntelOwl in the most appropriate way.

However, if you feel lazy, you could just install and test IntelOwl with the following steps.


```
git clone https://github.com/intelowlproject/IntelOwl
cd IntelOwl

# copy env files
cp env_file_postgres_template env_file_postgres
cp env_file_app_template env_file_app

# (optional) edit env files before starting the app to configure some analyzers
# see "Deployment preparation" paragraph below

# (optional) enable all docker-based analyzers
cp env_file_app_integrations_template env_file_app_integrations
cp .env_template .env
# in .env file comment line 10 and uncomment line 13

# start the app
docker-compose up -d

# create a super user 
docker exec -ti intel_owl_uwsgi python3 manage.py createsuperuser

# now the app is running on localhost:80
```

## Deployment
The project leverages docker-compose for a classic server deployment. So, you need [docker](https://docs.docker.com/get-docker/) and [docker-compose](https://docs.docker.com/compose/install/) installed in your machine.

Then, we suggest you to clone the project, configure the required environment variables and run `docker-compose up` using the docker-compose file that is embedded in the project.

That file leverages a public docker image that is available in [Docker Hub](https://hub.docker.com/repository/docker/intelowlproject/intelowl)

## Deployment Info
Main components of the web application:
* Angular: Frontend ([IntelOwl-ng](https://github.com/intelowlproject/IntelOwl-ng))
* Django: Backend
* PostgreSQL: Database
* Rabbit-MQ: Message Broker
* Celery: Task Queue
* Nginx: Web Server
* Uwsgi: Application Server
* Flower (optional): Celery Management Web Interface

All these components are managed by docker-compose

## Deployment preparation
### Environment configuration (required)
Before running the project, you must populate some environment variables in a file to provide the required configuration.
In the project you can find a template file named `env_file_app_template`.
You have to create a new file named `env_file_app` from that template and modify it with your own configuration.

REQUIRED variables to run the image:
* DB_HOST, DB_PORT, DB_USER, DB_PASSWORD: PostgreSQL configuration

Strongly recommended variable to set:
* DJANGO_SECRET: random 50 chars key, must be unique. If you do not provide one, Intel Owl will automatically set a new secret on every run.

Optional variables needed to enable specific analyzers:
* ABUSEIPDB_KEY: AbuseIPDB API key
* AUTH0_KEY: Auth0 API Key
* SECURITYTRAILS_KEY: Securitytrails API Key
* SHODAN_KEY: Shodan API key
* HUNTER_API_KEY: Hunter.io API key
* GSF_KEY: Google Safe Browsing API key
* OTX_KEY: Alienvault OTX API key
* CIRCL_CREDENTIALS: CIRCL PDNS credentials in the format: `user|pass`
* VT_KEY: VirusTotal API key
* HA_KEY: HybridAnalysis API key
* INTEZER_KEY: Intezer API key
* FIRST_MISP_API: FIRST MISP API key
* FIRST_MISP_URL: FIRST MISP URL
* MISP_KEY: your own MISP instance key
* MISP_URL your own MISP instance URL
* CUCKOO_URL: your cuckoo instance URL
* HONEYDB_API_ID & HONEYDB_API_KEY: HoneyDB API credentials
* CENSYS_API_ID & CENSYS_API_SECRET: Censys credentials
* ONYPHE_KEY: Onyphe.io's API Key 
* GREYNOISE_API_KEY: GreyNoise API ([docs](https://docs.greynoise.io))

Advanced additional configuration:
* OLD_JOBS_RETENTION_DAYS: Database retention, default 3 days. Change this if you want to keep your old analysis longer in the database.
* PYINTELOWL_TOKEN_LIFETIME: Token Lifetime for requests coming from the [PyIntelOwl](https://github.com/intelowlproject/pyintelowl) library, default to 7 days. It will expire only if unused. Increment this if you plan to use these tokens rarely.

### Database configuration (required)
Before running the project, you must populate the basic configuration for PostgreSQL.
In the project you can find a template file named `env_file_postgres_template`.
You have to create a new file named `env_file_postgres` from that template and modify it with your own configuration.

Required variables (we need to insert some of the values we have put in the previous configuration):
* POSTGRES_PASSWORD (same as DB_PASSWORD)
* POSTGRES_USER (same as DB_USER)
* POSTGRES_DB -> default `intel_owl_db`

If you prefer to use an external PostgreSQL instance, you should just remove the relative image from the `docker-compose.yml` file and provide the configuration to connect to your controlled instance/s.

### Web server configuration (optional)
Intel Owl provides basic configuration for:
* Nginx (`intel_owl_nginx_http`)
* Uwsgi (`intel_owl.ini`)

You can find them in the `configuration` directory.

In case you enable HTTPS, remember to set the environment variable `HTTPS_ENABLED` as "enabled" to increment the security of the application.

There are 3 options to execute the web server:

##### HTTP only (default)
The project would use the default deployment configuration and HTTP only.

##### HTTPS with your own certificate
The project provides a template file to configure Nginx to serve HTTPS: `intel_owl_nginx_https`.

You should change `ssl_certificate`, `ssl_certificate_key` and `server_name` in that file.

Then you should modify the `nginx` service configuration in `docker-compose.yml`:
* change `intel_owl_nginx_http` with `intel_owl_nginx_https`
* in `volumes` add the option for mounting the directory that hosts your certificate and your certificate key.


##### HTTPS with Let's Encrypt
We provide a specific docker-compose file that leverages [Traefik](https://docs.traefik.io/) to allow fast deployments of public-faced and HTTPS-enabled applications.

Before using it, you should configure the configuration file `docker-compose-with-traefik.yml` by changing the email address and the hostname where the application is served. For a detailed explanation follow the official documentation: [Traefix doc](https://docs.traefik.io/user-guides/docker-compose/acme-http/).
 
After the configuration is done, you should run docker-compose in this way:
`docker-compose -f docker-compose-with-traefik.yml up`


### Analyzers configuration (optional)
In the file `analyzers_config.json` there is the configuration for all the available analyzers you can run.
For a complete list of all current available analyzer please look at: [Usage](./Usage.md)

You may want to change this configuration to add new analyzers or to change the configuration of some of them.

The name of the analyzers can be changed at every moment based on your wishes.
You just need to remember that it's important that you keep at least the following keys in the analyzers dictionaries to let them run correctly:
* `type`: can be `file` or `observable`. It specifies what the analyzer should analyze
* `python_module`: name of the task that the analyzer must launch

For a full description of the available keys, check the [Usage](./Usage.md) page

#### Optional Analyzers
Some analyzers which run in their own Docker containers are kept disabled by default. They are disabled by default to prevent accidentally starting too many containers and making your computer unresponsive.

<style>
table, th, td {
  padding: 5px;
  border: 1px solid black;
  border-collapse: collapse;
}
</style>
<table style="width:100%">
  <tr>
    <th>Name</th>
    <th>Port</th>
    <th>Analyzers</th>
  </tr>
  <tr>
    <td>PEframe</td>
    <td>4000</td>
    <td><code>PEframe_Scan</code></td>
  </tr>
  <tr>
    <td>Thug</td>
    <td>4001</td>
    <td><code>Thug_URL_Info_*</code>, <code>Thug_HTML_Info_*</code></td>
  </tr>
  <tr>
    <td>FireEye Capa</td>
    <td>4002</td>
    <td><code>Capa_Info</code></td>
  </tr>
  <tr>
    <td>Box-JS</td>
    <td>4003</td>
    <td><code>BoxJS_Scan_JavaScript</code></td>
  </tr>
  <tr>
    <td>APK Analyzers</td>
    <td>4004</td>
    <td><code>APKiD_Scan_APK_DEX_JAR</code></td>
  </tr>
</table>

In the project, you can find template files named `.env_template` and `.env_file_integrations_template`.
You have to create new files named `.env` and `env_file_integrations` from these two templates.

Docker services defined in the compose files added in `COMPOSE_FILE` variable present in the `.env` file are ran on `docker-compose up`. So, modify it to include only the analyzers you wish to use.
Such compose files are available under `integrations/`.

### Rebuilding the project
If you make some code changes and you like to rebuild the project, launch the following command from the project directory:

`docker build --tag=<your_tag> .`

Then, you should provide your own image in the `docker-compose.yml` file.


## AWS support
At the moment there's a basic support for some of the AWS services. More is coming in the future. 

### Secrets
If you would like to run this project on AWS, I'd suggest you to use the "Secrets Manager" to store your credentials. In this way your secrets would be better protected.

This project supports this kind of configuration. Instead of adding the variables to the environment file, you should just add them with the same name on the AWS Secrets Manager and Intel Owl will fetch them transparently.

Obviously, you should have created and managed the permissions in AWS in advance and accordingly to your infrastructure requirements.

Also, you need to set the environment variable `AWS_SECRETS` to `True` to enable this mode.

You can customize the AWS Region changing the environment variable `AWS_REGION`.

### SQS
If you like, you could use AWS SQS instead of Rabbit-MQ to manage your queues.
In that case, you should change the parameter `CELERY_BROKER_URL` to `sqs://` and give your instances on AWS the proper permissions to access it.

Also, you need to set the environment variable `AWS_SQS` to `True` to activate the additional required settings.

### ... More coming


## Run
After having properly configured the environment files as suggested previously, you can run the image.
The project uses `docker-compose`. You have to move to the project main directory to properly run it.

`docker-compose up -d`


## After deployment

### Users creation
You may want to run `docker exec -ti intel_owl_uwsgi python3 manage.py createsuperuser` after first run to create a superuser.
Then you can add other users directly from the Django Admin Interface after having logged with the superuser account.

<<<<<<< HEAD
### Django Groups & Permissions (Optional, Advanced Usage)
The application makes use of [Django's built-in permissions system](https://docs.djangoproject.com/en/3.0/topics/auth/default/#permissions-and-authorization). It provides a way to assign permissions to specific users and groups of users.

As an administrator here's what you need to know,
- Each user should belong to atleast a single group and permissions should be assigned to these groups. Please refrain from assigning user level permissions.
- When you create a first normal user, a group with name `DefaultGlobal` is created with all permissions granted. Every new user automatically gets added to this group.
   - This is done because most admins won't need to deal with user permissions and this way, they don't have to.
   - If you don't want a global group (with all permissions) but custom groups with custom permissions,
   just strip `DefaultGlobal` of all permissions but do *not* delete it.

The permissions work the way one would expect,
- `api_app | Job | view job` allows users to fetch list of all jobs he/she has permission for or a particular job with it's ID.
- `api_app | Job | create job` allows users to request new analysis. When user creates a job (requests new analysis),
    - the object level `view` permission is applied to all groups the requesting user belongs to or to all groups (depending on the parameters passed). 
    - the object level `change` and `delete` permission is restricted to superusers/admin.
- `api_app | Tag | create tag` allows users to create new tags. When user creates a new tag,
    - this new tag is visible (object level `view` permission) to each and every group but,
    - the object level `change` and `delete` permission is given to only those groups the requesting user belongs to. 
    - This is done because tag labels and colors are unique columns and the admin in most cases would want to define tags that are usable (but not modifiable) by users of all groups.
- `api_app | Tag | view tag` allows users to fetch list of all tags or a particular tag with it's ID.
- `api_app | Tag | change tag` allows users to edit a tag granted that user has the object level permission for the particular tag.
=======

## Update to the most recent version
To update the project with the most recent available code you have to follow these steps:
```
docker pull intelowlproject/intelowl_ng:latest  -> updates the webclient
cd <your_intel_owl_directory> && git pull   -> updates the project
docker-compose down && docker-compose up -d   -> restart the IntelOwl application
```
>>>>>>> 46bafcd7
<|MERGE_RESOLUTION|>--- conflicted
+++ resolved
@@ -240,7 +240,6 @@
 You may want to run `docker exec -ti intel_owl_uwsgi python3 manage.py createsuperuser` after first run to create a superuser.
 Then you can add other users directly from the Django Admin Interface after having logged with the superuser account.
 
-<<<<<<< HEAD
 ### Django Groups & Permissions (Optional, Advanced Usage)
 The application makes use of [Django's built-in permissions system](https://docs.djangoproject.com/en/3.0/topics/auth/default/#permissions-and-authorization). It provides a way to assign permissions to specific users and groups of users.
 
@@ -262,7 +261,6 @@
     - This is done because tag labels and colors are unique columns and the admin in most cases would want to define tags that are usable (but not modifiable) by users of all groups.
 - `api_app | Tag | view tag` allows users to fetch list of all tags or a particular tag with it's ID.
 - `api_app | Tag | change tag` allows users to edit a tag granted that user has the object level permission for the particular tag.
-=======
 
 ## Update to the most recent version
 To update the project with the most recent available code you have to follow these steps:
@@ -270,5 +268,4 @@
 docker pull intelowlproject/intelowl_ng:latest  -> updates the webclient
 cd <your_intel_owl_directory> && git pull   -> updates the project
 docker-compose down && docker-compose up -d   -> restart the IntelOwl application
-```
->>>>>>> 46bafcd7
+```