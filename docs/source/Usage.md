# Usage

This page includes the most important things to know and understand when using IntelOwl.

- [How to interact with IntelOwl](#how-to-interact-with-intelowl)
- [Plugins Framework](#plugins-framework)
  - [Analyzers](#analyzers)
  - [Connectors](#connectors)
  - [Pivots](#pivots)
  - [Visualizers](#visualizers)
  - [Ingestors](#ingestors)
  - [Playbooks](#playbooks)
  - [Generic Plugin Creation, Configuration and Customization](#generic-plugin-creation-configuration-and-customization)
  - [Enabling or Disabling Plugins](#enabling-or-disabling-plugins)
  - [Special Plugins operations](#special-plugins-operations)
  - [TLP Support](#tlp-support)
- [Investigations Framework](#investigations-framework)
  - [Create and populate an Investigation](#create-and-populate-an-investigation)

## How to interact with IntelOwl

Intel Owl main objective is to provide a single API interface to query in order to retrieve threat intelligence at scale.

There are multiple ways to interact with the Intel Owl APIs,

1. Web Interface

   - Built-in Web interface with dashboard, visualizations of analysis data, easy to use forms for requesting new analysis, tags management and more features
   
2. pyIntelOwl (CLI/SDK)

   - Official Python client that is available at: [PyIntelOwl](https://github.com/intelowlproject/pyintelowl),
   - Can be used as a library for your own python projects or...
   - directly via the command line interface.

3. goIntelOwl (CLI/SDK)
   - Official GO client that is available at: [go-intelowl](https://github.com/intelowlproject/go-intelowl)

<div class="admonition hint">
<p class="admonition-title">Hint: Tokens Creation</p>
The server authentication is managed by API tokens. So, if you want to interact with Intel Owl, you have two ways to do that:
<ul>
<li>If you are a normal user, you can go to the "API Access/Sessions" section of the GUI and create a Token there.</li>
<li>If you are an administrator of IntelOwl, you can create one or more unprivileged users from the Django Admin Interface and then generate a token for those users.
</li>
</ul>
Afterwards you can leverage the created tokens with the Intel Owl Client.
</div>

## Plugins Framework

Plugins are the core modular components of IntelOwl that can be easily added, changed and customized.
There are several types of plugins:

- [Analyzers](#analyzers)
- [Connectors](#connectors)
- [Pivots](#pivots)
- [Visualizers](#visualizers)
- [Ingestors](#ingestors)
- [Playbooks](#playbooks)

### Analyzers

Analyzers are the most important plugins in IntelOwl. They allow to perform data extraction on the observables and/or files that you would like to analyze.

#### Analyzers list

The following is the list of the available analyzers you can run out-of-the-box. You can also navigate the same list via the

- Graphical Interface: once your application is up and running, go to the "Plugins" section
- [pyintelowl](https://github.com/intelowlproject/pyintelowl): `$ pyintelowl get-analyzer-config`

##### File analyzers:

###### Internal tools
* `APKiD`: [APKiD](https://github.com/rednaga/APKiD) identifies many compilers, packers, obfuscators, and other weird stuff from an APK or DEX file.
* `BoxJS_Scan_Javascript`: [Box-JS](https://github.com/CapacitorSet/box-js) is a tool for studying JavaScript malware.
* `Capa_Info`: [Capa](https://github.com/mandiant/capa) detects capabilities in executable files
* `Capa_Info_Shellcode`: [Capa](https://github.com/mandiant/capa) detects capabilities in shellcode
* `ClamAV`: scan a file via the [ClamAV AntiVirus Engine](https://www.clamav.net/). IntelOwl automatically keep ClamAV updated with official and [unofficial](https://github.com/rseichter/fangfrisch) open source signatures
* `Doc_Info`: static document analysis with new features to analyze XLM macros, encrypted macros and more (combination of Oletools and XLMMacroDeobfuscator)
* `ELF_Info`: static ELF analysis with [pyelftools](https://github.com/eliben/pyelftools) and [telfhash](https://github.com/trendmicro/telfhash)
* `File_Info`: static generic File analysis (hashes, magic and [exiftool](https://exiftool.org/))
* `Floss`: [Mandiant Floss](https://github.com/mandiant/flare-floss) Obfuscated String Solver in files
* `Hfinger`: create fingerprints of malware HTTPS requests using [Hfinger](https://github.com/CERT-Polska/hfinger)
* `PE_Info`: static PE analysis with [pefile](https://github.com/mlodic/pefile)
* `PEframe_Scan`: Perform static analysis on Portable Executable malware and malicious MS Office documents with [PeFrame](https://github.com/guelfoweb/peframe)
* `Permhash`: create hash of manifest permssions found in APK, Android manifest, Chrome extensions or Chrome extension manifest using [Permhash](https://github.com/google/permhash)
* `PDF_Info`: static PDF analysis ([peepdf](https://github.com/jesparza/peepdf) + [pdfid](https://github.com/mlodic/pdfid))
* `Qiling_Linux`: [Qiling](https://github.com/qilingframework/qiling) qiling linux binary emulation.
* `Qiling_Linux_Shellcode`: [Qiling](https://github.com/qilingframework/qiling) qiling linux shellcode emulation.
* `Qiling_Windows`: [Qiling](https://github.com/qilingframework/qiling) qiling windows binary emulation.
* `Qiling_Windows_Shellcode`: [Qiling](https://github.com/qilingframework/qiling) qiling windows shellcode emulation.
* `Quark_Engine`: [Quark Engine](https://github.com/quark-engine/quark-engine) is an Obfuscation-Neglect Android Malware Scoring System.
* `Rtf_Info`: static RTF analysis ([Oletools](https://github.com/decalage2/oletools))
* `Signature_Info`: PE signature extractor with [osslsigncode](https://github.com/mtrojnar/osslsigncode)
* `Speakeasy`: [Mandiant Speakeasy](https://github.com/mandiant/speakeasy) binary emulation
* `SpeakEasy_Shellcode`: [Mandiant Speakeasy](https://github.com/mandiant/speakeasy) shellcode emulation
* `Strings_Info`: Strings extraction. Leverages Mandiant's [Stringsifter](https://github.com/mandiant/stringsifter)
* `Suricata`: Analyze PCAPs with open IDS signatures with [Suricata engine](https://github.com/OISF/suricata)
* `Thug_HTML_Info`: Perform hybrid dynamic/static analysis on a HTML file using [Thug low-interaction honeyclient](https://thug-honeyclient.readthedocs.io/)
* `Xlm_Macro_Deobfuscator`: [XlmMacroDeobfuscator](https://github.com/DissectMalware/XLMMacroDeobfuscator) deobfuscate xlm macros
* `DetectItEasy`:[DetectItEasy](https://github.com/horsicq/Detect-It-Easy) is a program for determining types of files.
* `Yara`: scan a file with
  * [ATM malware yara rules](https://github.com/fboldewin/YARA-rules)
  * [bartblaze yara rules](https://github.com/bartblaze/Yara-rules)
  * [community yara rules](https://github.com/Yara-Rules/rules)
  * [StrangerealIntel](https://github.com/StrangerealIntel) 
  * [Neo23x0 yara rules](https://github.com/Neo23x0/signature-base)
  * [Intezer yara rules](https://github.com/intezer/yara-rules)
  * [Inquest yara rules](https://github.com/InQuest/yara-rules)
  * [McAfee yara rules](https://github.com/advanced-threat-research/Yara-Rules)
  * [Samir Threat Hunting yara rules](https://github.com/sbousseaden/YaraHunts)
  * [Stratosphere yara rules](https://github.com/stratosphereips/yara-rules)
  * [Mandiant yara rules](https://github.com/mandiant/red_team_tool_countermeasures)
  * [ReversingLabs yara rules](https://github.com/reversinglabs/reversinglabs-yara-rules)
  * [YARAify rules](https://yaraify.abuse.ch/api/#download-yara-package)
  * [SIFalcon rules](https://github.com/SIFalcon/Detection/)
  * [Elastic rules](https://github.com/elastic/protections-artifacts)
  * [JPCERTCC Yara rules](https://github.com/JPCERTCC/jpcert-yara)
  * [HuntressLab Yara rules](https://github.com/embee-research/Yara)
  * [elceef Yara Rules](https://github.com/elceef/yara-rulz)
  * [dr4k0nia Yara rules](https://github.com/dr4k0nia/yara-rules)
  * [Facebook Yara rules](https://github.com/facebook/malware-detection)
  * [edelucia Yara rules](https://github.com/edelucia/rules/tree/main/yara)
  * [LOLDrivers Yara Rules](https://github.com/magicsword-io/LOLDrivers)
  * your own added signatures. See [Advanced-Usage](./Advanced-Usage.html#analyzers-with-special-configuration) for more details.
  * `GoReSym`:[GoReSym](https://github.com/mandiant/GoReSym) is a Go symbol parser that extracts program metadata (such as CPU architecture, OS, endianness, compiler version, etc), function metadata (start & end addresses, names, sources), filename and line number metadata, and embedded structures and types.
  * `IocFinder`:[IocFinder](https://github.com/fhightower/ioc-finder) a library to find different types of indicators of compromise (a.k.a observables) and data pertinent to indicators of compromise!
###### External services

- `CapeSandbox`: [CAPESandbox](https://capesandbox.com) automatically scans suspicious files using the CapeSandbox API. Analyzer works for private instances as well.
- `Cymru_Hash_Registry_Get_File`: Check if a particular file is known to be malware by [Team Cymru](https://team-cymru.com/community-services/mhr/)
- `Cuckoo_Scan`: scan a file on Cuckoo (this analyzer is disabled by default. You have to change that flag [in the config](https://github.com/intelowlproject/IntelOwl/blob/master/configuration/analyzer_config.json) to use it)
- `DocGuard_Upload_File`: Analyze office files in seconds. [DocGuard](https://www.docguard.io).
- `Dragonfly_Emulation`: Emulate malware against [Dragonfly](https://dragonfly.certego.net?utm_source=intelowl) sandbox by [Certego S.R.L](https://certego.net?utm_source=intelowl).
- `FileScan_Upload_File`: Upload your file to extract IoCs from executable files, documents and scripts via [FileScan.io API](https://www.filescan.io/api/docs).
- `HashLookupServer_Get_File`: check if a md5 or sha1 is available in the database of [known file hosted by CIRCL](https://github.com/adulau/hashlookup-server)
- `HybridAnalysis_Get_File`: check file hash on [HybridAnalysis](https://www.hybrid-analysis.com/) sandbox reports
- `Intezer_Scan`: scan a file on [Intezer](https://analyze.intezer.com/?utm_source=IntelOwl). Register for a free community account [here](https://analyze.intezer.com/sign-in?utm_source=IntelOwl). With TLP `CLEAR`, in case the hash is not found, you would send the file to the service.
- `Malpedia_Scan`: scan a binary or a zip file (pwd:infected) against all the yara rules available in [Malpedia](https://malpedia.caad.fkie.fraunhofer.de/)
- `MalwareBazaar_Get_File`: Check if a particular malware sample is known to [MalwareBazaar](https://bazaar.abuse.ch/)
- `MISPFIRST_Check_Hash`: check a file hash on the [FIRST MISP](https://misp.first.org/) instance
- `MISP_Check_Hash`: check a file hash on a MISP instance
- `MWDB_Scan`: [mwdblib](https://mwdb.readthedocs.io/en/latest/) Retrieve malware file analysis from repository maintained by CERT Polska MWDB. With TLP `CLEAR`, in case the hash is not found, you would send the file to the service.
- `OTX_Check_Hash`: check file hash on [Alienvault OTX](https://otx.alienvault.com/)
- `SublimeSecurity`: Analyze an Email with [Sublime Security](https://docs.sublimesecurity.com/docs) live flow
- `Triage_Scan`: leverage [Triage](https://tria.ge) sandbox environment to scan various files
- `UnpacMe`: [UnpacMe](https://www.unpac.me/) is an automated malware unpacking service
- `Virushee_Scan`: Check file hash on [Virushee API](https://api.virushee.com/). With TLP `CLEAR`, in case the hash is not found, you would send the file to the service.
- `VirusTotal_v3_File`: check the file hash on VirusTotal. With TLP `CLEAR`, in case the hash is not found, you would send the file to the service.
- `YARAify_File_Scan`: scan a file against public and non-public YARA and ClamAV signatures in [YARAify](https://yaraify.abuse.ch/) public service
- `YARAify_File_Search`: scan an hash against [YARAify](https://yaraify.abuse.ch/) database
-  `Zippy_scan` : [Zippy](https://github.com/thinkst/zippy): Fast method to classify text as AI or human-generated; takes in `lzma`,`zlib`,`brotli` as input based engines; `ensemble` being default.
- `Blint`: [Blint](https://github.com/owasp-dep-scan/blint) is a Binary Linter that checks the security properties and capabilities of your executables. Supported binary formats: - Android (apk, aab) - ELF (GNU, musl) - PE (exe, dll) - Mach-O (x64, arm64)
- `MalprobScan` : [Malprob](https://malprob.io/) is a leading malware detection and identification service, powered by cutting-edge AI technology.
- `IocExtract`: [IocExtract](https://github.com/InQuest/iocextract) package is a library and command line interface (CLI) for extracting URLs, IP addresses, MD5/SHA hashes, email addresses, and YARA rules from text corpora. It allows for you to extract encoded and "defanged" IOCs and optionally decode or refang them.
- `Polyswarm`: Scan a file using the [Polyswarm](https://docs.polyswarm.io/) API.

##### Observable analyzers (ip, domain, url, hash)

###### Internal tools

- `CheckDMARC`: An SPF and DMARC DNS records validator for domains.
- `DNStwist`: Scan a url/domain to find potentially malicious permutations via dns fuzzing. [dnstwist repo](https://github.com/elceef/dnstwist)
- `Thug_URL_Info`: Perform hybrid dynamic/static analysis on a URL using [Thug low-interaction honeyclient](https://thug-honeyclient.readthedocs.io/)

###### External services

* `AbuseIPDB`: check if an ip was reported on [AbuseIPDB](https://www.abuseipdb.com/)
* `Abusix`: get abuse contacts of an IP address from [Abusix](https://abusix.com/contact-db/)
* `BGP Ranking`: [BGP-Ranking](https://github.com/D4-project/BGP-Ranking) provides a way to collect such malicious activities, aggregate the information per ASN and provide a ranking model to rank the ASN from the most malicious to the less malicious ASN.
* `Anomali_Threatstream_PassiveDNS`: Return information from passive dns of Anomali. On [Anomali Threatstream](https://www.anomali.com/products/threatstream) PassiveDNS Api. 
* `Auth0`: scan an IP against the Auth0 API
* `BinaryEdge`: Details about an Host. List of recent events for the specified host, including details of exposed ports and services using [IP query](https://docs.binaryedge.io/api-v2/#v2queryiptarget) and return list of subdomains known from the target domains using [domain query](https://docs.binaryedge.io/api-v2/#v2querydomainssubdomaintarget)
* `BitcoinAbuse` : Check a BTC address against bitcoinabuse.com, a public database of BTC addresses used by hackers and criminals.
* `Censys_Search`: scan an IP address against [Censys](https://censys.io/) View API
* `CheckPhish`: [CheckPhish](https://checkphish.ai/checkphish-api/) can detect phishing and fraudulent sites.
* `CIRCLPassiveDNS`: scan an observable against the CIRCL Passive DNS DB
* `CIRCLPassiveSSL`: scan an observable against the CIRCL Passive SSL DB
* `Classic_DNS`: Retrieve current domain resolution with default DNS
* `CloudFlare_DNS`: Retrieve current domain resolution with CloudFlare DoH (DNS over HTTPS)
* `CloudFlare_Malicious_Detector`: Leverages CloudFlare DoH to check if a domain is related to malware
* `Crowdsec`: check if an IP was reported on [Crowdsec](https://www.crowdsec.net/) Smoke Dataset
* `Cymru_Hash_Registry_Get_Observable`: Check if a particular hash is available in the malware hash registry of [Team Cymru](https://team-cymru.com/community-services/mhr/)
* `DNSDB`: scan an observable against the [Passive DNS Farsight Database](https://www.farsightsecurity.com/solutions/dnsdb/) (support both v1 and v2 versions)
* `DNS0_EU`: Retrieve current domain resolution with DNS0.eu DoH (DNS over HTTPS)
* `DNS0_EU_Malicious_Detector`: Check if a domain or an url is marked as malicious in DNS0.eu database ([Zero](https://www.dns0.eu/zero) service)
* `DocGuard_Get`: check if an hash was analyzed on DocGuard. [DocGuard](https://www.docguard.io)
* `Feodo_Tracker`: [Feodo Tracker](https://feodotracker.abuse.ch/) offers various blocklists, helping network owners to protect their users from Dridex and Emotet/Heodo.
* `FileScan_Search`: Finds reports and uploaded files by various tokens, like hash, filename, verdict, IOCs etc via [FileScan.io  API](https://www.filescan.io/api/docs).
* `FireHol_IPList`: check if an IP is in [FireHol's IPList](https://iplists.firehol.org/)
* `GoogleSafebrowsing`: Scan an observable against GoogleSafeBrowsing DB
* `GoogleWebRisk`: Scan an observable against WebRisk API (Commercial version of Google Safe Browsing). Check the [docs](https://intelowl.readthedocs.io/en/develop/Advanced-Usage.html#analyzers-with-special-configuration) to enable this properly
* `Google_DNS`: Retrieve current domain resolution with Google DoH (DNS over HTTPS)
* `GreedyBear`: scan an IP or a domain against the [GreedyBear](https://greedybear.honeynet.org/) API (requires API key)
* `GreyNoise`: scan an IP against the [Greynoise](https://www.greynoise.io/) API (requires API key)
* `GreyNoiseCommunity`: scan an IP against the [Community Greynoise API](https://www.greynoise.io/) (requires API key))
* `Greynoise_Labs`: scan an IP against the [Greynoise API](https://www.greynoise.io/) (requires authentication token which can be obtained from cookies on Greynoise website after launching the playground from [here](https://api.labs.greynoise.io/))
* `HashLookupServer_Get_Observable`: check if a md5 or sha1 is available in the database of [known file hosted by CIRCL](https://github.com/adulau/hashlookup-server)
* `HoneyDB_Get`: [HoneyDB](https://honeydb.io/) IP lookup service
* `HoneyDB_Scan_Twitter`: scan an IP against HoneyDB.io's Twitter Threat Feed
* `Hunter_How`: Scans IP and domain against [Hunter_How API](https://hunter.how/search-api).
* `Hunter_Io`: Scans a domain name and returns set of data about the organisation, the email address found and additional information about the people owning those email addresses.
* `HybridAnalysis_Get_Observable`: search an observable in the [HybridAnalysis](https://www.hybrid-analysis.com/) sandbox reports
* `IP2WHOIS`: [API Docs](https://www.ip2location.io/ip2whois-documentation) IP2Location.io IP2WHOIS Domain WHOIS API helps users to obtain domain information and WHOIS record by using a domain name.
* `IPQS_Fraud_And_Risk_Scoring`: Scan an Observable against [IPQualityscore](https://www.ipqualityscore.com/)
* `InQuest_DFI`: Deep File Inspection by [InQuest Labs](https://labs.inquest.net/dfi)
* `InQuest_IOCdb`: Indicators of Compromise Database by [InQuest Labs](https://labs.inquest.net/iocdb)
* `InQuest_REPdb`: Search in [InQuest Lab's](https://labs.inquest.net/repdb) Reputation Database
* `IPApi`: Get information about IPs using [batch-endpoint](https://ip-api.com/docs/api:batch) and DNS using [DNS-endpoint](https://ip-api.com/docs/dns).
* `IPInfo`: Location Information about an IP
* `Ip2location`: [API Docs](https://www.ip2location.io/ip2location-documentation) IP2Location.io allows users to check IP address location in real time. (Supports both with or without key)
* `Intezer_Get`: check if an analysis related to a hash is available in [Intezer](https://analyze.intezer.com/?utm_source=IntelOwl). Register for a free community account [here](https://analyze.intezer.com/sign-in).
* `Koodous`: [koodous API](https://docs.koodous.com/api/) get information about android malware.
* `MalwareBazaar_Get_Observable`: Check if a particular malware hash is known to [MalwareBazaar](https://bazaar.abuse.ch/)
* `MalwareBazaar_Google_Observable`: Check if a particular IP, domain or url is known to MalwareBazaar using google search
* `MaxMindGeoIP`: extract GeoIP info for an observable
* `MISP`: scan an observable on a MISP instance
* `MISPFIRST`: scan an observable on the FIRST MISP instance
* `Mmdb_server`: [Mmdb_server](https://github.com/adulau/mmdb-server) mmdb-server is an open source fast API server to lookup IP addresses for their geographic location, AS number. 
* `Mnemonic_PassiveDNS` : Look up a domain or IP using the [Mnemonic PassiveDNS public API](https://docs.mnemonic.no/display/public/API/Passive+DNS+Overview).
* `MWDB_Get`: [mwdblib](https://mwdb.readthedocs.io/en/latest/) Retrieve malware file analysis by hash from repository maintained by CERT Polska MWDB.
* `Netlas`: search an IP against [Netlas](https://netlas.io/api)
* `ONYPHE`: search an observable in [ONYPHE](https://www.onyphe.io/)
* `OpenCTI`: scan an observable on an [OpenCTI](https://github.com/OpenCTI-Platform/opencti) instance
* `OTXQuery`: scan an observable on [Alienvault OTX](https://otx.alienvault.com/)
* `Phishstats`: Search [PhishStats API](https://phishstats.info/) to determine if an IP/URL/domain is malicious.
* `Phishtank`: Search an url against [Phishtank](https://phishtank.org/api_info.php) API
* `PhishingArmy`: Search an observable in the [PhishingArmy](https://phishing.army/) blocklist
* `Pulsedive`: Scan indicators and retrieve results from [Pulsedive's API](https://pulsedive.com/api/).
* `Quad9_DNS`: Retrieve current domain resolution with Quad9 DoH (DNS over HTTPS)
* `Quad9_Malicious_Detector`: Leverages Quad9 DoH to check if a domain is related to malware
* `Robtex`: scan a domain/IP against the Robtex Passive DNS DB
* `Securitytrails`: scan an IP/Domain against [Securitytrails](https://securitytrails.com/) API
* `Shodan_Honeyscore`: scan an IP against [Shodan](https://www.shodan.io/) Honeyscore API
* `Shodan_Search`: scan an IP against [Shodan](https://www.shodan.io/) Search API
* `Spyse`: Scan domains, IPs, emails and CVEs using Spyse's API. Register [here](https://spyse.com/user/registration).
* `SSAPINet`: get a screenshot of a web page using [screenshotapi.net](https://screenshotapi.net/) (external source); additional config options can be added to `extra_api_params` [in the config](https://github.com/intelowlproject/IntelOwl/blob/master/configuration/analyzer_config.json).
* `Stalkphish`: Search [Stalkphish API](https://www.stalkphish.io/) to retrieve information about a potential phishing site (IP/URL/domain/Generic).
* `Stratosphere_Blacklist`: Cross-reference an IP from blacklists maintained by [Stratosphere Labs](https://www.stratosphereips.org/attacker-ip-prioritization-blacklist)
* `TalosReputation`: check an IP reputation from [Talos](https://talosintelligence.com/reputation_center/)
* `ThreatFox`: search for an IOC in [ThreatFox](https://threatfox.abuse.ch/api/)'s database
* `Threatminer`: retrieve data from [Threatminer](https://www.threatminer.org/) API
* `TorNodesDanMeUk`: check if an IP is a Tor Node using a list of all Tor nodes provided by [dan.me.uk](https://www.dan.me.uk/tornodes)
* `TorProject`: check if an IP is a Tor Exit Node
* `Triage_Search`: Search for reports of observables or upload from URL on triage cloud
* `Tranco`: Check if a domain is in the latest [Tranco](https://tranco-list.eu/) ranking top sites list
* `URLhaus`: Query a domain or URL against [URLhaus](https://urlhaus.abuse.ch/) API.
* `UrlScan_Search`: Search an IP/domain/url/hash against [URLScan](https://urlscan.io) API
* `UrlScan_Submit_Result`: Submit & retrieve result of an URL against [URLScan](https://urlscan.io) API
* `Virushee_CheckHash`: Search for a previous analysis of a file by its hash (SHA256/SHA1/MD5) on [Virushee API](https://api.virushee.com/).
* `VirusTotal_v3_Get_Observable`: search an observable in the VirusTotal DB
* `Whoisxmlapi`: Fetch WHOIS record data, of a domain name, an IP address, or an email address.
* `WhoIs_RipeDB_Search` : Fetch whois record data of an IP address from Ripe DB using their [search API](https://github.com/RIPE-NCC/whois/wiki/WHOIS-REST-API-search) (no API key required)
* `XForceExchange`: scan an observable on [IBM X-Force Exchange](https://exchange.xforce.ibmcloud.com/)
* `YARAify_Search`: lookup a file hash in [Abuse.ch YARAify](https://yaraify.abuse.ch/)
* `YETI` (Your Everyday Threat Intelligence): scan an observable on a [YETI](https://github.com/yeti-platform/yeti) instance.
* `Zoomeye`: [Zoomeye](https://www.zoomeye.org) Cyberspace Search Engine recording information of devices, websites, services and components etc..
* `Validin`:[Validin](https://app.validin.com/) investigates historic and current data describing the structure and composition of the internet.
* `TweetFeed`: [TweetFeed](https://tweetfeed.live/) collects Indicators of Compromise (IOCs) shared by the infosec community at Twitter.\r\nHere you will find malicious URLs, domains, IPs, and SHA256/MD5 hashes.
* `HudsonRock`: [Hudson Rock](https://cavalier.hudsonrock.com/docs) provides its clients the ability to query a database of over 27,541,128 computers which were compromised through global info-stealer campaigns performed by threat actors.
* `CyCat`: [CyCat](https://cycat.org/) or the CYbersecurity Resource CATalogue aims at mapping and documenting, in a single formalism and catalogue available cybersecurity tools, rules, playbooks, processes and controls. 
* `Vulners`: [Vulners](vulners.com) is the most complete and the only fully correlated security intelligence database, which goes through constant updates and links 200+ data sources in a unified machine-readable format. It contains 8 mln+ entries, including CVEs, advisories, exploits, and IoCs — everything you need to stay abreast on the latest security threats.
* `AILTypoSquatting`:[AILTypoSquatting](https://github.com/typosquatter/ail-typo-squatting) is a Python library to generate list of potential typo squatting domains with domain name permutation engine to feed AIL and other systems.
* `MalprobSearch`:[Malprob](https://malprob.io/) is a leading malware detection and identification service, powered by cutting-edge AI technology.
* `OrklSearch`:[Orkl](https://orkl.eu/) is the Community Driven Cyber Threat Intelligence Library.
* `Crt_sh`:[Crt_Sh](https://crt.sh/) lets you get certificates info about a domain.
* `Spamhaus_WQS`:[Spamhaus_WQS](https://docs.spamhaus.com/datasets/docs/source/70-access-methods/web-query-service/000-intro.html) The Spamhaus Web Query Service (WQS) is a method of accessing Spamhaus block lists using the HTTPS protocol. 
* `Adguard`:[Adguard](https://github.com/AdguardTeam/AdguardSDNSFilter), a filter composed of several other filters (AdGuard Base filter, Social media filter, Tracking Protection filter, Mobile Ads filter, EasyList and EasyPrivacy) and simplified specifically to be better compatible with DNS-level ad blocking.
* `JA4_DB`:[JA4_DB](https://ja4db.com/) lets you search a fingerprint in JA4 databse.
* `LeakIX`:[LeakIX](https://leakix.net/) is a red-team search engine indexing mis-configurations and vulnerabilities online.
* `ApiVoid`:[ApiVoid](https://www.apivoid.com/) provides JSON APIs useful for cyber threat analysis, threat detection and
threat prevention, reducing and automating the manual work of security analysts.
* `Spamhaus_DROP`:[Spamhaus_DROP](https://www.spamhaus.org/blocklists/do-not-route-or-peer/) protects from activity directly originating from rogue networks, such as spam campaigns, encryption via ransomware, DNS-hijacking and exploit attempts, authentication attacks to discover working access credentials, harvesting, DDoS attacks.
* `CriminalIp`: [Criminal IP](https://www.criminalip.io/) is an OSINT search engine specialized in attack surface assessment and threat hunting. It offers extensive cyber threat intelligence, including device reputation, geolocation, IP reputation for C2 or scanners, domain safety, malicious link detection, and APT attack vectors via search and API.
* `CriminalIp_Scan`:CriminalIp_Scan is an implementation of scan APIs provided by [CriminalIp](https://www.criminalip.io/) specifically for domains. Criminal IP is an OSINT search engine specialized in attack surface assessment and threat hunting. It offers extensive cyber threat intelligence, including device reputation, geolocation, IP reputation for C2 or scanners, domain safety, malicious link detection, and APT attack vectors via search and API.
<<<<<<< HEAD
* `Knock`:[Knock](https://github.com/guelfoweb/knock) or Knockpy is a portable and modular python3 tool designed to quickly enumerate subdomains on a target domain through passive reconnaissance and dictionary scan.         
=======
* `PolyswarmObs`: Scan an observable using [Polyswarm](https://docs.polyswarm.io/) API. Paid plan is required for IP and Domain scans. Hash scan is free.
>>>>>>> ee206c6b

##### Generic analyzers (email, phone number, etc.; anything really)

Some analyzers require details other than just IP, URL, Domain, etc. We classified them as `generic` Analyzers. Since the type of field is not known, there is a format for strings to be followed.

###### Internal tools

- `CyberChef`: Run a query on a [CyberChef server](https://github.com/gchq/CyberChef-server) using pre-defined or custom recipes.

###### External services
* `Anomali_Threatstream_Confidence`: Give max, average and minimum confidence of maliciousness for an observable. On [Anomali Threatstream](https://www.anomali.com/products/threatstream) Confidence API.
* `Anomali_Threatstream_Intelligence`: Search for threat intelligence information about an observable. On [Anomali Threatstream](https://www.anomali.com/products/threatstream) Intelligence API.
* `CRXcavator`: scans a chrome extension against crxcavator.io
* `Dehashed_Search`: Query any observable/keyword against https://dehashed.com's search API.
* `EmailRep`: search an email address on [emailrep.io](https://emailrep.io)
* `HaveIBeenPwned`: [HaveIBeenPwned](https://haveibeenpwned.com/API/v3) checks if an email address has been involved in a data breach
* `IntelX_Intelligent_Search`: [IntelligenceX](https://intelx.io/) is a search engine and data archive. Fetches emails, urls, domains associated with an observable or a generic string.
* `IntelX_Phonebook`: [IntelligenceX](https://intelx.io/) is a search engine and data archive. Fetches emails, urls, domains associated with an observable or a generic string.
* `IPQS_Fraud_And_Risk_Scoring`: Scan an Observable against [IPQualityscore](https://www.ipqualityscore.com/)
* `MISP`: scan an observable on a MISP instance
* `VirusTotal_v3_Intelligence_Search`: Perform advanced queries with [VirusTotal Intelligence](https://developers.virustotal.com/reference/intelligence-search) (requires paid plan)
* `WiGLE`: Maps and database of 802.11 wireless networks, with statistics, submitted by wardrivers, netstumblers, and net huggers.
* `YARAify_Generics`: lookup a YARA rule (default), ClamAV rule, imphash, TLSH, telfhash or icon_dash in [YARAify](https://yaraify.abuse.ch/)
* `PhoneInfoga` : [PhoneInfoga](https://sundowndev.github.io/phoneinfoga/) is one of the most advanced tools to scan international phone numbers. 
* `HudsonRock`: [Hudson Rock](https://cavalier.hudsonrock.com/docs) provides its clients the ability to query a database of over 27,541,128 computers which were compromised through global info-stealer campaigns performed by threat actors.

##### Optional analyzers

[Some analyzers are optional](Advanced-Usage.html#optional-analyzers) and need to be enabled explicitly.


### Connectors

Connectors are designed to run after every successful analysis which makes them suitable for automated threat-sharing. They support integration with other SIEM/SOAR projects, specifically aimed at Threat Sharing Platforms.

#### Connectors list

The following is the list of the available connectors. You can also navigate the same list via the

- Graphical Interface: once your application is up and running, go to the "Plugins" section
- [pyintelowl](https://github.com/intelowlproject/pyintelowl): `$ pyintelowl get-connector-config`

##### List of pre-built Connectors

- `MISP`: automatically creates an event on your MISP instance, linking the successful analysis on IntelOwl.
- `OpenCTI`: automatically creates an observable and a linked report on your OpenCTI instance, linking the the successful analysis on IntelOwl.
- `YETI`: YETI = Your Everyday Threat Intelligence. find or create observable on YETI, linking the successful analysis on IntelOwl.
- `Slack`: Send the analysis link to a Slack channel (useful for external notifications)
- `EmailSender`: Send a generic email.
- `AbuseSubmitter`: Send an email to request to take down a malicious domain.


### Pivots

With IntelOwl v5.2.0 we introduced the `Pivot` Plugin.

Pivots are designed to create a job from another job. This plugin allows the user to set certain conditions that trigger the execution of one or more subsequent jobs, strictly connected to the first one.

This is a "SOAR" feature that allows the users to connect multiple analysis together.

#### List of pre-built Pivots
- `TakedownRequestToAbuseIp`: This Plugin leverages results from DNS resolver analyzers to extract a valid IP address to pivot to the Abusix analyzer.
- `AbuseIpToSubmission`: This Plugin leverages results from the Abusix analyzer to extract the abuse contacts of an IP address to pivot to the AbuseSubmitter connector.

You can build your own custom Pivot with your custom logic with just few lines of code. See the [Contribute](https://intelowl.readthedocs.io/en/latest/Contribute.html#how-to-add-a-new-pivot) section for more info.

#### Creating Pivots from the GUI

From the GUI, the users can pivot in two ways:
- If a Job executed a [Visualizer](#visualizers), it is possible to select a field extracted and analyze its value by clicking the "Pivot" button (see following image). In this way, the user is able to "jump" from one indicator to another.
![img.png](../static/pivot_job_report.png)

- Starting from an already existing [Investigation](#investigations-framework), it is possible to select a Job block and click the "Pivot" button to analyze the same observable again, usually choosing another [Playbook](#playbooks) (see following image)
![img.png](../static/pivot_investigation_report.png)

In both cases, the user is redirected to the Scan Page that is precompiled with the observable selected. Then the user would be able to select the [Playbook](#playbooks) to execute in the new job.
![img.png](../static/pivot_scan_page.png)

After the new Job is started, a new [Investigation](#investigations-framework) will be created (if it does not already exist) and both the jobs will be added to the same Investigation.

In the following image you can find an example of an [Investigation](#investigations-framework) composed by 3 pivots generated manually:
* leveraging the first way to create a Pivot, the 2 Jobs that analyzed IP addresses have been generated from the first `test\.com` Job
* leveraging the second way to create a Pivot, the second `test\.com` analysis had been created with a different Playbook.

![img.png](../static/pivot_investigation.png)

### Visualizers

With IntelOwl v5 we introduced a new plugin type called **Visualizers**.
You can leverage it as a framework to create _custom aggregated and simplified visualization of analyzer results_.

Visualizers are designed to run after the analyzers and the connectors.
The visualizer adds logic after the computations, allowing to show the final result in a different way than merely the list of reports.

Visualizers can be executed only during `Scans` through the playbook that has been configured on the visualizer itself.

This framework is extremely powerful and allows every user to customize the GUI as they wish. But you know...with great power comes great responsability. To fully leverage this framework, you would need to put some effort in place. You would need to understand which data is useful for you and then write few code lines that would create your own GUI.
To simplify the process, take example from the pre-built visualizers listed below and follow the dedicated [documentation](Contribute.html#how-to-add-a-new-visualizer).

##### List of pre-built Visualizers

- `DNS`: displays the aggregation of every DNS analyzer report
- `Yara`: displays the aggregation of every matched rule by the `Yara` Analyzer
- `Domain_Reputation`: Visualizer for the Playbook "Popular_URL_Reputation_Services"
- `IP_Reputation`: Visualizer for the Playbook "Popular_IP_Reputation_Services"
- `Pivot`: Visualizer that can be used in a Playbook to show the Pivot execution result. See [Pivots](#pivots) for more info.
- `Passive_DNS`: Visualizer for the Playbook "Passive_DNS".

### Ingestors

With IntelOwl v5.1.0 we introduced the `Ingestor` Plugin.

Ingestors allow to automatically insert IOC streams from outside sources to IntelOwl itself.
Each Ingestor must have a `Playbook` attached: this will allow to create a `Job` from every IOC retrieved.

Ingestors are system-wide and **disabled** by default, meaning that only the administrator are able to configure them and enable them. 
Ingestors can be _spammy_ so be careful about enabling them.

A very powerful use is case is to **combine Ingestors with Connectors** to automatically extract data from external sources, analyze them with IntelOwl and push them externally to another platform (like MISP or a SIEM)

#### List of pre-built Ingestors
- `ThreatFox`: Retrieves daily ioc from `https://threatfox.abuse.ch/` and analyze them.
- `MalwareBazaar`: Retrieves hourly samples from `https://bazaar.abuse.ch/` and analyze them.

### Playbooks

Playbooks are designed to be easy to share sequence of running Plugins (Analyzers, Connectors, ...) on a particular kind of observable.

If you want to avoid to re-select/re-configure a particular combination of analyzers and connectors together every time, you should create a playbook out of it and use it instead. This is time saver.

This is a feature introduced since IntelOwl v4.1.0! Please provide feedback about it!

#### Playbooks List

The following is the list of the available pre-built playbooks. You can also navigate the same list via the

- Graphical Interface: once your application is up and running, go to the "Plugins" section
- [pyintelowl](https://github.com/intelowlproject/pyintelowl): `$ pyintelowl get-playbook-config`

##### List of pre-built playbooks

- `FREE_TO_USE_ANALYZERS`: A playbook containing all free to use analyzers.
- `Sample_Static_Analysis`: A playbook containing all analyzers that perform static analysis on files.
- `Popular_URL_Reputation_Services`: Collection of the most popular and free reputation analyzers for URLs and Domains
- `Popular_IP_Reputation_Services`: Collection of the most popular and free reputation analyzers for IP addresses
- `Dns`: A playbook containing all dns providers
- `Takedown_Request`: Start investigation to request to take down a malicious domain. A mail will be sent to the domain's abuse contacts found
- `Abuse_IP`: Playbook containing the Abusix analyzer. It is executed after the Takedown_Request playbook
- `Send_Abuse_Email`: Playbook containing the AbuseSubmitter connector to send an email to request to take down a malicious domain. It is executed after the Abuse_IP playbook
- `Passive_DNS`: Playbook containing the analyzers that retrieve information from Passive DNS

#### Playbooks creation and customization

You can create new playbooks in different ways, based on the users you want to share them with:

If you want to share them to every user in IntelOwl, create them via the Django Admin interface at `/admin/playbooks_manager/playbookconfig/`.

If you want share them to yourself or your organization only, you need to leverage the "Save as Playbook" button that you can find on the top right of the Job Result Page.
In this way, after you have done an analysis, you can save the configuration of the Plugins you executed for re-use with a single click.

![img.png](../static/playbook_creation.png)

The created Playbook would be available to yourself only. If you want either to share it with your organization or to delete it, you need to go to the "Plugins" section and enable it manually by clicking the dedicated button.

![img.png](../static/playbooks_cr.png)


### Generic Plugin Creation, Configuration and Customization

If you want to create completely new Plugins (not based on already existing python modules), please refer to the [Contribute](https://intelowl.readthedocs.io/en/latest/Contribute.html#how-to-add-a-new-plugin) section. This is usually the case when you want to integrate IntelOwl with either a new tool or a new service.

On the contrary, if you would like to just customize the already existing plugins, this is the place.

#### SuperUser customization

If you are an IntelOwl superuser, you can create, modify, delete analyzers based on already existing modules by changing the configuration values inside the Django Admin interface at:
- for analyzers: `/admin/analyzers_manager/analyzerconfig/`.
- for connectors: `/admin/connectors_manager/connectorconfig/`.
- ...and so on for all the Plugin types.

The following are the most important fields that you can change without touching the source code:
- `Name`: Name of the analyzer
- `Description`: Description of the analyzer
- `Disabled`: you can choose to disable certain analyzers, then they won't appear in the dropdown list and won't run if requested.
- `Python Module`: Python path of the class that will be executed. This should not be changed most of the times.
- `Maximum TLP`: see [TLP Support](#tlp-support)
- `Soft Time Limit`: this is the maximum time (in seconds) of execution for an analyzer. Once reached, the task will be killed (or managed in the code by a custom Exception). Default `300`.
- `Routing Key`: this takes effects only when [multi-queue](Advanced-Configuration.html#multi-queue) is enabled. Choose which celery worker would execute the task: `local` (ideal for tasks that leverage local applications like Yara), `long` (ideal for long tasks) or `default` (ideal for simple webAPI-based analyzers).

For analyzers only:
- `Supported Filetypes`: can be populated as a list. If set, if you ask to analyze a file with a different mimetype from the ones you specified, it won't be executed
- `Not Supported Filetypes`: can be populated as a list. If set, if you ask to analyze a file with a mimetype from the ones you specified, it won't be executed
- `Observable Supported`: can be populated as a list. If set, if you ask to analyze an observable that is not in this list, it won't be executed. Valid values are: `ip`, `domain`, `url`, `hash`, `generic`.

For connectors only:
- `Run on Failure` (default: `true`): if they can be run even if the job has status `reported_with_fails`

For visualizers only:
- `Playbooks`: list of playbooks that trigger the specified visualizer execution.

Sometimes, it may happen that you would like to create a new analyzer very similar to an already existing one. Maybe you would like to just change the description and the default parameters.
A helpful way to do that without having to copy/pasting the entire configuration, is to click on the analyzer that you want to copy, make the desired changes, and click the `save as new` button.

<div class="admonition warning">
<p class="admonition-title">Warning</p>
Changing other keys can break a plugin. In that case, you should think about duplicating the configuration entry or python module with your changes.
</div>

Other options can be added at the "Python module" level and not at the Plugin level. To do that, go to: `admin/api_app/pythonmodule/` and select the Python module used by the Plugin that you want to change.
For example, the analyzer `AbuseIPDB` uses the Python module `abuseipdb.AbuseIPDB`.

![img.png](../static/python_module_abuseipdb.png)

Once there, you'll get this screen:

![img.png](../static/abuseipdb.png)

There you can change the following values:
- `Update Schedule`: if the analyzer require some sort of update (local database, local rules, ...), you can specify the crontab schedule to update them.
- `Health Check Schedule`: if the analyzer has implemented a Health Check, you can specify the crontab schedule to check whether the service works or not.

#### Parameters
Each Plugin could have one or more parameters available to be configured. These parameters allow the users to customize the Plugin behavior.

There are 2 types of Parameters:
* classic Parameters
* `Secrets`: these parameters usually manage sensitive data, like API keys.


To see the list of these parameters:

- You can view the "Plugin" Section in IntelOwl to have a complete and updated view of all the options available
- You can view the parameters by exploring the Django Admin Interface:
  - `admin/api_app/parameter/`
  - or at the very end of each Plugin configuration like `/admin/analyzers_manager/analyzerconfig/`

You can change the Plugin Parameters at 5 different levels:
* if you are an IntelOwl superuser, you can go in the Django Admin Interface and change the default values of the parameters for every plugin you like. This option would change the default behavior for every user in the platform.
* if you are either Owner or Admin of an org, you can customize the default values of the parameters for every member of the organization by leveraging the GUI in the "Organization Config" section. This overrides the previous option. 
* if you are a normal user, you can customize the default values of the parameters for your analysis only by leveraging the GUI in the "Plugin config" section. This overrides the previous option. 
* You can choose to provide runtime configuration when requesting an analysis that will override the previous options. This override is done only for the specific analysis. See <a href="./Advanced-Usage.html#customize-analyzer-execution">Customize analyzer execution at time of request</a>

<div class="admonition note">
<p class="admonition-title">Playbook Exception</p>
Please remember that, if you are executing a Playbook, the "Runtime configuration" of the Playbook take precedence over the Plugin Configuration.
</div>

<div class="admonition note">
<p class="admonition-title">Plugin Configuration Order</p>
Due to the multiple chances that are given to customize the parameters of the Plugins that are executed, it may be easy to confuse the order and launch Plugins without the awereness of what you are doing.

This is the order to define which values are used for the parameters, starting by the most important element:
* Runtime Configuration at Time of Request.
* Runtime Configuration of the Playbook (if a Playbook is used and the Runtime Configuration at Time of Request is empty)
* Plugin Configuration of the User
* Plugin Configuration of the Organization
* Default Plugin Configuration of the Parameter


If you are using the GUI, please remember that you can always check the Parameters before starting a "Scan" by clicking at the "Runtime configuration" ![img.png](../static/runtime_config.png) button.

Example:
![img.png](../static/runtime_config_2.png)
</div>

### Enabling or Disabling Plugins
By default, each available plugin is configured as either disabled or not. The majority of them are enabled by default, while others may be disabled to avoid potential problems in the application usability for first time users.

Considering the impact that this change could have in the application, the GUI does not allow a normal user to enable/disable any plugin. On the contrary, users with specific privileges may change this configuration:
* Org Administrators may leverage the feature documented [here](#disable-analyzers-at-org-level) to enable/disable plugins for their org. This can be helpful to control users' behavior.
* IntelOwl Superusers (full admin) can go to the Django Admin Interface and enable/disable them from there. This operation does overwrite the Org administrators configuration. To find the plugin to change, they'll need to first choose the section of its type ("ANALYZERS_MANAGER", "CONNECTORS_MANAGER", etc), then select the chosen plugin, change the flag on that option and save the plugin by pressing the right button.

![img.png](../static/disabled.png)

![img.png](../static/save.png)

### Special Plugins operations

All plugins, i.e. analyzers and connectors, have `kill` and `retry` actions. In addition to that, all docker-based analyzers and connectors have a `healthcheck` action to check if their associated instances are up or not.

- **kill:**

  Stop a plugin whose status is `running`/`pending`:

  - GUI: Buttons on reports table on job result page.
  - PyIntelOwl: `IntelOwl.kill_analyzer` and `IntelOwl.kill_connector` function.
  - CLI: `$ pyintelowl jobs kill-analyzer <job_id> <analyzer_name>` and `$ pyintelowl jobs kill-connector <job_id> <connector_name>`
  - API: `PATCH /api/job/{job_id}/{plugin_type/{plugin_name}/kill` and `PATCH /api/job/{job_id}/connector/{connector_name}/kill`

- **retry:**

  Retry a plugin whose status is `failed`/`killed`:

  - GUI: Buttons on reports table on job result page.
  - PyIntelOwl: `IntelOwl.retry_analyzer` and `IntelOwl.retry_connector` function,
  - CLI: `$ pyintelowl jobs retry-analyzer <job_id> <analyzer_name>` and `$ pyintelowl jobs retry-connector <job_id> <connector_name>`
  - API: `PATCH /api/job/{job_id}/{plugin_type}/{plugin_name}/retry`

- **healthcheck:**

  Check if a plugin is able to connect to its provider:

  - GUI: Buttons on every plugin table.
  - PyIntelOwl: `IntelOwl.analyzer_healthcheck` and `IntelOwl.connector_healthcheck` methods.
  - CLI: `$ pyintelowl analyzer-healthcheck <analyzer_name>` and `$ pyintelowl connector-healthcheck <connector_name>`
  - API: `GET /api/{plugin_type}/{plugin_name}/healthcheck`
  
- **pull:**

  Update a plugin with the newest rules/database:

  - GUI: Buttons on every plugin table.
  - API: `POST /api/{plugin_type}/{plugin_name}/pull`
  

### TLP Support
The **Traffic Light Protocol** ([TLP](https://www.first.org/tlp/)) is a standard that was created to facilitate greater sharing of potentially sensitive information and more effective collaboration. 

IntelOwl is not a threat intel sharing platform, like the [MISP platform](https://www.misp-project.org/). However, IntelOwl is able to share analysis results to external platforms (via [Connectors](#connectors)) and to send possible privacy related information to external services (via [Analyzers](#analyzers)).

This is why IntelOwl does support a customized version of the **Traffic Light Protocol** (TLP): to allow the user to have a better knowledge of how their data are being shared.

Every [Analyzer](#analyzers) and [Connector](#connectors) can be configured with a `maximum_tlp` value.
Based on that value, IntelOwl understands if the specific plugin is allowed or not to run (e.g. if `maximum_tlp` is `GREEN`, it would run for analysis with TLPs `WHITE` and `GREEN` only)

These is how every available TLP value behaves once selected for an analysis execution:
1. `CLEAR`: no restriction (`WHITE` was replaced by `CLEAR` in TLP v2.0, but `WHITE` is supported for retrocompatibility)
2. `GREEN`: disable analyzers that could impact privacy
3. `AMBER` (default): disable analyzers that could impact privacy and limit view permissions to my group
4. `RED`: disable analyzers that could impact privacy, limit view permissions to my group and do not use any external service


### Running a plugin
A plugin can be run when all of the following requirements have been satisfied:
1. All the required parameters of the plugin have been configured
2. The plugin is not disabled
3. The plugin is not disabled for the user's organization
4. If the plugin has a health check schedule, the last check has to be successful
5. The TLP selected to run the plugin cannot be higher than the maximum TLP configured for that plugin
6. The observable classification or the file mimetype has to be supported by the plugin



## Investigations Framework

*Investigations* are a new framework introduced in IntelOwl v6 with the goal to allow the users to connect the analysis they do with each other.

In this way the analysts can use IntelOwl as the starting point of their "Investigations", register their findings, correlate the information found, and collaborate...all in a single place.

Things to know about the framework:
* an *Investigation* is a superset of IntelOwl Jobs. It can have attached one or more existing IntelOwl Jobs
* an *Investigation* contains a "description" section that can be changed and updated at anytime with new information from the analysts.
* modification to the Investigation (description, jobs, etc) can be done by every member of the Organization where the creator of the Investigation belongs. However only they creator can delete an Investigation.

### Create and populate an investigation

*Investigations* are created in 2 ways:
  * automatically:
    * if you scan multiple observables at the same time, a new investigation will be created by default and all the observables they will be automatically connected to the same investigation.
    * if you run a Job with a Playbook which contains a [Pivot](#pivots) that triggers another Job, a new investigation will be created and both the Jobs will be added to the same investigation. See how you can create a new [Pivot manually from the GUI](#creating-pivots-from-the-gui).
  * manually: by clicking on the button in the "History" section you can create an Investigation from scratch without any job attached (see following image)

![img.png](../static/create_investigation.png)

If you want to add a job to an Investigation, you should click to the root block of the Investigation (see following image):

![img_1.png](../static/add_job_to_investigation.png)

Once a job has been added, you'll have something like this:

![img.png](../static/simple_investigation.png)

If you want to remove a Job, you can click on the Job block and click "Remove branch". On the contrary, if you just want to see Job Results, you can click in the "Link" button. (check next image)

![img.png](../static/job_options.png)

### Example output of a complex investigation

![investigation_screen.png](../static/investigation_screen.png)

<|MERGE_RESOLUTION|>--- conflicted
+++ resolved
@@ -275,11 +275,8 @@
 * `Spamhaus_DROP`:[Spamhaus_DROP](https://www.spamhaus.org/blocklists/do-not-route-or-peer/) protects from activity directly originating from rogue networks, such as spam campaigns, encryption via ransomware, DNS-hijacking and exploit attempts, authentication attacks to discover working access credentials, harvesting, DDoS attacks.
 * `CriminalIp`: [Criminal IP](https://www.criminalip.io/) is an OSINT search engine specialized in attack surface assessment and threat hunting. It offers extensive cyber threat intelligence, including device reputation, geolocation, IP reputation for C2 or scanners, domain safety, malicious link detection, and APT attack vectors via search and API.
 * `CriminalIp_Scan`:CriminalIp_Scan is an implementation of scan APIs provided by [CriminalIp](https://www.criminalip.io/) specifically for domains. Criminal IP is an OSINT search engine specialized in attack surface assessment and threat hunting. It offers extensive cyber threat intelligence, including device reputation, geolocation, IP reputation for C2 or scanners, domain safety, malicious link detection, and APT attack vectors via search and API.
-<<<<<<< HEAD
+* `PolyswarmObs`: Scan an observable using [Polyswarm](https://docs.polyswarm.io/) API. Paid plan is required for IP and Domain scans. Hash scan is free.
 * `Knock`:[Knock](https://github.com/guelfoweb/knock) or Knockpy is a portable and modular python3 tool designed to quickly enumerate subdomains on a target domain through passive reconnaissance and dictionary scan.         
-=======
-* `PolyswarmObs`: Scan an observable using [Polyswarm](https://docs.polyswarm.io/) API. Paid plan is required for IP and Domain scans. Hash scan is free.
->>>>>>> ee206c6b
 
 ##### Generic analyzers (email, phone number, etc.; anything really)
 
