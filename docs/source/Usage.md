--- conflicted
+++ resolved
@@ -289,11 +289,9 @@
 * `CyberChef`: Run a query on a [CyberChef server](https://github.com/gchq/CyberChef-server) using pre-defined or custom recipes.
 * `IntelX_Phonebook`: [IntelligenceX](https://intelx.io/) is a search engine and data archive. Fetches emails, urls, domains associated with an observable or a generic string.
 * `IntelX_Intelligent_Search`: [IntelligenceX](https://intelx.io/) is a search engine and data archive. Fetches emails, urls, domains associated with an observable or a generic string.
-<<<<<<< HEAD
 * `Anomali_Threatstream_Confidence`: Give max, average and minimum confidence of maliciousness for an observable. On [Anomali Threatstream](https://www.anomali.com/products/threatstream) Confidence API.
 * `Anomali_Threatstream_Intelligence`: Search for threat intelligence information about an observable. On [Anomali Threatstream](https://www.anomali.com/products/threatstream) Intelligence API. 
-=======
->>>>>>> 64f39677
+
 
 ##### Extra analyzers
 [Additional analyzers](Advanced-Usage.html#optional-analyzers) that can be enabled per your wish.
