# Usage

This page includes the most important things to know and understand when using IntelOwl.

- [How to interact with IntelOwl](#how-to-interact-with-intelowl)
- [Plugins Framework](#plugins-framework)
  - [Analyzers](#analyzers)
  - [Connectors](#connectors)
  - [Pivots](#pivots)
  - [Visualizers](#visualizers)
  - [Ingestors](#ingestors)
  - [Playbooks](#playbooks)
  - [Generic Plugin Creation, Configuration and Customization](#generic-plugin-creation-configuration-and-customization)
  - [Enabling or Disabling Plugins](#enabling-or-disabling-plugins)
  - [Special Plugins operations](#special-plugins-operations)
  - [TLP Support](#tlp-support)
- [Investigations Framework](#investigations-framework)
  - [Create and populate an Investigation](#create-and-populate-an-investigation)

## How to interact with IntelOwl

Intel Owl main objective is to provide a single API interface to query in order to retrieve threat intelligence at scale.

There are multiple ways to interact with the Intel Owl APIs,

1. Web Interface

   - Built-in Web interface with dashboard, visualizations of analysis data, easy to use forms for requesting new analysis, tags management and more features
   
2. pyIntelOwl (CLI/SDK)

   - Official Python client that is available at: [PyIntelOwl](https://github.com/intelowlproject/pyintelowl),
   - Can be used as a library for your own python projects or...
   - directly via the command line interface.

3. goIntelOwl (CLI/SDK)
   - Official GO client that is available at: [go-intelowl](https://github.com/intelowlproject/go-intelowl)

<div class="admonition hint">
<p class="admonition-title">Hint: Tokens Creation</p>
The server authentication is managed by API tokens. So, if you want to interact with Intel Owl, you have two ways to do that:
<ul>
<li>If you are a normal user, you can go to the "API Access/Sessions" section of the GUI and create a Token there.</li>
<li>If you are an administrator of IntelOwl, you can create one or more unprivileged users from the Django Admin Interface and then generate a token for those users.
</li>
</ul>
Afterwards you can leverage the created tokens with the Intel Owl Client.
</div>

## Plugins Framework

Plugins are the core modular components of IntelOwl that can be easily added, changed and customized.
There are several types of plugins:

- [Analyzers](#analyzers)
- [Connectors](#connectors)
- [Pivots](#pivots)
- [Visualizers](#visualizers)
- [Ingestors](#ingestors)
- [Playbooks](#playbooks)

### Analyzers

Analyzers are the most important plugins in IntelOwl. They allow to perform data extraction on the observables and/or files that you would like to analyze.

#### Analyzers list

The following is the list of the available analyzers you can run out-of-the-box. You can also navigate the same list via the

- Graphical Interface: once your application is up and running, go to the "Plugins" section
- [pyintelowl](https://github.com/intelowlproject/pyintelowl): `$ pyintelowl get-analyzer-config`

##### File analyzers:

###### Internal tools
* `APKiD`: [APKiD](https://github.com/rednaga/APKiD) identifies many compilers, packers, obfuscators, and other weird stuff from an APK or DEX file.
* `BoxJS_Scan_Javascript`: [Box-JS](https://github.com/CapacitorSet/box-js) is a tool for studying JavaScript malware.
* `Capa_Info`: [Capa](https://github.com/mandiant/capa) detects capabilities in executable files
* `Capa_Info_Shellcode`: [Capa](https://github.com/mandiant/capa) detects capabilities in shellcode
* `ClamAV`: scan a file via the [ClamAV AntiVirus Engine](https://www.clamav.net/). IntelOwl automatically keep ClamAV updated with official and [unofficial](https://github.com/rseichter/fangfrisch) open source signatures
* `Doc_Info`: static document analysis with new features to analyze XLM macros, encrypted macros and more (combination of Oletools and XLMMacroDeobfuscator)
* `ELF_Info`: static ELF analysis with [pyelftools](https://github.com/eliben/pyelftools) and [telfhash](https://github.com/trendmicro/telfhash)
* `File_Info`: static generic File analysis (hashes, magic and [exiftool](https://exiftool.org/))
* `Floss`: [Mandiant Floss](https://github.com/mandiant/flare-floss) Obfuscated String Solver in files
* `Hfinger`: create fingerprints of malware HTTPS requests using [Hfinger](https://github.com/CERT-Polska/hfinger)
* `PE_Info`: static PE analysis with [pefile](https://github.com/mlodic/pefile)
* `PEframe_Scan`: Perform static analysis on Portable Executable malware and malicious MS Office documents with [PeFrame](https://github.com/guelfoweb/peframe)
* `Permhash`: create hash of manifest permssions found in APK, Android manifest, Chrome extensions or Chrome extension manifest using [Permhash](https://github.com/google/permhash)
* `PDF_Info`: static PDF analysis ([peepdf](https://github.com/jesparza/peepdf) + [pdfid](https://github.com/mlodic/pdfid))
* `Qiling_Linux`: [Qiling](https://github.com/qilingframework/qiling) qiling linux binary emulation.
* `Qiling_Linux_Shellcode`: [Qiling](https://github.com/qilingframework/qiling) qiling linux shellcode emulation.
* `Qiling_Windows`: [Qiling](https://github.com/qilingframework/qiling) qiling windows binary emulation.
* `Qiling_Windows_Shellcode`: [Qiling](https://github.com/qilingframework/qiling) qiling windows shellcode emulation.
* `Quark_Engine`: [Quark Engine](https://github.com/quark-engine/quark-engine) is an Obfuscation-Neglect Android Malware Scoring System.
* `Rtf_Info`: static RTF analysis ([Oletools](https://github.com/decalage2/oletools))
* `Signature_Info`: PE signature extractor with [osslsigncode](https://github.com/mtrojnar/osslsigncode)
* `Speakeasy`: [Mandiant Speakeasy](https://github.com/mandiant/speakeasy) binary emulation
* `SpeakEasy_Shellcode`: [Mandiant Speakeasy](https://github.com/mandiant/speakeasy) shellcode emulation
* `Strings_Info`: Strings extraction. Leverages Mandiant's [Stringsifter](https://github.com/mandiant/stringsifter)
* `Suricata`: Analyze PCAPs with open IDS signatures with [Suricata engine](https://github.com/OISF/suricata)
* `Thug_HTML_Info`: Perform hybrid dynamic/static analysis on a HTML file using [Thug low-interaction honeyclient](https://thug-honeyclient.readthedocs.io/)
* `Xlm_Macro_Deobfuscator`: [XlmMacroDeobfuscator](https://github.com/DissectMalware/XLMMacroDeobfuscator) deobfuscate xlm macros
* `Yara`: scan a file with
  * [ATM malware yara rules](https://github.com/fboldewin/YARA-rules)
  * [bartblaze yara rules](https://github.com/bartblaze/Yara-rules)
  * [community yara rules](https://github.com/Yara-Rules/rules)
  * [StrangerealIntel](https://github.com/StrangerealIntel) 
  * [Neo23x0 yara rules](https://github.com/Neo23x0/signature-base)
  * [Intezer yara rules](https://github.com/intezer/yara-rules)
  * [Inquest yara rules](https://github.com/InQuest/yara-rules)
  * [McAfee yara rules](https://github.com/advanced-threat-research/Yara-Rules)
  * [Samir Threat Hunting yara rules](https://github.com/sbousseaden/YaraHunts)
  * [Stratosphere yara rules](https://github.com/stratosphereips/yara-rules)
  * [Mandiant yara rules](https://github.com/mandiant/red_team_tool_countermeasures)
  * [ReversingLabs yara rules](https://github.com/reversinglabs/reversinglabs-yara-rules)
  * [YARAify rules](https://yaraify.abuse.ch/api/#download-yara-package)
  * [SIFalcon rules](https://github.com/SIFalcon/Detection/)
  * [Elastic rules](https://github.com/elastic/protections-artifacts)
  * [JPCERTCC Yara rules](https://github.com/JPCERTCC/jpcert-yara)
  * [HuntressLab Yara rules](https://github.com/embee-research/Yara)
  * [elceef Yara Rules](https://github.com/elceef/yara-rulz)
  * [dr4k0nia Yara rules](https://github.com/dr4k0nia/yara-rules)
  * [Facebook Yara rules](https://github.com/facebook/malware-detection)
  * [edelucia Yara rules](https://github.com/edelucia/rules/tree/main/yara)
  * [LOLDrivers Yara Rules](https://github.com/magicsword-io/LOLDrivers)
  * your own added signatures. See [Advanced-Usage](./Advanced-Usage.html#analyzers-with-special-configuration) for more details.

###### External services

- `CapeSandbox`: [CAPESandbox](https://capesandbox.com) automatically scans suspicious files using the CapeSandbox API. Analyzer works for private instances as well.
- `Cymru_Hash_Registry_Get_File`: Check if a particular file is known to be malware by [Team Cymru](https://team-cymru.com/community-services/mhr/)
- `Cuckoo_Scan`: scan a file on Cuckoo (this analyzer is disabled by default. You have to change that flag [in the config](https://github.com/intelowlproject/IntelOwl/blob/master/configuration/analyzer_config.json) to use it)
- `DocGuard_Upload_File`: Analyze office files in seconds. [DocGuard](https://www.docguard.io).
- `Dragonfly_Emulation`: Emulate malware against [Dragonfly](https://dragonfly.certego.net?utm_source=intelowl) sandbox by [Certego S.R.L](https://certego.net?utm_source=intelowl).
- `FileScan_Upload_File`: Upload your file to extract IoCs from executable files, documents and scripts via [FileScan.io API](https://www.filescan.io/api/docs).
- `HashLookupServer_Get_File`: check if a md5 or sha1 is available in the database of [known file hosted by CIRCL](https://github.com/adulau/hashlookup-server)
- `HybridAnalysis_Get_File`: check file hash on [HybridAnalysis](https://www.hybrid-analysis.com/) sandbox reports
- `Intezer_Scan`: scan a file on [Intezer](https://analyze.intezer.com/?utm_source=IntelOwl). Register for a free community account [here](https://analyze.intezer.com/sign-in?utm_source=IntelOwl). With TLP `CLEAR`, in case the hash is not found, you would send the file to the service.
- `Malpedia_Scan`: scan a binary or a zip file (pwd:infected) against all the yara rules available in [Malpedia](https://malpedia.caad.fkie.fraunhofer.de/)
- `MalwareBazaar_Get_File`: Check if a particular malware sample is known to [MalwareBazaar](https://bazaar.abuse.ch/)
- `MISPFIRST_Check_Hash`: check a file hash on the [FIRST MISP](https://misp.first.org/) instance
- `MISP_Check_Hash`: check a file hash on a MISP instance
- `MWDB_Scan`: [mwdblib](https://mwdb.readthedocs.io/en/latest/) Retrieve malware file analysis from repository maintained by CERT Polska MWDB. With TLP `CLEAR`, in case the hash is not found, you would send the file to the service.
- `OTX_Check_Hash`: check file hash on [Alienvault OTX](https://otx.alienvault.com/)
- `SublimeSecurity`: Analyze an Email with [Sublime Security](https://docs.sublimesecurity.com/docs) live flow
- `Triage_Scan`: leverage [Triage](https://tria.ge) sandbox environment to scan various files
- `UnpacMe`: [UnpacMe](https://www.unpac.me/) is an automated malware unpacking service
- `Virushee_Scan`: Check file hash on [Virushee API](https://api.virushee.com/). With TLP `CLEAR`, in case the hash is not found, you would send the file to the service.
- `VirusTotal_v3_File`: check the file hash on VirusTotal. With TLP `CLEAR`, in case the hash is not found, you would send the file to the service.
- `YARAify_File_Scan`: scan a file against public and non-public YARA and ClamAV signatures in [YARAify](https://yaraify.abuse.ch/) public service
- `YARAify_File_Search`: scan an hash against [YARAify](https://yaraify.abuse.ch/) database
-  `Zippy_scan` : [Zippy](https://github.com/thinkst/zippy): Fast method to classify text as AI or human-generated; takes in `lzma`,`zlib`,`brotli` as input based engines; `ensemble` being default.
- `Blint`: [Blint](https://github.com/owasp-dep-scan/blint) is a Binary Linter that checks the security properties and capabilities of your executables. Supported binary formats: - Android (apk, aab) - ELF (GNU, musl) - PE (exe, dll) - Mach-O (x64, arm64)
##### Observable analyzers (ip, domain, url, hash)

###### Internal tools

- `CheckDMARC`: An SPF and DMARC DNS records validator for domains.
- `DNStwist`: Scan a url/domain to find potentially malicious permutations via dns fuzzing. [dnstwist repo](https://github.com/elceef/dnstwist)
- `Thug_URL_Info`: Perform hybrid dynamic/static analysis on a URL using [Thug low-interaction honeyclient](https://thug-honeyclient.readthedocs.io/)

###### External services

* `AbuseIPDB`: check if an ip was reported on [AbuseIPDB](https://www.abuseipdb.com/)
* `Abusix`: get abuse contacts of an IP address from [Abusix](https://abusix.com/contact-db/)
* `BGP Ranking`: [BGP-Ranking](https://github.com/D4-project/BGP-Ranking) provides a way to collect such malicious activities, aggregate the information per ASN and provide a ranking model to rank the ASN from the most malicious to the less malicious ASN.
* `Anomali_Threatstream_PassiveDNS`: Return information from passive dns of Anomali. On [Anomali Threatstream](https://www.anomali.com/products/threatstream) PassiveDNS Api. 
* `Auth0`: scan an IP against the Auth0 API
* `BinaryEdge`: Details about an Host. List of recent events for the specified host, including details of exposed ports and services using [IP query](https://docs.binaryedge.io/api-v2/#v2queryiptarget) and return list of subdomains known from the target domains using [domain query](https://docs.binaryedge.io/api-v2/#v2querydomainssubdomaintarget)
* `BitcoinAbuse` : Check a BTC address against bitcoinabuse.com, a public database of BTC addresses used by hackers and criminals.
* `Censys_Search`: scan an IP address against [Censys](https://censys.io/) View API
* `CheckPhish`: [CheckPhish](https://checkphish.ai/checkphish-api/) can detect phishing and fraudulent sites.
* `CIRCLPassiveDNS`: scan an observable against the CIRCL Passive DNS DB
* `CIRCLPassiveSSL`: scan an observable against the CIRCL Passive SSL DB
* `Classic_DNS`: Retrieve current domain resolution with default DNS
* `CloudFlare_DNS`: Retrieve current domain resolution with CloudFlare DoH (DNS over HTTPS)
* `CloudFlare_Malicious_Detector`: Leverages CloudFlare DoH to check if a domain is related to malware
* `Crowdsec`: check if an IP was reported on [Crowdsec](https://www.crowdsec.net/) Smoke Dataset
* `Cymru_Hash_Registry_Get_Observable`: Check if a particular hash is available in the malware hash registry of [Team Cymru](https://team-cymru.com/community-services/mhr/)
* `DNSDB`: scan an observable against the [Passive DNS Farsight Database](https://www.farsightsecurity.com/solutions/dnsdb/) (support both v1 and v2 versions)
* `DNS0_EU`: Retrieve current domain resolution with DNS0.eu DoH (DNS over HTTPS)
* `DNS0_EU_Malicious_Detector`: Check if a domain or an url is marked as malicious in DNS0.eu database ([Zero](https://www.dns0.eu/zero) service)
* `DocGuard_Get`: check if an hash was analyzed on DocGuard. [DocGuard](https://www.docguard.io)
* `Feodo_Tracker`: [Feodo Tracker](https://feodotracker.abuse.ch/) offers various blocklists, helping network owners to protect their users from Dridex and Emotet/Heodo.
* `FileScan_Search`: Finds reports and uploaded files by various tokens, like hash, filename, verdict, IOCs etc via [FileScan.io  API](https://www.filescan.io/api/docs).
* `FireHol_IPList`: check if an IP is in [FireHol's IPList](https://iplists.firehol.org/)
* `GoogleSafebrowsing`: Scan an observable against GoogleSafeBrowsing DB
* `GoogleWebRisk`: Scan an observable against WebRisk API (Commercial version of Google Safe Browsing). Check the [docs](https://intelowl.readthedocs.io/en/develop/Advanced-Usage.html#analyzers-with-special-configuration) to enable this properly
* `Google_DNS`: Retrieve current domain resolution with Google DoH (DNS over HTTPS)
* `GreedyBear`: scan an IP or a domain against the [GreedyBear](https://greedybear.honeynet.org/) API (requires API key)
* `GreyNoise`: scan an IP against the [Greynoise](https://www.greynoise.io/) API (requires API key)
* `GreyNoiseCommunity`: scan an IP against the [Community Greynoise API](https://www.greynoise.io/) (requires API key))
* `Greynoise_Labs`: scan an IP against the [Greynoise API](https://www.greynoise.io/) (requires authentication token which can be obtained from cookies on Greynoise website after launching the playground from [here](https://api.labs.greynoise.io/))
* `HashLookupServer_Get_Observable`: check if a md5 or sha1 is available in the database of [known file hosted by CIRCL](https://github.com/adulau/hashlookup-server)
* `HoneyDB_Get`: [HoneyDB](https://honeydb.io/) IP lookup service
* `HoneyDB_Scan_Twitter`: scan an IP against HoneyDB.io's Twitter Threat Feed
* `Hunter_How`: Scans IP and domain against [Hunter_How API](https://hunter.how/search-api).
* `Hunter_Io`: Scans a domain name and returns set of data about the organisation, the email address found and additional information about the people owning those email addresses.
* `HybridAnalysis_Get_Observable`: search an observable in the [HybridAnalysis](https://www.hybrid-analysis.com/) sandbox reports
* `IP2WHOIS`: [API Docs](https://www.ip2location.io/ip2whois-documentation) IP2Location.io IP2WHOIS Domain WHOIS API helps users to obtain domain information and WHOIS record by using a domain name.
* `IPQS_Fraud_And_Risk_Scoring`: Scan an Observable against [IPQualityscore](https://www.ipqualityscore.com/)
* `InQuest_DFI`: Deep File Inspection by [InQuest Labs](https://labs.inquest.net/dfi)
* `InQuest_IOCdb`: Indicators of Compromise Database by [InQuest Labs](https://labs.inquest.net/iocdb)
* `InQuest_REPdb`: Search in [InQuest Lab's](https://labs.inquest.net/repdb) Reputation Database
* `IPApi`: Get information about IPs using [batch-endpoint](https://ip-api.com/docs/api:batch) and DNS using [DNS-endpoint](https://ip-api.com/docs/dns).
* `IPInfo`: Location Information about an IP
* `Ip2location`: [API Docs](https://www.ip2location.io/ip2location-documentation) IP2Location.io allows users to check IP address location in real time. (Supports both with or without key)
* `Intezer_Get`: check if an analysis related to a hash is available in [Intezer](https://analyze.intezer.com/?utm_source=IntelOwl). Register for a free community account [here](https://analyze.intezer.com/sign-in).
* `Koodous`: [koodous API](https://docs.koodous.com/api/) get information about android malware.
* `MalwareBazaar_Get_Observable`: Check if a particular malware hash is known to [MalwareBazaar](https://bazaar.abuse.ch/)
* `MalwareBazaar_Google_Observable`: Check if a particular IP, domain or url is known to MalwareBazaar using google search
* `MaxMindGeoIP`: extract GeoIP info for an observable
* `MISP`: scan an observable on a MISP instance
* `MISPFIRST`: scan an observable on the FIRST MISP instance
* `Mmdb_server`: [Mmdb_server](https://github.com/adulau/mmdb-server) mmdb-server is an open source fast API server to lookup IP addresses for their geographic location, AS number. 
* `Mnemonic_PassiveDNS` : Look up a domain or IP using the [Mnemonic PassiveDNS public API](https://docs.mnemonic.no/display/public/API/Passive+DNS+Overview).
* `MWDB_Get`: [mwdblib](https://mwdb.readthedocs.io/en/latest/) Retrieve malware file analysis by hash from repository maintained by CERT Polska MWDB.
* `Netlas`: search an IP against [Netlas](https://netlas.io/api)
* `ONYPHE`: search an observable in [ONYPHE](https://www.onyphe.io/)
* `OpenCTI`: scan an observable on an [OpenCTI](https://github.com/OpenCTI-Platform/opencti) instance
* `OTXQuery`: scan an observable on [Alienvault OTX](https://otx.alienvault.com/)
* `Phishstats`: Search [PhishStats API](https://phishstats.info/) to determine if an IP/URL/domain is malicious.
* `Phishtank`: Search an url against [Phishtank](https://phishtank.org/api_info.php) API
* `PhishingArmy`: Search an observable in the [PhishingArmy](https://phishing.army/) blocklist
* `Pulsedive`: Scan indicators and retrieve results from [Pulsedive's API](https://pulsedive.com/api/).
* `Quad9_DNS`: Retrieve current domain resolution with Quad9 DoH (DNS over HTTPS)
* `Quad9_Malicious_Detector`: Leverages Quad9 DoH to check if a domain is related to malware
* `Robtex`: scan a domain/IP against the Robtex Passive DNS DB
* `Securitytrails`: scan an IP/Domain against [Securitytrails](https://securitytrails.com/) API
* `Shodan_Honeyscore`: scan an IP against [Shodan](https://www.shodan.io/) Honeyscore API
* `Shodan_Search`: scan an IP against [Shodan](https://www.shodan.io/) Search API
* `Spyse`: Scan domains, IPs, emails and CVEs using Spyse's API. Register [here](https://spyse.com/user/registration).
* `SSAPINet`: get a screenshot of a web page using [screenshotapi.net](https://screenshotapi.net/) (external source); additional config options can be added to `extra_api_params` [in the config](https://github.com/intelowlproject/IntelOwl/blob/master/configuration/analyzer_config.json).
* `Stalkphish`: Search [Stalkphish API](https://www.stalkphish.io/) to retrieve information about a potential phishing site (IP/URL/domain/Generic).
* `Stratosphere_Blacklist`: Cross-reference an IP from blacklists maintained by [Stratosphere Labs](https://www.stratosphereips.org/attacker-ip-prioritization-blacklist)
* `TalosReputation`: check an IP reputation from [Talos](https://talosintelligence.com/reputation_center/)
* `ThreatFox`: search for an IOC in [ThreatFox](https://threatfox.abuse.ch/api/)'s database
* `Threatminer`: retrieve data from [Threatminer](https://www.threatminer.org/) API
* `TorNodesDanMeUk`: check if an IP is a Tor Node using a list of all Tor nodes provided by [dan.me.uk](https://www.dan.me.uk/tornodes)
* `TorProject`: check if an IP is a Tor Exit Node
* `Triage_Search`: Search for reports of observables or upload from URL on triage cloud
* `Tranco`: Check if a domain is in the latest [Tranco](https://tranco-list.eu/) ranking top sites list
* `URLhaus`: Query a domain or URL against [URLhaus](https://urlhaus.abuse.ch/) API.
* `UrlScan_Search`: Search an IP/domain/url/hash against [URLScan](https://urlscan.io) API
* `UrlScan_Submit_Result`: Submit & retrieve result of an URL against [URLScan](https://urlscan.io) API
* `Virushee_CheckHash`: Search for a previous analysis of a file by its hash (SHA256/SHA1/MD5) on [Virushee API](https://api.virushee.com/).
* `VirusTotal_v3_Get_Observable`: search an observable in the VirusTotal DB
* `Whoisxmlapi`: Fetch WHOIS record data, of a domain name, an IP address, or an email address.
* `WhoIs_RipeDB_Search` : Fetch whois record data of an IP address from Ripe DB using their [search API](https://github.com/RIPE-NCC/whois/wiki/WHOIS-REST-API-search) (no API key required)
* `XForceExchange`: scan an observable on [IBM X-Force Exchange](https://exchange.xforce.ibmcloud.com/)
* `YARAify_Search`: lookup a file hash in [Abuse.ch YARAify](https://yaraify.abuse.ch/)
* `YETI` (Your Everyday Threat Intelligence): scan an observable on a [YETI](https://github.com/yeti-platform/yeti) instance.
* `Zoomeye`: [Zoomeye](https://www.zoomeye.org) Cyberspace Search Engine recording information of devices, websites, services and components etc..
* `Validin`:[Validin](https://app.validin.com/) investigates historic and current data describing the structure and composition of the internet.
* `TweetFeed`: [TweetFeed](https://tweetfeed.live/) collects Indicators of Compromise (IOCs) shared by the infosec community at Twitter.\r\nHere you will find malicious URLs, domains, IPs, and SHA256/MD5 hashes.
* `HudsonRock`: [Hudson Rock](https://cavalier.hudsonrock.com/docs) provides its clients the ability to query a database of over 27,541,128 computers which were compromised through global info-stealer campaigns performed by threat actors.
* `CyCat`: [CyCat](https://cycat.org/) or the CYbersecurity Resource CATalogue aims at mapping and documenting, in a single formalism and catalogue available cybersecurity tools, rules, playbooks, processes and controls. 
<<<<<<< HEAD
* `Knock`:[Knock](https://github.com/guelfoweb/knock) or Knockpy is a portable and modular python3 tool designed to quickly enumerate subdomains on a target domain through passive reconnaissance and dictionary scan.         
=======
* `Vulners`: [Vulners](vulners.com) is the most complete and the only fully correlated security intelligence database, which goes through constant updates and links 200+ data sources in a unified machine-readable format. It contains 8 mln+ entries, including CVEs, advisories, exploits, and IoCs — everything you need to stay abreast on the latest security threats.
>>>>>>> f4e716aa

##### Generic analyzers (email, phone number, etc.; anything really)

Some analyzers require details other than just IP, URL, Domain, etc. We classified them as `generic` Analyzers. Since the type of field is not known, there is a format for strings to be followed.

###### Internal tools

- `CyberChef`: Run a query on a [CyberChef server](https://github.com/gchq/CyberChef-server) using pre-defined or custom recipes.

###### External services
* `Anomali_Threatstream_Confidence`: Give max, average and minimum confidence of maliciousness for an observable. On [Anomali Threatstream](https://www.anomali.com/products/threatstream) Confidence API.
* `Anomali_Threatstream_Intelligence`: Search for threat intelligence information about an observable. On [Anomali Threatstream](https://www.anomali.com/products/threatstream) Intelligence API.
* `CRXcavator`: scans a chrome extension against crxcavator.io
* `Dehashed_Search`: Query any observable/keyword against https://dehashed.com's search API.
* `EmailRep`: search an email address on [emailrep.io](https://emailrep.io)
* `HaveIBeenPwned`: [HaveIBeenPwned](https://haveibeenpwned.com/API/v3) checks if an email address has been involved in a data breach
* `IntelX_Intelligent_Search`: [IntelligenceX](https://intelx.io/) is a search engine and data archive. Fetches emails, urls, domains associated with an observable or a generic string.
* `IntelX_Phonebook`: [IntelligenceX](https://intelx.io/) is a search engine and data archive. Fetches emails, urls, domains associated with an observable or a generic string.
* `IPQS_Fraud_And_Risk_Scoring`: Scan an Observable against [IPQualityscore](https://www.ipqualityscore.com/)
* `MISP`: scan an observable on a MISP instance
* `VirusTotal_v3_Intelligence_Search`: Perform advanced queries with [VirusTotal Intelligence](https://developers.virustotal.com/reference/intelligence-search) (requires paid plan)
* `WiGLE`: Maps and database of 802.11 wireless networks, with statistics, submitted by wardrivers, netstumblers, and net huggers.
* `YARAify_Generics`: lookup a YARA rule (default), ClamAV rule, imphash, TLSH, telfhash or icon_dash in [YARAify](https://yaraify.abuse.ch/)
* `PhoneInfoga` : [PhoneInfoga](https://sundowndev.github.io/phoneinfoga/) is one of the most advanced tools to scan international phone numbers. 
* `HudsonRock`: [Hudson Rock](https://cavalier.hudsonrock.com/docs) provides its clients the ability to query a database of over 27,541,128 computers which were compromised through global info-stealer campaigns performed by threat actors.

##### Optional analyzers

[Some analyzers are optional](Advanced-Usage.html#optional-analyzers) and need to be enabled explicitly.


### Connectors

Connectors are designed to run after every successful analysis which makes them suitable for automated threat-sharing. They support integration with other SIEM/SOAR projects, specifically aimed at Threat Sharing Platforms.

#### Connectors list

The following is the list of the available connectors. You can also navigate the same list via the

- Graphical Interface: once your application is up and running, go to the "Plugins" section
- [pyintelowl](https://github.com/intelowlproject/pyintelowl): `$ pyintelowl get-connector-config`

##### List of pre-built Connectors

- `MISP`: automatically creates an event on your MISP instance, linking the successful analysis on IntelOwl.
- `OpenCTI`: automatically creates an observable and a linked report on your OpenCTI instance, linking the the successful analysis on IntelOwl.
- `YETI`: YETI = Your Everyday Threat Intelligence. find or create observable on YETI, linking the successful analysis on IntelOwl.
- `Slack`: Send the analysis link to a Slack channel (useful for external notifications)
- `EmailSender`: Send a generic email.
- `AbuseSubmitter`: Send an email to request to take down a malicious domain.


### Pivots

With IntelOwl v5.2.0 we introduced the `Pivot` Plugin.

Pivots are designed to create a job from another job. This plugin allows the user to set certain conditions that trigger the execution of one or more subsequent jobs, strictly connected to the first one.

This is a "SOAR" feature that allows the users to connect multiple analysis together.

#### List of pre-built Pivots
- `TakedownRequestToAbuseIp`: This Plugin leverages results from DNS resolver analyzers to extract a valid IP address to pivot to the Abusix analyzer.
- `AbuseIpToSubmission`: This Plugin leverages results from the Abusix analyzer to extract the abuse contacts of an IP address to pivot to the AbuseSubmitter connector.

You can build your own custom Pivot with your custom logic with just few lines of code. See the [Contribute](https://intelowl.readthedocs.io/en/latest/Contribute.html#how-to-add-a-new-pivot) section for more info.

#### Creating Pivots from the GUI

From the GUI, the users can pivot in two ways:
- If a Job executed a [Visualizer](#visualizers), it is possible to select a field extracted and analyze its value by clicking the "Pivot" button (see following image). In this way, the user is able to "jump" from one indicator to another.
![img.png](../static/pivot_job_report.png)

- Starting from an already existing [Investigation](#investigations-framework), it is possible to select a Job block and click the "Pivot" button to analyze the same observable again, usually choosing another [Playbook](#playbooks) (see following image)
![img.png](../static/pivot_investigation_report.png)

In both cases, the user is redirected to the Scan Page that is precompiled with the observable selected. Then the user would be able to select the [Playbook](#playbooks) to execute in the new job.
![img.png](../static/pivot_scan_page.png)

After the new Job is started, a new [Investigation](#investigations-framework) will be created (if it does not already exist) and both the jobs will be added to the same Investigation.

In the following image you can find an example of an [Investigation](#investigations-framework) composed by 3 pivots generated manually:
* leveraging the first way to create a Pivot, the 2 Jobs that analyzed IP addresses have been generated from the first `test\.com` Job
* leveraging the second way to create a Pivot, the second `test\.com` analysis had been created with a different Playbook.

![img.png](../static/pivot_investigation.png)

### Visualizers

With IntelOwl v5 we introduced a new plugin type called **Visualizers**.
You can leverage it as a framework to create _custom aggregated and simplified visualization of analyzer results_.

Visualizers are designed to run after the analyzers and the connectors.
The visualizer adds logic after the computations, allowing to show the final result in a different way than merely the list of reports.

Visualizers can be executed only during `Scans` through the playbook that has been configured on the visualizer itself.

This framework is extremely powerful and allows every user to customize the GUI as they wish. But you know...with great power comes great responsability. To fully leverage this framework, you would need to put some effort in place. You would need to understand which data is useful for you and then write few code lines that would create your own GUI.
To simplify the process, take example from the pre-built visualizers listed below and follow the dedicated [documentation](Contribute.html#how-to-add-a-new-visualizer).

##### List of pre-built Visualizers

- `DNS`: displays the aggregation of every DNS analyzer report
- `Yara`: displays the aggregation of every matched rule by the `Yara` Analyzer
- `Domain_Reputation`: Visualizer for the Playbook "Popular_URL_Reputation_Services"
- `IP_Reputation`: Visualizer for the Playbook "Popular_IP_Reputation_Services"
- `Pivot`: Visualizer that can be used in a Playbook to show the Pivot execution result. See [Pivots](#pivots) for more info.

### Ingestors

With IntelOwl v5.1.0 we introduced the `Ingestor` Plugin.

Ingestors allow to automatically insert IOC streams from outside sources to IntelOwl itself.
Each Ingestor must have a `Playbook` attached: this will allow to create a `Job` from every IOC retrieved.

Ingestors are system-wide and **disabled** by default, meaning that only the administrator are able to configure them and enable them. 
Ingestors can be _spammy_ so be careful about enabling them.

A very powerful use is case is to **combine Ingestors with Connectors** to automatically extract data from external sources, analyze them with IntelOwl and push them externally to another platform (like MISP or a SIEM)

#### List of pre-built Ingestors
- `ThreatFox`: Retrieves daily ioc from `https://threatfox.abuse.ch/` and analyze them.

### Playbooks

Playbooks are designed to be easy to share sequence of running Plugins (Analyzers, Connectors, ...) on a particular kind of observable.

If you want to avoid to re-select/re-configure a particular combination of analyzers and connectors together every time, you should create a playbook out of it and use it instead. This is time saver.

This is a feature introduced since IntelOwl v4.1.0! Please provide feedback about it!

#### Playbooks List

The following is the list of the available pre-built playbooks. You can also navigate the same list via the

- Graphical Interface: once your application is up and running, go to the "Plugins" section
- [pyintelowl](https://github.com/intelowlproject/pyintelowl): `$ pyintelowl get-playbook-config`

##### List of pre-built playbooks

- `FREE_TO_USE_ANALYZERS`: A playbook containing all free to use analyzers.
- `Sample_Static_Analysis`: A playbook containing all analyzers that perform static analysis on files.
- `Popular_URL_Reputation_Services`: Collection of the most popular and free reputation analyzers for URLs and Domains
- `Popular_IP_Reputation_Services`: Collection of the most popular and free reputation analyzers for IP addresses
- `Dns`: A playbook containing all dns providers
- `Takedown_Request`: Start investigation to request to take down a malicious domain. A mail will be sent to the domain's abuse contacts found
- `Abuse_IP`: Playbook containing the Abusix analyzer. It is executed after the Takedown_Request playbook
- `Send_Abuse_Email`: Playbook containing the AbuseSubmitter connector to send an email to request to take down a malicious domain. It is executed after the Abuse_IP playbook

#### Playbooks creation and customization

You can create new playbooks in different ways, based on the users you want to share them with:

If you want to share them to every user in IntelOwl, create them via the Django Admin interface at `/admin/playbooks_manager/playbookconfig/`.

If you want share them to yourself or your organization only, you need to leverage the "Save as Playbook" button that you can find on the top right of the Job Result Page.
In this way, after you have done an analysis, you can save the configuration of the Plugins you executed for re-use with a single click.

![img.png](../static/playbook_creation.png)

The created Playbook would be available to yourself only. If you want either to share it with your organization or to delete it, you need to go to the "Plugins" section and enable it manually by clicking the dedicated button.

![img.png](../static/playbooks_cr.png)


### Generic Plugin Creation, Configuration and Customization

If you want to create completely new Plugins (not based on already existing python modules), please refer to the [Contribute](https://intelowl.readthedocs.io/en/latest/Contribute.html#how-to-add-a-new-plugin) section. This is usually the case when you want to integrate IntelOwl with either a new tool or a new service.

On the contrary, if you would like to just customize the already existing plugins, this is the place.

#### SuperUser customization

If you are an IntelOwl superuser, you can create, modify, delete analyzers based on already existing modules by changing the configuration values inside the Django Admin interface at:
- for analyzers: `/admin/analyzers_manager/analyzerconfig/`.
- for connectors: `/admin/connectors_manager/connectorconfig/`.
- ...and so on for all the Plugin types.

The following are the most important fields that you can change without touching the source code:
- `Name`: Name of the analyzer
- `Description`: Description of the analyzer
- `Disabled`: you can choose to disable certain analyzers, then they won't appear in the dropdown list and won't run if requested.
- `Python Module`: Python path of the class that will be executed. This should not be changed most of the times.
- `Maximum TLP`: see [TLP Support](#tlp-support)
- `Soft Time Limit`: this is the maximum time (in seconds) of execution for an analyzer. Once reached, the task will be killed (or managed in the code by a custom Exception). Default `300`.
- `Routing Key`: this takes effects only when [multi-queue](Advanced-Configuration.html#multi-queue) is enabled. Choose which celery worker would execute the task: `local` (ideal for tasks that leverage local applications like Yara), `long` (ideal for long tasks) or `default` (ideal for simple webAPI-based analyzers).

For analyzers only:
- `Supported Filetypes`: can be populated as a list. If set, if you ask to analyze a file with a different mimetype from the ones you specified, it won't be executed
- `Not Supported Filetypes`: can be populated as a list. If set, if you ask to analyze a file with a mimetype from the ones you specified, it won't be executed
- `Observable Supported`: can be populated as a list. If set, if you ask to analyze an observable that is not in this list, it won't be executed. Valid values are: `ip`, `domain`, `url`, `hash`, `generic`.

For connectors only:
- `Run on Failure` (default: `true`): if they can be run even if the job has status `reported_with_fails`

For visualizers only:
- `Playbooks`: list of playbooks that trigger the specified visualizer execution.

Sometimes, it may happen that you would like to create a new analyzer very similar to an already existing one. Maybe you would like to just change the description and the default parameters.
A helpful way to do that without having to copy/pasting the entire configuration, is to click on the analyzer that you want to copy, make the desired changes, and click the `save as new` button.

<div class="admonition warning">
<p class="admonition-title">Warning</p>
Changing other keys can break a plugin. In that case, you should think about duplicating the configuration entry or python module with your changes.
</div>

Other options can be added at the "Python module" level and not at the Plugin level. To do that, go to: `admin/api_app/pythonmodule/` and select the Python module used by the Plugin that you want to change.
For example, the analyzer `AbuseIPDB` uses the Python module `abuseipdb.AbuseIPDB`.

![img.png](../static/python_module_abuseipdb.png)

Once there, you'll get this screen:

![img.png](../static/abuseipdb.png)

There you can change the following values:
- `Update Schedule`: if the analyzer require some sort of update (local database, local rules, ...), you can specify the crontab schedule to update them.
- `Health Check Schedule`: if the analyzer has implemented a Health Check, you can specify the crontab schedule to check whether the service works or not.

#### Parameters
Each Plugin could have one or more parameters available to be configured. These parameters allow the users to customize the Plugin behavior.

There are 2 types of Parameters:
* classic Parameters
* `Secrets`: these parameters usually manage sensitive data, like API keys.


To see the list of these parameters:

- You can view the "Plugin" Section in IntelOwl to have a complete and updated view of all the options available
- You can view the parameters by exploring the Django Admin Interface:
  - `admin/api_app/parameter/`
  - or at the very end of each Plugin configuration like `/admin/analyzers_manager/analyzerconfig/`

You can change the Plugin Parameters at 5 different levels:
* if you are an IntelOwl superuser, you can go in the Django Admin Interface and change the default values of the parameters for every plugin you like. This option would change the default behavior for every user in the platform.
* if you are either Owner or Admin of an org, you can customize the default values of the parameters for every member of the organization by leveraging the GUI in the "Organization Config" section. This overrides the previous option. 
* if you are a normal user, you can customize the default values of the parameters for your analysis only by leveraging the GUI in the "Plugin config" section. This overrides the previous option. 
* You can choose to provide runtime configuration when requesting an analysis that will override the previous options. This override is done only for the specific analysis. See <a href="./Advanced-Usage.html#customize-analyzer-execution">Customize analyzer execution at time of request</a>

<div class="admonition note">
<p class="admonition-title">Playbook Exception</p>
Please remember that, if you are executing a Playbook, the "Runtime configuration" of the Playbook take precedence over the Plugin Configuration.
</div>

<div class="admonition note">
<p class="admonition-title">Plugin Configuration Order</p>
Due to the multiple chances that are given to customize the parameters of the Plugins that are executed, it may be easy to confuse the order and launch Plugins without the awereness of what you are doing.

This is the order to define which values are used for the parameters, starting by the most important element:
* Runtime Configuration at Time of Request.
* Runtime Configuration of the Playbook (if a Playbook is used and the Runtime Configuration at Time of Request is empty)
* Plugin Configuration of the User
* Plugin Configuration of the Organization
* Default Plugin Configuration of the Parameter


If you are using the GUI, please remember that you can always check the Parameters before starting a "Scan" by clicking at the "Runtime configuration" ![img.png](../static/runtime_config.png) button.

Example:
![img.png](../static/runtime_config_2.png)
</div>

### Enabling or Disabling Plugins
By default, each available plugin is configured as either disabled or not. The majority of them are enabled by default, while others may be disabled to avoid potential problems in the application usability for first time users.

Considering the impact that this change could have in the application, the GUI does not allow a normal user to enable/disable any plugin. On the contrary, users with specific privileges may change this configuration:
* Org Administrators may leverage the feature documented [here](#disable-analyzers-at-org-level) to enable/disable plugins for their org. This can be helpful to control users' behavior.
* IntelOwl Superusers (full admin) can go to the Django Admin Interface and enable/disable them from there. This operation does overwrite the Org administrators configuration. To find the plugin to change, they'll need to first choose the section of its type ("ANALYZERS_MANAGER", "CONNECTORS_MANAGER", etc), then select the chosen plugin, change the flag on that option and save the plugin by pressing the right button.

![img.png](../static/disabled.png)

![img.png](../static/save.png)

### Special Plugins operations

All plugins, i.e. analyzers and connectors, have `kill` and `retry` actions. In addition to that, all docker-based analyzers and connectors have a `healthcheck` action to check if their associated instances are up or not.

- **kill:**

  Stop a plugin whose status is `running`/`pending`:

  - GUI: Buttons on reports table on job result page.
  - PyIntelOwl: `IntelOwl.kill_analyzer` and `IntelOwl.kill_connector` function.
  - CLI: `$ pyintelowl jobs kill-analyzer <job_id> <analyzer_name>` and `$ pyintelowl jobs kill-connector <job_id> <connector_name>`
  - API: `PATCH /api/job/{job_id}/{plugin_type/{plugin_name}/kill` and `PATCH /api/job/{job_id}/connector/{connector_name}/kill`

- **retry:**

  Retry a plugin whose status is `failed`/`killed`:

  - GUI: Buttons on reports table on job result page.
  - PyIntelOwl: `IntelOwl.retry_analyzer` and `IntelOwl.retry_connector` function,
  - CLI: `$ pyintelowl jobs retry-analyzer <job_id> <analyzer_name>` and `$ pyintelowl jobs retry-connector <job_id> <connector_name>`
  - API: `PATCH /api/job/{job_id}/{plugin_type}/{plugin_name}/retry`

- **healthcheck:**

  Check if a plugin is able to connect to its provider:

  - GUI: Buttons on every plugin table.
  - PyIntelOwl: `IntelOwl.analyzer_healthcheck` and `IntelOwl.connector_healthcheck` methods.
  - CLI: `$ pyintelowl analyzer-healthcheck <analyzer_name>` and `$ pyintelowl connector-healthcheck <connector_name>`
  - API: `GET /api/{plugin_type}/{plugin_name}/healthcheck`
  
- **pull:**

  Update a plugin with the newest rules/database:

  - GUI: Buttons on every plugin table.
  - API: `POST /api/{plugin_type}/{plugin_name}/pull`
  

### TLP Support
The **Traffic Light Protocol** ([TLP](https://www.first.org/tlp/)) is a standard that was created to facilitate greater sharing of potentially sensitive information and more effective collaboration. 

IntelOwl is not a threat intel sharing platform, like the [MISP platform](https://www.misp-project.org/). However, IntelOwl is able to share analysis results to external platforms (via [Connectors](#connectors)) and to send possible privacy related information to external services (via [Analyzers](#analyzers)).

This is why IntelOwl does support a customized version of the **Traffic Light Protocol** (TLP): to allow the user to have a better knowledge of how their data are being shared.

Every [Analyzer](#analyzers) and [Connector](#connectors) can be configured with a `maximum_tlp` value.
Based on that value, IntelOwl understands if the specific plugin is allowed or not to run (e.g. if `maximum_tlp` is `GREEN`, it would run for analysis with TLPs `WHITE` and `GREEN` only)

These is how every available TLP value behaves once selected for an analysis execution:
1. `CLEAR`: no restriction (`WHITE` was replaced by `CLEAR` in TLP v2.0, but `WHITE` is supported for retrocompatibility)
2. `GREEN`: disable analyzers that could impact privacy
3. `AMBER` (default): disable analyzers that could impact privacy and limit view permissions to my group
4. `RED`: disable analyzers that could impact privacy, limit view permissions to my group and do not use any external service


### Running a plugin
A plugin can be run when all of the following requirements have been satisfied:
1. All the required parameters of the plugin have been configured
2. The plugin is not disabled
3. The plugin is not disabled for the user's organization
4. If the plugin has a health check schedule, the last check has to be successful
5. The TLP selected to run the plugin cannot be higher than the maximum TLP configured for that plugin
6. The observable classification or the file mimetype has to be supported by the plugin



## Investigations Framework

*Investigations* are a new framework introduced in IntelOwl v6 with the goal to allow the users to connect the analysis they do with each other.

In this way the analysts can use IntelOwl as the starting point of their "Investigations", register their findings, correlate the information found, and collaborate...all in a single place.

Things to know about the framework:
* an *Investigation* is a superset of IntelOwl Jobs. It can have attached one or more existing IntelOwl Jobs
* an *Investigation* contains a "description" section that can be changed and updated at anytime with new information from the analysts.
* modification to the Investigation (description, jobs, etc) can be done by every member of the Organization where the creator of the Investigation belongs. However only they creator can delete an Investigation.

### Create and populate an investigation

*Investigations* are created in 2 ways:
  * automatically:
    * if you scan multiple observables at the same time, a new investigation will be created by default and all the observables they will be automatically connected to the same investigation.
    * if you run a Job with a Playbook which contains a [Pivot](#pivots) that triggers another Job, a new investigation will be created and both the Jobs will be added to the same investigation. See how you can create a new [Pivot manually from the GUI](#creating-pivots-from-the-gui).
  * manually: by clicking on the button in the "History" section you can create an Investigation from scratch without any job attached (see following image)

![img.png](../static/create_investigation.png)

If you want to add a job to an Investigation, you should click to the root block of the Investigation (see following image):

![img_1.png](../static/add_job_to_investigation.png)

Once a job has been added, you'll have something like this:

![img.png](../static/simple_investigation.png)

If you want to remove a Job, you can click on the Job block and click "Remove branch". On the contrary, if you just want to see Job Results, you can click in the "Link" button. (check next image)

![img.png](../static/job_options.png)

### Example output of a complex investigation

![investigation_screen.png](../static/investigation_screen.png)

<|MERGE_RESOLUTION|>--- conflicted
+++ resolved
@@ -255,11 +255,8 @@
 * `TweetFeed`: [TweetFeed](https://tweetfeed.live/) collects Indicators of Compromise (IOCs) shared by the infosec community at Twitter.\r\nHere you will find malicious URLs, domains, IPs, and SHA256/MD5 hashes.
 * `HudsonRock`: [Hudson Rock](https://cavalier.hudsonrock.com/docs) provides its clients the ability to query a database of over 27,541,128 computers which were compromised through global info-stealer campaigns performed by threat actors.
 * `CyCat`: [CyCat](https://cycat.org/) or the CYbersecurity Resource CATalogue aims at mapping and documenting, in a single formalism and catalogue available cybersecurity tools, rules, playbooks, processes and controls. 
-<<<<<<< HEAD
+* `Vulners`: [Vulners](vulners.com) is the most complete and the only fully correlated security intelligence database, which goes through constant updates and links 200+ data sources in a unified machine-readable format. It contains 8 mln+ entries, including CVEs, advisories, exploits, and IoCs — everything you need to stay abreast on the latest security threats.
 * `Knock`:[Knock](https://github.com/guelfoweb/knock) or Knockpy is a portable and modular python3 tool designed to quickly enumerate subdomains on a target domain through passive reconnaissance and dictionary scan.         
-=======
-* `Vulners`: [Vulners](vulners.com) is the most complete and the only fully correlated security intelligence database, which goes through constant updates and links 200+ data sources in a unified machine-readable format. It contains 8 mln+ entries, including CVEs, advisories, exploits, and IoCs — everything you need to stay abreast on the latest security threats.
->>>>>>> f4e716aa
 
 ##### Generic analyzers (email, phone number, etc.; anything really)
 
