--- conflicted
+++ resolved
@@ -267,11 +267,7 @@
 * `Adguard`:[Adguard](https://github.com/AdguardTeam/AdguardSDNSFilter), a filter composed of several other filters (AdGuard Base filter, Social media filter, Tracking Protection filter, Mobile Ads filter, EasyList and EasyPrivacy) and simplified specifically to be better compatible with DNS-level ad blocking.
 * `Adguard`: [Adguard](https://github.com/AdguardTeam/AdguardSDNSFilter), a filter composed of several other filters (AdGuard Base filter, Social media filter, Tracking Protection filter, Mobile Ads filter, EasyList and EasyPrivacy) and simplified specifically to be better compatible with DNS-level ad blocking.
 * `JA4_DB`:[JA4_DB](https://ja4db.com/) lets you search a fingerprint in JA4 databse.
-<<<<<<< HEAD
-* `Spamhaus_DROP`:[Spamhaus_DROP](https://www.spamhaus.org/blocklists/do-not-route-or-peer/) protects from activity directly originating from rogue networks, such as spam campaigns, encryption via ransomware, DNS-hijacking and exploit attempts, authentication attacks to discover working access credentials, harvesting, DDoS attacks.
-=======
-* `LeakIX`:[LeakIX](https://leakix.net/) is a red-team search engine indexing mis-configurations and vulnerabilities online.
->>>>>>> 7f14b6e2
+* `LeakIX`:[LeakIX](https://leakix.net/) is a red-team search engine indexing mis-configurations and vulnerabilities online.* `Spamhaus_DROP`:[Spamhaus_DROP](https://www.spamhaus.org/blocklists/do-not-route-or-peer/) protects from activity directly originating from rogue networks, such as spam campaigns, encryption via ransomware, DNS-hijacking and exploit attempts, authentication attacks to discover working access credentials, harvesting, DDoS attacks.
 
 ##### Generic analyzers (email, phone number, etc.; anything really)
 
