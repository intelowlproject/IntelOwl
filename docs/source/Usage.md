--- conflicted
+++ resolved
@@ -125,12 +125,9 @@
 * `Whoisxmlapi`: Fetch WHOIS record data, of a domain name, an IP address, or an email address.
 * `UrlScan_Search`: Search an IP/domain/url/hash against [URLScan](https://urlscan.io) API
 * `UrlScan_Submit_Result`: Submit & retrieve result of an URL against [URLScan](https://urlscan.io) API
-<<<<<<< HEAD
 * `Phishtank`: Search an url against [Phishtank](https://phishtank.org/api_info.php) API
-=======
 * `Quad9_DNS`: Retrieve current domain resolution with Quad9 DoH (DNS over HTTPS)
 * `Quad9`: Scan an observable against Quad9 DB
->>>>>>> 6b718ebb
 
 #### [Additional analyzers](https://intelowl.readthedocs.io/en/develop/Advanced-Usage.html#optional-analyzers) that can be enabled per your wish.
 
