# Usage

## Client
Intel Owl main objective is to provide a single API interface to query in order to retrieve threat intelligence at scale.

There are multiple ways to interact with the Intel Owl APIs,

1. IntelOwl-ng (Web Interface)

    - Inbuilt Web interface with dashboard, visualizations of analysis data, easy to use forms for requesting
    new analysis, tags management and more features
    - [Live Demo](https://intelowlclient.firebaseapp.com/)
    - Built with Angular 9 and available on [Github](https://github.com/intelowlproject/intelowl-ng).

2. pyIntelOwl (CLI/Library) ["How to use" Youtube video](https://www.youtube.com/watch?v=fpd6Kt9EZdI)

    - Official client that is available at: [PyIntelOwl](https://github.com/intelowlproject/pyintelowl),
    - Can be used as a library for your own python projects or...
    - directly via the command line interface.

### Tokens creation
The server authentication is managed by API keys. So, if you want to interact with Intel Owl, you have to create one or more unprivileged users from the Django Admin Interface and then generate a token for those users.
Afterwards you can leverage the created tokens with the Intel Owl Client.

## Available Analyzers

### Get all available analyzers
You can programmatically retrieve all the available analyzers with the official client [PyIntelOwl](https://github.com/intelowlproject/pyintelowl).

### Analyzers list

The following is the list of the available analyzers you can run out-of-the-box:

#### File analyzers:
* `File_Info`: static generic File analysis
* `PDF_Info`: static PDF analysis (peepdf + pdfid)
* `Rtf_Info`: static RTF analysis (Oletools)
* `Doc_Info`: static generic document analysis (Oletools)
* `Doc_Info_Experimental`: static document analysis with new features to analyze XLM macros, encrypted macros and more
* `Xlm_Macro_Deobfuscator`: [XlmMacroDeobfuscator](https://github.com/DissectMalware/XLMMacroDeobfuscator) deobfuscate xlm macros
* `PE_Info`: static PE analysis (pefile)
* `Signature_Info`: PE signature extractor
* `Speakeasy`: Speakeasy binary emulation
* `Strings_Info_Classic`: strings extraction
* `Strings_Info_ML`: strings extraction plus strings ranking based on Machine Learning. Leverages [Stringsifter](https://github.com/fireeye/stringsifter)
* `VirusTotal_v3_Get_File_And_Scan`: check file hash on VirusTotal. If not already available, send the sample and perform a scan
* `VirusTotal_v3_Get_File`: check only the file hash on VirusTotal (this analyzer is disabled by default to avoid multiple unwanted queries. You have to change that flag [in the config]((https://github.com/intelowlproject/IntelOwl/blob/master/configuration/analyzer_config.json)) to use it)
* `VirusTotal_v2_Get_File`: check file hash on VirusTotal using old API endpoints (this analyzer is disabled by default. You have to change that flag [in the config]((https://github.com/intelowlproject/IntelOwl/blob/master/configuration/analyzer_config.json)) to use it)
* `VirusTotal_v2_Scan_File`: scan a file on VirusTotal using old API endpoints (this analyzer is disabled by default. You have to change that flag [in the config]((https://github.com/intelowlproject/IntelOwl/blob/master/configuration/analyzer_config.json)) to use it)
* `Intezer Scan`: scan a file on Intezer
* `Cuckoo_Scan`: scan a file on Cuckoo (this analyzer is disabled by default. You have to change that flag [in the config]((https://github.com/intelowlproject/IntelOwl/blob/master/configuration/analyzer_config.json)) to use it)
* `HybridAnalysis_Get_File`: check file hash on HybridAnalysis sandbox reports
* `OTX_Check_Hash`: check file hash on [Alienvault OTX](https://otx.alienvault.com/)
* `MISP_Check_Hash`: check a file hash on a MISP instance
* `MISPFIRST_Check_Hash`: check a file hash on the FIRST MISP instance
* `Yara_Scan_Community`: scan a file with community yara rules
* `Yara_Scan_Dail_Ioc`: scan a file with StrangerealIntel Daily IOC yara rules
* `Yara_Scan_Florian`: scan a file with Neo23x0 yara rules
* `Yara_Scan_Intezer`: scan a file with Intezer yara rules
* `Yara_Scan_Inquest`: scan a file with Inquest yara rules
* `Yara_Scan_McAfee`: scan a file with McAfee yara rules
* `Yara_Scan_Samir`: scan a file with Samir Threat Hunting yara rules
* `Yara_Scan_Stratosphere`: scan a file with Stratosphere yara rules
* `Yara_Scan_FireEye`: scan a file with FireEye yara rules
* `Yara_Scan_ReversingLabs`: scan a file with ReversingLabs yara rules
* `Yara_Scan_Custom_Signatures`: scan a file with your own added signatures
* `MalwareBazaar_Get_File`: Check if a particular malware sample is known to MalwareBazaar
* `PEframe_Scan`: Perform static analysis on Portable Executable malware and malicious MS Office documents.
* `Cymru_Hash_Registry_Get_File`: Check if a particular file is known to be malware by Team Cymru
* `Thug_HTML_Info`: Perform hybrid dynamic/static analysis on a HTML file using [Thug low-interaction honeyclient](https://thug-honeyclient.readthedocs.io/)
* `Capa_Info`: [Capa](https://github.com/fireeye/capa) detects capabilities in executable files
* `BoxJS_Scan_Javascript`: [Box-JS](https://github.com/CapacitorSet/box-js) is a tool for studying JavaScript malware.
* `APKiD_Scan_APK_DEX_JAR`: [APKiD](https://github.com/rednaga/APKiD) identifies many compilers, packers, obfuscators, and other weird stuff from an APK or DEX file.
* `Quark_Engine_APK`: [Quark Engine](https://github.com/quark-engine/quark-engine) is an Obfuscation-Neglect Android Malware Scoring System.
* `IntelX_Phonebook`: [IntelligenceX](https://intelx.io/) is a search engine and data archive. Fetches emails, urls, domains associated with an observable.
* `UnpacMe_EXE_Unpacker`: [UnpacMe](https://www.unpac.me/) is an automated malware unpacking service
* `Triage_Scan`: leverage [Triage](https://tria.ge) sandbox environment to scan various files
* `Manalyze`: [Manalyze](https://github.com/JusticeRage/Manalyze) performs static analysis on PE executables to detect undesirable behavior.
* `MWDB_Scan`: [mwdblib](https://mwdb.readthedocs.io/en/latest/) Retrieve malware file analysis from repository maintained by CERT Polska MWDB.
* `Qiling`: [Qiling](https://github.com/qilingframework/qiling) qiling binary emulation.
* `Malpedia_Scan`: scan a binary or a zip file (pwd:infected) against all the yara rules available in [Malpedia](https://malpedia.caad.fkie.fraunhofer.de/)


#### Observable analyzers (ip, domain, url, hash)
* `VirusTotal_v3_Get_Observable`: search an observable in the VirusTotal DB
* `VirusTotal_v2_Get_Observable`: search an observable in the VirusTotal DB using the old API endpoints (this analyzer is disabled by default. You have to change that flag [in the config]((https://github.com/intelowlproject/IntelOwl/blob/master/configuration/analyzer_config.json)) to use it)
* `HybridAnalysis_Get_Observable`: search an observable in the HybridAnalysis sandbox reports
* `OTXQuery`: scan an observable on [Alienvault OTX](https://otx.alienvault.com/)
* `TalosReputation`: check an IP reputation from Talos
* `Stratosphere_Blacklist`: Cross-reference an IP from blacklists maintained by Stratosphere Labs
* `Robtex_Forward_PDNS_Query`: scan a domain against the Robtex Passive DNS DB
* `Robtex_Reverse_PDNS_Query`: scan an IP against the Robtex Passive DNS DB
* `Robtex_IP_Query`: get IP info from Robtex
* `GoogleSafebrowsing`: Scan an observable against GoogleSafeBrowsing DB
* `GoogleWebRisk`: Scan an observable against WebRisk API (Commercial version of Google Safe Browsing). Check the [docs]((https://intelowl.readthedocs.io/en/develop/Advanced-Usage.html#analyzers-with-special-configuration)) to enable this properly
* `GreyNoiseCommunity`: scan an IP against the Community Greynoise API (no API key required)
* `GreyNoise`: scan an IP against the Greynoise API (requires API key)
* `CIRCLPassiveDNS`: scan an observable against the CIRCL Passive DNS DB
* `CIRCLPassiveSSL`: scan an observable against the CIRCL Passive SSL DB
* `MaxMindGeoIP`: extract GeoIP info for an observable
* `AbuseIPDB`: check if an ip was reported on AbuseIPDB
* `Fortiguard`: scan an observable with the Fortiguard URL Analyzer
* `TorProject`: check if an IP is a Tor Exit Node
* `MISP`: scan an observable on a MISP instance
* `MISPFIRST`: scan an observable on the FIRST MISP instance
* `DNSDB`: scan an observable against the Passive DNS Farsight Database (support both v1 and v2 versions)
* `Shodan_Search`: scan an IP against Shodan Search API
* `Shodan_Honeyscore`: scan an IP against Shodan Honeyscore API
* `HoneyDB_Scan_Twitter`: scan an IP against HoneyDB.io's Twitter Threat Feed
* `HoneyDB_Get`: HoneyDB IP lookup service
* `Hunter`: Scans a domain name and returns set of data about the organisation, the email address found and additional information about the people owning those email addresses.
* `Censys_Search`: scan an IP address against Censys View API
* `MalwareBazaar_Get_Observable`: Check if a particular malware hash is known to MalwareBazaar
* `MalwareBazaar_Google_Observable`: Check if a particular IP, domain or url is known to MalwareBazaar using google search
* `ONYPHE`: search an observable in ONYPHE
* `Threatminer_PDNS`: retrieve PDNS data from Threatminer API
* `Threatminer_Reports_Tagging`: retrieve reports from Threatminer API
* `Threatminer_Subdomains`: retrieve subdomains from Threatminer API
* `URLhaus`: Query a domain or URL against URLhaus API.
* `Google_DNS`: Retrieve current domain resolution with Google DoH (DNS over HTTPS)
* `CloudFlare_DNS`: Retrieve current domain resolution with CloudFlare DoH (DNS over HTTPS)
* `CloudFlare_Malicious_Detector`: Leverages CloudFlare DoH to check if a domain is related to malware
* `Classic_DNS`: Retrieve current domain resolution with default DNS
* `Auth0`: scan an IP against the Auth0 API
* `Securitytrails_IP_Neighbours`: scan an IP against securitytrails API for neighbour IPs
* `Securitytrails_Details`: scan a domain against securitytrails API for general details
* `Securitytrails_Subdomains`: scan a domain against securitytrails API for subdomains
* `Securitytrails_Tags`: scan a domain against securitytrails API for tags
* `Securitytrails_History_WHOIS`: scan a domain against securitytrails API for historical WHOIS
* `Securitytrails_History_DNS`: scan a domain against securitytrails API for historical DNS
* `Cymru_Hash_Registry_Get_Observable`: Check if a particular hash is available in the malware hash registry of Team Cymru
* `Tranco`: Check if a domain is in the latest Tranco ranking top sites list
* `Thug_URL_Info`: Perform hybrid dynamic/static analysis on a URL using [Thug low-interaction honeyclient](https://thug-honeyclient.readthedocs.io/)
* `Pulsedive_Active_IOC`: Scan indicators and retrieve results from [Pulsedive's API](https://pulsedive.com/api/).
* `CheckDMARC`: An SPF and DMARC DNS records validator for domains.
* `Whoisxmlapi`: Fetch WHOIS record data, of a domain name, an IP address, or an email address.
* `UrlScan_Search`: Search an IP/domain/url/hash against [URLScan](https://urlscan.io) API
* `UrlScan_Submit_Result`: Submit & retrieve result of an URL against [URLScan](https://urlscan.io) API
* `Phishtank`: Search an url against [Phishtank](https://phishtank.org/api_info.php) API
* `Quad9_DNS`: Retrieve current domain resolution with Quad9 DoH (DNS over HTTPS)
* `Quad9_Malicious_Detector`: Leverages Quad9 DoH to check if a domain is related to malware
* `DNStwist`: Scan a url/domain to find potentially malicious permutations via dns fuzzing. [dnstwist repo](https://github.com/elceef/dnstwist) 
* `IPInfo`: Location Information about an IP
* `Zoomeye`: [Zoomeye](https://www.zoomeye.org) Cyberspace Search Engine recording information of devices, websites, services and components etc..
* `Triage_Search`: Search for reports of observables or upload from URL on triage cloud
* `InQuest_IOCdb`: Indicators of Compromise Database by [InQuest Labs](https://labs.inquest.net/iocdb)
* `InQuest_REPdb`: Search in [InQuest Lab's](https://labs.inquest.net/repdb) Reputation Database
* `InQuest_DFI`: Deep File Inspection by [InQuest Labs](https://labs.inquest.net/dfi)
* `XForceExchange`: scan an observable on [IBM X-Force Exchange](https://exchange.xforce.ibmcloud.com/)
* `Renderton`: get screenshot of a web page using rendertron (puppeteer) [renderton repo](https://github.com/GoogleChrome/rendertron)
* `SSAPINet`: get a screenshot of a web page using [screenshotapi.net](https://screenshotapi.net/) (external source); additional config options can be added to `extra_api_params` [in the config](https://github.com/intelowlproject/IntelOwl/blob/master/configuration/analyzer_config.json).
* `FireHol_IPList`: check if an IP is in [FireHol's IPList](https://iplists.firehol.org/)
* `ThreatFox`: search for an IOC in [ThreatFox](https://threatfox.abuse.ch/api/)'s database

#### Generic analyzers (email, phone number, etc.; anything really)
Some Analyzers require details other than just IP, URL, Domain etc... We classified them as Generic Analyzers. Since the type of field is not known, there is a format for strings to be followed.
* `EmailRep`: search an email address on emailrep.io
* `WiGLE`: Maps and database of 802.11 wireless networks, with statistics, submitted by wardrivers, netstumblers, and net huggers.
* `CRXcavator`: scans a chrome extension against crxcavator.io
* `Darksearch_Query`: Search a keyword against darksearch.io's search API. It's possible to make complex queries using boolean logic. For example, `OSINT AND CTI OR intelowl NOT hack` is a valid observable name.
<<<<<<< HEAD
=======
* `Dehashed_Search`: Query any observable/keyword against https://dehashed.com's search API.
>>>>>>> 8f3867ad

#### [Additional analyzers](https://intelowl.readthedocs.io/en/develop/Advanced-Usage.html#optional-analyzers) that can be enabled per your wish.

## Analyzers customization
You can create new analyzers based on already existing modules by changing the configuration values inside `configuration/analyzer_config.json`. This file is mounted as a docker volume, so you won't need to rebuild the image.

The following are all the keys that you can change without touching the source code:
* `disabled`: you can choose to disable certain analyzers, then they won't appear in the dropdown list and won't run if requested.
* `leaks_info`: if set, in the case you specify via the API that a resource is sensitive, the specific analyzer won't be executed
* `external_service`: if set, in the case you specify via the API to exclude external services, the specific analyzer won't be executed
* `supported_filetypes`: can be populated as a list. If set, if you ask to analyze a file with a different mimetype from the ones you specified, it won't be executed
* `not_supported_filetypes`: can be populated as a list. If set, if you ask to analyze a file with a mimetype from the ones you specified, it won't be executed
* `observable_supported`: can be populated as a list. If set, if you ask to analyze an observable that is not in this list, it won't be executed. Valid values are: `ip`, `domain`, `url`, `hash`, `generic`.
* `soft_time_limit`: this is the maximum time (in seconds) of execution for an analyzer. Once reached, the task will be killed (or managed in the code by a custom Exception). Default 300s
* `queue`: this takes effects only when [multi-queue](https://intelowl.readthedocs.io/en/develop/Advanced-Usage.html#multi-queue) is enabled. Choose which celery worker would execute the task: `local` (ideal for tasks that leverage local applications like Yara), `long` (ideal for long tasks) or `default` (ideal for simple webAPI-based analyzers).

Also, you can change the name of every available analyzer based on your wishes.

Changing other keys will break the analyzer. In that case, you should think about create a new python module or to modify an existing one.

To contribute to the project, see [Contribute](./Contribute.md)<|MERGE_RESOLUTION|>--- conflicted
+++ resolved
@@ -158,10 +158,7 @@
 * `WiGLE`: Maps and database of 802.11 wireless networks, with statistics, submitted by wardrivers, netstumblers, and net huggers.
 * `CRXcavator`: scans a chrome extension against crxcavator.io
 * `Darksearch_Query`: Search a keyword against darksearch.io's search API. It's possible to make complex queries using boolean logic. For example, `OSINT AND CTI OR intelowl NOT hack` is a valid observable name.
-<<<<<<< HEAD
-=======
 * `Dehashed_Search`: Query any observable/keyword against https://dehashed.com's search API.
->>>>>>> 8f3867ad
 
 #### [Additional analyzers](https://intelowl.readthedocs.io/en/develop/Advanced-Usage.html#optional-analyzers) that can be enabled per your wish.
 
