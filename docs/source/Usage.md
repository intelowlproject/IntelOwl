--- conflicted
+++ resolved
@@ -261,12 +261,9 @@
 * `Vulners`: [Vulners](vulners.com) is the most complete and the only fully correlated security intelligence database, which goes through constant updates and links 200+ data sources in a unified machine-readable format. It contains 8 mln+ entries, including CVEs, advisories, exploits, and IoCs — everything you need to stay abreast on the latest security threats.
 * `AILTypoSquatting`:[AILTypoSquatting](https://github.com/typosquatter/ail-typo-squatting) is a Python library to generate list of potential typo squatting domains with domain name permutation engine to feed AIL and other systems.
 * `MalprobSearch`:[Malprob](https://malprob.io/) is a leading malware detection and identification service, powered by cutting-edge AI technology.
-<<<<<<< HEAD
-* `Spamhaus_WQS`:[Spamhaus_WQS](https://docs.spamhaus.com/datasets/docs/source/70-access-methods/web-query-service/000-intro.html) : The Spamhaus Web Query Service (WQS) is a method of accessing Spamhaus block lists using the HTTPS protocol. 
-=======
 * `OrklSearch`:[Orkl](https://orkl.eu/) is the Community Driven Cyber Threat Intelligence Library.
 * `Crt_sh`:[Crt_Sh](https://crt.sh/) lets you get certificates info about a domain.
->>>>>>> 53656edf
+* `Spamhaus_WQS`:[Spamhaus_WQS](https://docs.spamhaus.com/datasets/docs/source/70-access-methods/web-query-service/000-intro.html) : The Spamhaus Web Query Service (WQS) is a method of accessing Spamhaus block lists using the HTTPS protocol. 
 
 ##### Generic analyzers (email, phone number, etc.; anything really)
 
