--- conflicted
+++ resolved
@@ -64,15 +64,11 @@
 * DNSDB: scan an observable against the Passive DNS Farsight Database
 * Shodan: scan an IP against Shodan API
 * HoneyDB: scan an IP against HoneyDB.io's Twitter Threat Feed
-<<<<<<< HEAD
-* Hunter: Scans a domain name and returns set of data about the organisation, the email address found and additional information about the people owning those email addresses
-* MalwareBazaar_Get_Observable: Check if a particular malware hash is known to MalwareBazaar
-* ONYPHE: search an observable in the ONYPHE DB
-=======
 * Hunter: Scans a domain name and returns set of data about the organisation, the email address found and additional information about the people owning those email addresses. 
 * Censys_Search: scan an IP address against Censys View API
+* MalwareBazaar_Get_Observable: Check if a particular malware hash is known to MalwareBazaar
+* ONYPHE: search an observable in the ONYPHE 
 
->>>>>>> d981a129
 ## Analyzers customization
 You can create new analyzers based on already existing modules by changing the configuration values (`analyzer_config.json`).
 
