--- conflicted
+++ resolved
@@ -63,14 +63,9 @@
 * MISPFIRST: scan an observable on the FIRST MISP instance
 * DNSDB: scan an observable against the Passive DNS Farsight Database
 * Shodan: scan an IP against Shodan IP API
-<<<<<<< HEAD
 * HoneyDB_Get_Twitter: scan an IP against HoneyDB.io's Twitter Threat Feed
-* HoneyDB_Get_Nodes: Nodes are deployed honeydb-agent sensors. This returns all nodes that have been seen within the last 3 days.
-
-=======
-* HoneyDB: scan an IP against HoneyDB.io's Twitter Threat Feed
-* Hunter: Scans a domain name and returns set of data about the organisation, the email address found and additional information about the people owning those email addresses. 
->>>>>>> 91e213f2
+* HoneyDB_Get_Nodes: Nodes are deployed honeydb-agent sensors. This returns all nodes that have been seen within the last 3 days
+* Hunter: Scans a domain name and returns set of data about the organisation, the email address found and additional information about the people owning those email addresses
 
 ## Analyzers customization
 You can create new analyzers based on already existing modules by changing the configuration values (`analyzer_config.json`).
