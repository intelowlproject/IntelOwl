--- conflicted
+++ resolved
@@ -57,40 +57,8 @@
           content:
             application/json:
               schema:
-<<<<<<< HEAD
-                $ref: "#/components/schemas/MultiAnalysisResponseList"
-          description: ""
-  /api/playbook/analyze_multiple_files:
-    post:
-      operationId: analyze_multiple_files_create
-      description: This endpoint allows to start playbook Jobs related to multiple Files
-      tags:
-        - playbooks
-      requestBody:
-        content:
-          application/json:
-            schema:
-              $ref: "#/components/schemas/MultipleFiles"
-          application/x-www-form-urlencoded:
-            schema:
-              $ref: "#/components/schemas/MultipleFiles"
-          multipart/form-data:
-            schema:
-              $ref: "#/components/schemas/MultipleFiles"
-        required: true
-      security:
-        - durinAuth: []
-      responses:
-        "200":
-          content:
-            application/json:
-              schema:
-                $ref: "#/components/schemas/MultiAnalysisResponsePlaybooksList"
-          description: ""
-=======
                 $ref: '#/components/schemas/MultiAnalysisResponseList'
           description: ''
->>>>>>> 65296bf3
   /api/analyze_multiple_observables:
     post:
       operationId: analyze_multiple_observables_create
@@ -119,43 +87,8 @@
           content:
             application/json:
               schema:
-<<<<<<< HEAD
-                $ref: "#/components/schemas/MultiAnalysisResponseList"
-          description: ""
-  /api/playbook/analyze_multiple_observables:
-    post:
-      operationId: analyze_multiple_observables_create
-      description: |-
-        This endpoint allows to start Jobs related to multiple observables.
-                         Observable parameter must be composed like this:
-                         [(<observable_classification>, <observable_name>), ...]
-      tags:
-        - playbooks
-      requestBody:
-        content:
-          application/json:
-            schema:
-              $ref: "#/components/schemas/PlaybookObservableAnalysis"
-          application/x-www-form-urlencoded:
-            schema:
-              $ref: "#/components/schemas/PlaybookObservableAnalysis"
-          multipart/form-data:
-            schema:
-              $ref: "#/components/schemas/PlaybookObservableAnalysis"
-        required: true
-      security:
-        - durinAuth: []
-      responses:
-        "200":
-          content:
-            application/json:
-              schema:
-                $ref: "#/components/schemas/MultiAnalysisResponsePlaybooksList"
-          description: ""
-=======
                 $ref: '#/components/schemas/MultiAnalysisResponseList'
           description: ''
->>>>>>> 65296bf3
   /api/analyze_observable:
     post:
       operationId: analyze_observable_create
@@ -206,10 +139,6 @@
           content:
             application/json:
               schema:
-<<<<<<< HEAD
-                $ref: "#/components/schemas/PluginHealthCheckSuccessResponse"
-          description: ""
-=======
                 $ref: '#/components/schemas/PluginHealthCheckSuccessResponse'
           description: ''
   /api/analyzer/{name}/update:
@@ -233,7 +162,6 @@
               schema:
                 $ref: '#/components/schemas/PluginUpdateSuccessResponse'
           description: ''
->>>>>>> 65296bf3
   /api/ask_analysis_availability:
     post:
       operationId: ask_analysis_availability_create
@@ -318,17 +246,8 @@
       security:
         - durinAuth: []
       responses:
-<<<<<<< HEAD
-        "200":
-          content:
-            application/json:
-              schema:
-                $ref: "#/components/schemas/APIAccessToken"
-          description: ""
-=======
         '200':
           description: No response body
->>>>>>> 65296bf3
     post:
       operationId: auth_apiaccess_create
       description: |-
@@ -340,36 +259,12 @@
 
         .. versionadded:: 1.0.0
       tags:
-<<<<<<< HEAD
-        - auth
-      requestBody:
-        content:
-          application/json:
-            schema:
-              $ref: "#/components/schemas/APIAccessToken"
-          application/x-www-form-urlencoded:
-            schema:
-              $ref: "#/components/schemas/APIAccessToken"
-          multipart/form-data:
-            schema:
-              $ref: "#/components/schemas/APIAccessToken"
-=======
       - auth
->>>>>>> 65296bf3
-      security:
-        - durinAuth: []
-      responses:
-<<<<<<< HEAD
-        "200":
-          content:
-            application/json:
-              schema:
-                $ref: "#/components/schemas/APIAccessToken"
-          description: ""
-=======
+      security:
+        - durinAuth: []
+      responses:
         '200':
           description: No response body
->>>>>>> 65296bf3
     delete:
       operationId: auth_apiaccess_destroy
       description: |-
@@ -618,10 +513,6 @@
           content:
             application/json:
               schema:
-<<<<<<< HEAD
-                $ref: "#/components/schemas/PlaybookConfig"
-          description: ""
-=======
                 $ref: '#/components/schemas/PlaybookConfig'
           description: ''
         '500':
@@ -630,7 +521,6 @@
               schema:
                 $ref: '#/components/schemas/GetPlaybookConfigsFailedResponse'
           description: ''
->>>>>>> 65296bf3
   /api/jobs:
     get:
       operationId: jobs_list
@@ -638,7 +528,704 @@
         "\n    REST endpoint to fetch list of jobs or retrieve/delete a\
         \ job with job ID.\n    Requires authentication.\n    "
       parameters:
-<<<<<<< HEAD
+      - name: file_mimetype
+        required: false
+        in: query
+        description: file_mimetype
+        schema:
+          type: string
+      - name: file_name
+        required: false
+        in: query
+        description: file_name
+        schema:
+          type: string
+      - name: finished_analysis_time__gte
+        required: false
+        in: query
+        description: finished_analysis_time__gte
+        schema:
+          type: string
+      - name: finished_analysis_time__lte
+        required: false
+        in: query
+        description: finished_analysis_time__lte
+        schema:
+          type: string
+      - name: is_sample
+        required: false
+        in: query
+        description: is_sample
+        schema:
+          type: string
+      - name: md5
+        required: false
+        in: query
+        description: md5
+        schema:
+          type: string
+      - name: name
+        required: false
+        in: query
+        description: name
+        schema:
+          type: string
+      - name: observable_classification
+        required: false
+        in: query
+        description: observable_classification
+        schema:
+          type: string
+          enum:
+          - ip
+          - url
+          - domain
+          - hash
+          - generic
+          - ''
+      - name: observable_name
+        required: false
+        in: query
+        description: observable_name
+        schema:
+          type: string
+      - name: ordering
+        required: false
+        in: query
+        description: Which field to use when ordering the results.
+        schema:
+          type: string
+      - name: page
+        required: false
+        in: query
+        description: A page number within the paginated result set.
+        schema:
+          type: integer
+      - name: page_size
+        required: false
+        in: query
+        description: Number of results to return per page.
+        schema:
+          type: integer
+      - name: received_request_time__gte
+        required: false
+        in: query
+        description: received_request_time__gte
+        schema:
+          type: string
+      - name: received_request_time__lte
+        required: false
+        in: query
+        description: received_request_time__lte
+        schema:
+          type: string
+      - name: status
+        required: false
+        in: query
+        description: status
+        schema:
+          type: string
+          enum:
+          - pending
+          - running
+          - reported_without_fails
+          - reported_with_fails
+          - killed
+          - failed
+      - name: tags
+        required: false
+        in: query
+        description: tags
+        schema:
+          type: string
+      - name: tlp
+        required: false
+        in: query
+        description: tlp
+        schema:
+          type: string
+          enum:
+          - WHITE
+          - GREEN
+          - AMBER
+          - RED
+      - name: type
+        required: false
+        in: query
+        description: type
+        schema:
+          type: string
+      tags:
+        - jobs
+      security:
+        - durinAuth: []
+      responses:
+        "200":
+          content:
+            application/json:
+              schema:
+                $ref: "#/components/schemas/PaginatedJobListList"
+          description: ""
+  /api/jobs/{job_id}/analyzer/{name}/kill:
+    patch:
+      operationId: jobs_analyzer_kill_partial_update
+      description: Kill running plugin by closing celery task and marking as killed
+      parameters:
+        - in: path
+          name: job_id
+          schema:
+            type: string
+            pattern: ^\d+$
+          required: true
+        - in: path
+          name: name
+          schema:
+            type: string
+            pattern: ^\w+$
+          required: true
+      tags:
+        - jobs
+      security:
+        - durinAuth: []
+      responses:
+        "204":
+          description: No response body
+  /api/jobs/{job_id}/analyzer/{name}/retry:
+    patch:
+      operationId: jobs_analyzer_retry_partial_update
+      description: Retry a plugin run if it failed/was killed previously
+      parameters:
+        - in: path
+          name: job_id
+          schema:
+            type: string
+            pattern: ^\d+$
+          required: true
+        - in: path
+          name: name
+          schema:
+            type: string
+            pattern: ^\w+$
+          required: true
+      tags:
+        - jobs
+      security:
+        - durinAuth: []
+      responses:
+        "204":
+          description: No response body
+  /api/jobs/{job_id}/connector/{name}/kill:
+    patch:
+      operationId: jobs_connector_kill_partial_update
+      description: Kill running plugin by closing celery task and marking as killed
+      parameters:
+        - in: path
+          name: job_id
+          schema:
+            type: string
+            pattern: ^\d+$
+          required: true
+        - in: path
+          name: name
+          schema:
+            type: string
+            pattern: ^\w+$
+          required: true
+      tags:
+        - jobs
+      security:
+        - durinAuth: []
+      responses:
+        "204":
+          description: No response body
+  /api/jobs/{job_id}/connector/{name}/retry:
+    patch:
+      operationId: jobs_connector_retry_partial_update
+      description: Retry a plugin run if it failed/was killed previously
+      parameters:
+        - in: path
+          name: job_id
+          schema:
+            type: string
+            pattern: ^\d+$
+          required: true
+        - in: path
+          name: name
+          schema:
+            type: string
+            pattern: ^\w+$
+          required: true
+      tags:
+        - jobs
+      security:
+        - durinAuth: []
+      responses:
+        "204":
+          description: No response body
+  /api/jobs/{id}:
+    get:
+      operationId: jobs_retrieve
+      description:
+        "\n    REST endpoint to fetch list of jobs or retrieve/delete a\
+        \ job with job ID.\n    Requires authentication.\n    "
+      parameters:
+        - in: path
+          name: id
+          schema:
+            type: integer
+          description: A unique integer value identifying this job.
+          required: true
+      tags:
+        - jobs
+      security:
+        - durinAuth: []
+      responses:
+        "200":
+          content:
+            application/json:
+              schema:
+                $ref: "#/components/schemas/Job"
+          description: ""
+    delete:
+      operationId: jobs_destroy
+      description:
+        "\n    REST endpoint to fetch list of jobs or retrieve/delete a\
+        \ job with job ID.\n    Requires authentication.\n    "
+      parameters:
+        - in: path
+          name: id
+          schema:
+            type: integer
+          description: A unique integer value identifying this job.
+          required: true
+      tags:
+        - jobs
+      security:
+        - durinAuth: []
+      responses:
+        "204":
+          description: No response body
+  /api/jobs/{id}/download_sample:
+    get:
+      operationId: jobs_download_sample_retrieve
+      description: Download file/sample associated with a job
+      parameters:
+        - in: path
+          name: id
+          schema:
+            type: integer
+          description: A unique integer value identifying this job.
+          required: true
+      tags:
+        - jobs
+      security:
+        - durinAuth: []
+      responses:
+        "200":
+          content:
+            application/json:
+              schema:
+                type: string
+                format: binary
+          description: ""
+        "400":
+          description: No response body
+  /api/jobs/{id}/kill:
+    patch:
+      operationId: jobs_kill_partial_update
+      description: Kill running job by closing celery tasks and marking as killed
+      parameters:
+        - in: path
+          name: id
+          schema:
+            type: integer
+          description: A unique integer value identifying this job.
+          required: true
+      tags:
+        - jobs
+      security:
+        - durinAuth: []
+      responses:
+        "204":
+          description: No response body
+  /api/jobs/aggregate/file_mimetype:
+    get:
+      operationId: jobs_aggregate_file_mimetype_retrieve
+      description:
+        "\n    REST endpoint to fetch list of jobs or retrieve/delete a\
+        \ job with job ID.\n    Requires authentication.\n    "
+      tags:
+        - jobs
+      security:
+        - durinAuth: []
+      responses:
+        "200":
+          content:
+            application/json:
+              schema:
+                $ref: "#/components/schemas/Job"
+          description: ""
+  /api/jobs/aggregate/md5:
+    get:
+      operationId: jobs_aggregate_md5_retrieve
+      description:
+        "\n    REST endpoint to fetch list of jobs or retrieve/delete a\
+        \ job with job ID.\n    Requires authentication.\n    "
+      tags:
+        - jobs
+      security:
+        - durinAuth: []
+      responses:
+        "200":
+          content:
+            application/json:
+              schema:
+                $ref: "#/components/schemas/Job"
+          description: ""
+  /api/jobs/aggregate/observable_classification:
+    get:
+      operationId: jobs_aggregate_observable_classification_retrieve
+      description:
+        "\n    REST endpoint to fetch list of jobs or retrieve/delete a\
+        \ job with job ID.\n    Requires authentication.\n    "
+      tags:
+        - jobs
+      security:
+        - durinAuth: []
+      responses:
+        "200":
+          content:
+            application/json:
+              schema:
+                $ref: "#/components/schemas/Job"
+          description: ""
+  /api/jobs/aggregate/observable_name:
+    get:
+      operationId: jobs_aggregate_observable_name_retrieve
+      description:
+        "\n    REST endpoint to fetch list of jobs or retrieve/delete a\
+        \ job with job ID.\n    Requires authentication.\n    "
+      tags:
+        - jobs
+      security:
+        - durinAuth: []
+      responses:
+        "200":
+          content:
+            application/json:
+              schema:
+                $ref: "#/components/schemas/Job"
+          description: ""
+  /api/jobs/aggregate/status:
+    get:
+      operationId: jobs_aggregate_status_retrieve
+      description:
+        "\n    REST endpoint to fetch list of jobs or retrieve/delete a\
+        \ job with job ID.\n    Requires authentication.\n    "
+      tags:
+        - jobs
+      security:
+        - durinAuth: []
+      responses:
+        "200":
+          content:
+            application/json:
+              schema:
+                $ref: "#/components/schemas/Job"
+          description: ""
+  /api/jobs/aggregate/type:
+    get:
+      operationId: jobs_aggregate_type_retrieve
+      description:
+        "\n    REST endpoint to fetch list of jobs or retrieve/delete a\
+        \ job with job ID.\n    Requires authentication.\n    "
+      tags:
+        - jobs
+      security:
+        - durinAuth: []
+      responses:
+        "200":
+          content:
+            application/json:
+              schema:
+                $ref: "#/components/schemas/Job"
+          description: ""
+  /api/me/access:
+    get:
+      operationId: me_access_retrieve
+      description: "\n    Returns user's access information.\n    "
+      tags:
+        - me
+      security:
+        - durinAuth: []
+      responses:
+        "200":
+          content:
+            application/json:
+              schema:
+                $ref: "#/components/schemas/UserAccess"
+          description: ""
+        "500":
+          content:
+            application/json:
+              schema:
+                $ref: "#/components/schemas/APIException"
+          description: ""
+  /api/me/invitations:
+    get:
+      operationId: me_invitations_list
+      description: Only ``list()`` and ``destroy()`` actions.
+      parameters:
+        - name: ordering
+          required: false
+          in: query
+          description: Which field to use when ordering the results.
+          schema:
+            type: string
+      tags:
+        - me
+      security:
+        - durinAuth: []
+      responses:
+        "200":
+          content:
+            application/json:
+              schema:
+                type: array
+                items:
+                  $ref: "#/components/schemas/InvitationsList"
+          description: ""
+  /api/me/invitations/{id}:
+    delete:
+      operationId: me_invitations_destroy
+      description: Only ``list()`` and ``destroy()`` actions.
+      parameters:
+        - in: path
+          name: id
+          schema:
+            type: integer
+          description: A unique integer value identifying this invitation.
+          required: true
+      tags:
+        - me
+      security:
+        - durinAuth: []
+      responses:
+        "204":
+          description: No response body
+  /api/me/invitations/{id}/accept:
+    post:
+      operationId: me_invitations_accept_create
+      description: Accept an invitation by ID.
+      parameters:
+        - in: path
+          name: id
+          schema:
+            type: integer
+          description: A unique integer value identifying this invitation.
+          required: true
+      tags:
+        - me
+      requestBody:
+        content:
+          application/json:
+            schema:
+              $ref: "#/components/schemas/InvitationsList"
+          application/x-www-form-urlencoded:
+            schema:
+              $ref: "#/components/schemas/InvitationsList"
+          multipart/form-data:
+            schema:
+              $ref: "#/components/schemas/InvitationsList"
+        required: true
+      security:
+        - durinAuth: []
+      responses:
+        "200":
+          content:
+            application/json:
+              schema:
+                $ref: "#/components/schemas/InvitationsList"
+          description: ""
+  /api/me/invitations/{id}/decline:
+    post:
+      operationId: me_invitations_decline_create
+      description: Decline an invitation by ID.
+      parameters:
+        - in: path
+          name: id
+          schema:
+            type: integer
+          description: A unique integer value identifying this invitation.
+          required: true
+      tags:
+        - me
+      requestBody:
+        content:
+          application/json:
+            schema:
+              $ref: "#/components/schemas/InvitationsList"
+          application/x-www-form-urlencoded:
+            schema:
+              $ref: "#/components/schemas/InvitationsList"
+          multipart/form-data:
+            schema:
+              $ref: "#/components/schemas/InvitationsList"
+        required: true
+      security:
+        - durinAuth: []
+      responses:
+        "200":
+          content:
+            application/json:
+              schema:
+                $ref: "#/components/schemas/InvitationsList"
+          description: ""
+  /api/me/organization:
+    get:
+      operationId: me_organization_list
+      description: Get organization.
+      parameters:
+        - name: ordering
+          required: false
+          in: query
+          description: Which field to use when ordering the results.
+          schema:
+            type: string
+      tags:
+        - me
+      security:
+        - durinAuth: []
+      responses:
+        "200":
+          content:
+            application/json:
+              schema:
+                type: array
+                items:
+                  $ref: "#/components/schemas/Organization"
+          description: ""
+    post:
+      operationId: me_organization_create
+      description: Create new organization.
+      tags:
+        - me
+      requestBody:
+        content:
+          application/json:
+            schema:
+              $ref: "#/components/schemas/Organization"
+          application/x-www-form-urlencoded:
+            schema:
+              $ref: "#/components/schemas/Organization"
+          multipart/form-data:
+            schema:
+              $ref: "#/components/schemas/Organization"
+        required: true
+      security:
+        - durinAuth: []
+      responses:
+        "201":
+          content:
+            application/json:
+              schema:
+                $ref: "#/components/schemas/Organization"
+          description: ""
+  /api/me/organization/invite:
+    post:
+      operationId: me_organization_invite_create
+      description: |-
+        Invite user to organization (accessible only to the organization owner).
+
+        ``POST ~/organization/invite``.
+      tags:
+        - me
+      requestBody:
+        content:
+          application/json:
+            schema:
+              $ref: "#/components/schemas/Organization"
+          application/x-www-form-urlencoded:
+            schema:
+              $ref: "#/components/schemas/Organization"
+          multipart/form-data:
+            schema:
+              $ref: "#/components/schemas/Organization"
+        required: true
+      security:
+        - durinAuth: []
+      responses:
+        "200":
+          content:
+            application/json:
+              schema:
+                $ref: "#/components/schemas/Organization"
+          description: ""
+  /api/me/organization/leave:
+    post:
+      operationId: me_organization_leave_create
+      description: |-
+        Leave organization (accessible only to members).
+
+        ``POST ~/organization/leave``.
+      tags:
+        - me
+      requestBody:
+        content:
+          application/json:
+            schema:
+              $ref: "#/components/schemas/Organization"
+          application/x-www-form-urlencoded:
+            schema:
+              $ref: "#/components/schemas/Organization"
+          multipart/form-data:
+            schema:
+              $ref: "#/components/schemas/Organization"
+        required: true
+      security:
+        - durinAuth: []
+      responses:
+        "200":
+          content:
+            application/json:
+              schema:
+                $ref: "#/components/schemas/Organization"
+          description: ""
+  /api/me/organization/remove_member:
+    post:
+      operationId: me_organization_remove_member_create
+      description: |-
+        Remove user's membership from organization (accessible only to the organization owner).
+
+        ``POST ~/organization/remove_member``.
+      tags:
+        - me
+      requestBody:
+        content:
+          application/json:
+            schema:
+              $ref: "#/components/schemas/Organization"
+          application/x-www-form-urlencoded:
+            schema:
+              $ref: "#/components/schemas/Organization"
+          multipart/form-data:
+            schema:
+              $ref: "#/components/schemas/Organization"
+        required: true
+      security:
+        - durinAuth: []
+      responses:
+        "200":
+          content:
+            application/json:
+              schema:
+                $ref: "#/components/schemas/Organization"
+          description: ""
+  /api/notification:
+    get:
+      operationId: notification_list
+      description: Only ``list()`` and ``retrieve()`` actions.
+      parameters:
         - name: ordering
           required: false
           in: query
@@ -657,724 +1244,6 @@
           description: Number of results to return per page.
           schema:
             type: integer
-=======
-      - name: file_mimetype
-        required: false
-        in: query
-        description: file_mimetype
-        schema:
-          type: string
-      - name: file_name
-        required: false
-        in: query
-        description: file_name
-        schema:
-          type: string
-      - name: finished_analysis_time__gte
-        required: false
-        in: query
-        description: finished_analysis_time__gte
-        schema:
-          type: string
-      - name: finished_analysis_time__lte
-        required: false
-        in: query
-        description: finished_analysis_time__lte
-        schema:
-          type: string
-      - name: is_sample
-        required: false
-        in: query
-        description: is_sample
-        schema:
-          type: string
-      - name: md5
-        required: false
-        in: query
-        description: md5
-        schema:
-          type: string
-      - name: name
-        required: false
-        in: query
-        description: name
-        schema:
-          type: string
-      - name: observable_classification
-        required: false
-        in: query
-        description: observable_classification
-        schema:
-          type: string
-          enum:
-          - ip
-          - url
-          - domain
-          - hash
-          - generic
-          - ''
-      - name: observable_name
-        required: false
-        in: query
-        description: observable_name
-        schema:
-          type: string
-      - name: ordering
-        required: false
-        in: query
-        description: Which field to use when ordering the results.
-        schema:
-          type: string
-      - name: page
-        required: false
-        in: query
-        description: A page number within the paginated result set.
-        schema:
-          type: integer
-      - name: page_size
-        required: false
-        in: query
-        description: Number of results to return per page.
-        schema:
-          type: integer
-      - name: received_request_time__gte
-        required: false
-        in: query
-        description: received_request_time__gte
-        schema:
-          type: string
-      - name: received_request_time__lte
-        required: false
-        in: query
-        description: received_request_time__lte
-        schema:
-          type: string
-      - name: status
-        required: false
-        in: query
-        description: status
-        schema:
-          type: string
-          enum:
-          - pending
-          - running
-          - reported_without_fails
-          - reported_with_fails
-          - killed
-          - failed
-      - name: tags
-        required: false
-        in: query
-        description: tags
-        schema:
-          type: string
-      - name: tlp
-        required: false
-        in: query
-        description: tlp
-        schema:
-          type: string
-          enum:
-          - WHITE
-          - GREEN
-          - AMBER
-          - RED
-      - name: type
-        required: false
-        in: query
-        description: type
-        schema:
-          type: string
->>>>>>> 65296bf3
-      tags:
-        - jobs
-      security:
-        - durinAuth: []
-      responses:
-        "200":
-          content:
-            application/json:
-              schema:
-                $ref: "#/components/schemas/PaginatedJobListList"
-          description: ""
-  /api/jobs/{job_id}/analyzer/{name}/kill:
-    patch:
-      operationId: jobs_analyzer_kill_partial_update
-      description: Kill running plugin by closing celery task and marking as killed
-      parameters:
-        - in: path
-          name: job_id
-          schema:
-            type: string
-            pattern: ^\d+$
-          required: true
-        - in: path
-          name: name
-          schema:
-            type: string
-            pattern: ^\w+$
-          required: true
-      tags:
-        - jobs
-      security:
-        - durinAuth: []
-      responses:
-        "204":
-          description: No response body
-  /api/jobs/{job_id}/analyzer/{name}/retry:
-    patch:
-      operationId: jobs_analyzer_retry_partial_update
-      description: Retry a plugin run if it failed/was killed previously
-      parameters:
-        - in: path
-          name: job_id
-          schema:
-            type: string
-            pattern: ^\d+$
-          required: true
-        - in: path
-          name: name
-          schema:
-            type: string
-            pattern: ^\w+$
-          required: true
-      tags:
-        - jobs
-      security:
-        - durinAuth: []
-      responses:
-        "204":
-          description: No response body
-  /api/jobs/{job_id}/connector/{name}/kill:
-    patch:
-      operationId: jobs_connector_kill_partial_update
-      description: Kill running plugin by closing celery task and marking as killed
-      parameters:
-        - in: path
-          name: job_id
-          schema:
-            type: string
-            pattern: ^\d+$
-          required: true
-        - in: path
-          name: name
-          schema:
-            type: string
-            pattern: ^\w+$
-          required: true
-      tags:
-        - jobs
-      security:
-        - durinAuth: []
-      responses:
-        "204":
-          description: No response body
-  /api/jobs/{job_id}/connector/{name}/retry:
-    patch:
-      operationId: jobs_connector_retry_partial_update
-      description: Retry a plugin run if it failed/was killed previously
-      parameters:
-        - in: path
-          name: job_id
-          schema:
-            type: string
-            pattern: ^\d+$
-          required: true
-        - in: path
-          name: name
-          schema:
-            type: string
-            pattern: ^\w+$
-          required: true
-      tags:
-        - jobs
-      security:
-        - durinAuth: []
-      responses:
-        "204":
-          description: No response body
-  /api/jobs/{id}:
-    get:
-      operationId: jobs_retrieve
-      description:
-        "\n    REST endpoint to fetch list of jobs or retrieve/delete a\
-        \ job with job ID.\n    Requires authentication.\n    "
-      parameters:
-        - in: path
-          name: id
-          schema:
-            type: integer
-          description: A unique integer value identifying this job.
-          required: true
-      tags:
-        - jobs
-      security:
-        - durinAuth: []
-      responses:
-        "200":
-          content:
-            application/json:
-              schema:
-                $ref: "#/components/schemas/Job"
-          description: ""
-    delete:
-      operationId: jobs_destroy
-      description:
-        "\n    REST endpoint to fetch list of jobs or retrieve/delete a\
-        \ job with job ID.\n    Requires authentication.\n    "
-      parameters:
-        - in: path
-          name: id
-          schema:
-            type: integer
-          description: A unique integer value identifying this job.
-          required: true
-      tags:
-        - jobs
-      security:
-        - durinAuth: []
-      responses:
-        "204":
-          description: No response body
-  /api/jobs/{id}/download_sample:
-    get:
-      operationId: jobs_download_sample_retrieve
-      description: Download file/sample associated with a job
-      parameters:
-        - in: path
-          name: id
-          schema:
-            type: integer
-          description: A unique integer value identifying this job.
-          required: true
-      tags:
-        - jobs
-      security:
-        - durinAuth: []
-      responses:
-        "200":
-          content:
-            application/json:
-              schema:
-                type: string
-                format: binary
-          description: ""
-        "400":
-          description: No response body
-  /api/jobs/{id}/kill:
-    patch:
-      operationId: jobs_kill_partial_update
-      description: Kill running job by closing celery tasks and marking as killed
-      parameters:
-        - in: path
-          name: id
-          schema:
-            type: integer
-          description: A unique integer value identifying this job.
-          required: true
-      tags:
-        - jobs
-      security:
-        - durinAuth: []
-      responses:
-        "204":
-          description: No response body
-  /api/jobs/aggregate/file_mimetype:
-    get:
-      operationId: jobs_aggregate_file_mimetype_retrieve
-      description:
-        "\n    REST endpoint to fetch list of jobs or retrieve/delete a\
-        \ job with job ID.\n    Requires authentication.\n    "
-      tags:
-        - jobs
-      security:
-        - durinAuth: []
-      responses:
-        "200":
-          content:
-            application/json:
-              schema:
-                $ref: "#/components/schemas/Job"
-          description: ""
-  /api/jobs/aggregate/md5:
-    get:
-      operationId: jobs_aggregate_md5_retrieve
-      description:
-        "\n    REST endpoint to fetch list of jobs or retrieve/delete a\
-        \ job with job ID.\n    Requires authentication.\n    "
-      tags:
-        - jobs
-      security:
-        - durinAuth: []
-      responses:
-        "200":
-          content:
-            application/json:
-              schema:
-                $ref: "#/components/schemas/Job"
-          description: ""
-  /api/jobs/aggregate/observable_classification:
-    get:
-      operationId: jobs_aggregate_observable_classification_retrieve
-      description:
-        "\n    REST endpoint to fetch list of jobs or retrieve/delete a\
-        \ job with job ID.\n    Requires authentication.\n    "
-      tags:
-        - jobs
-      security:
-        - durinAuth: []
-      responses:
-        "200":
-          content:
-            application/json:
-              schema:
-                $ref: "#/components/schemas/Job"
-          description: ""
-  /api/jobs/aggregate/observable_name:
-    get:
-      operationId: jobs_aggregate_observable_name_retrieve
-      description:
-        "\n    REST endpoint to fetch list of jobs or retrieve/delete a\
-        \ job with job ID.\n    Requires authentication.\n    "
-      tags:
-        - jobs
-      security:
-        - durinAuth: []
-      responses:
-        "200":
-          content:
-            application/json:
-              schema:
-                $ref: "#/components/schemas/Job"
-          description: ""
-  /api/jobs/aggregate/status:
-    get:
-      operationId: jobs_aggregate_status_retrieve
-      description:
-        "\n    REST endpoint to fetch list of jobs or retrieve/delete a\
-        \ job with job ID.\n    Requires authentication.\n    "
-      tags:
-        - jobs
-      security:
-        - durinAuth: []
-      responses:
-        "200":
-          content:
-            application/json:
-              schema:
-                $ref: "#/components/schemas/Job"
-          description: ""
-  /api/jobs/aggregate/type:
-    get:
-      operationId: jobs_aggregate_type_retrieve
-      description:
-        "\n    REST endpoint to fetch list of jobs or retrieve/delete a\
-        \ job with job ID.\n    Requires authentication.\n    "
-      tags:
-        - jobs
-      security:
-        - durinAuth: []
-      responses:
-        "200":
-          content:
-            application/json:
-              schema:
-                $ref: "#/components/schemas/Job"
-          description: ""
-  /api/me/access:
-    get:
-      operationId: me_access_retrieve
-      description: "\n    Returns user's access information.\n    "
-      tags:
-        - me
-      security:
-        - durinAuth: []
-      responses:
-        "200":
-          content:
-            application/json:
-              schema:
-                $ref: "#/components/schemas/UserAccess"
-          description: ""
-        "500":
-          content:
-            application/json:
-              schema:
-                $ref: "#/components/schemas/APIException"
-          description: ""
-  /api/me/invitations:
-    get:
-      operationId: me_invitations_list
-      description: Only ``list()`` and ``destroy()`` actions.
-      parameters:
-        - name: ordering
-          required: false
-          in: query
-          description: Which field to use when ordering the results.
-          schema:
-            type: string
-      tags:
-        - me
-      security:
-        - durinAuth: []
-      responses:
-        "200":
-          content:
-            application/json:
-              schema:
-                type: array
-                items:
-                  $ref: "#/components/schemas/InvitationsList"
-          description: ""
-  /api/me/invitations/{id}:
-    delete:
-      operationId: me_invitations_destroy
-      description: Only ``list()`` and ``destroy()`` actions.
-      parameters:
-        - in: path
-          name: id
-          schema:
-            type: integer
-          description: A unique integer value identifying this invitation.
-          required: true
-      tags:
-        - me
-      security:
-        - durinAuth: []
-      responses:
-        "204":
-          description: No response body
-  /api/me/invitations/{id}/accept:
-    post:
-      operationId: me_invitations_accept_create
-      description: Accept an invitation by ID.
-      parameters:
-        - in: path
-          name: id
-          schema:
-            type: integer
-          description: A unique integer value identifying this invitation.
-          required: true
-      tags:
-        - me
-      requestBody:
-        content:
-          application/json:
-            schema:
-              $ref: "#/components/schemas/InvitationsList"
-          application/x-www-form-urlencoded:
-            schema:
-              $ref: "#/components/schemas/InvitationsList"
-          multipart/form-data:
-            schema:
-              $ref: "#/components/schemas/InvitationsList"
-        required: true
-      security:
-        - durinAuth: []
-      responses:
-        "200":
-          content:
-            application/json:
-              schema:
-                $ref: "#/components/schemas/InvitationsList"
-          description: ""
-  /api/me/invitations/{id}/decline:
-    post:
-      operationId: me_invitations_decline_create
-      description: Decline an invitation by ID.
-      parameters:
-        - in: path
-          name: id
-          schema:
-            type: integer
-          description: A unique integer value identifying this invitation.
-          required: true
-      tags:
-        - me
-      requestBody:
-        content:
-          application/json:
-            schema:
-              $ref: "#/components/schemas/InvitationsList"
-          application/x-www-form-urlencoded:
-            schema:
-              $ref: "#/components/schemas/InvitationsList"
-          multipart/form-data:
-            schema:
-              $ref: "#/components/schemas/InvitationsList"
-        required: true
-      security:
-        - durinAuth: []
-      responses:
-        "200":
-          content:
-            application/json:
-              schema:
-                $ref: "#/components/schemas/InvitationsList"
-          description: ""
-  /api/me/organization:
-    get:
-      operationId: me_organization_list
-      description: Get organization.
-      parameters:
-        - name: ordering
-          required: false
-          in: query
-          description: Which field to use when ordering the results.
-          schema:
-            type: string
-      tags:
-        - me
-      security:
-        - durinAuth: []
-      responses:
-        "200":
-          content:
-            application/json:
-              schema:
-                type: array
-                items:
-                  $ref: "#/components/schemas/Organization"
-          description: ""
-    post:
-      operationId: me_organization_create
-      description: Create new organization.
-      tags:
-        - me
-      requestBody:
-        content:
-          application/json:
-            schema:
-              $ref: "#/components/schemas/Organization"
-          application/x-www-form-urlencoded:
-            schema:
-              $ref: "#/components/schemas/Organization"
-          multipart/form-data:
-            schema:
-              $ref: "#/components/schemas/Organization"
-        required: true
-      security:
-        - durinAuth: []
-      responses:
-        "201":
-          content:
-            application/json:
-              schema:
-                $ref: "#/components/schemas/Organization"
-          description: ""
-  /api/me/organization/invite:
-    post:
-      operationId: me_organization_invite_create
-      description: |-
-        Invite user to organization (accessible only to the organization owner).
-
-        ``POST ~/organization/invite``.
-      tags:
-        - me
-      requestBody:
-        content:
-          application/json:
-            schema:
-              $ref: "#/components/schemas/Organization"
-          application/x-www-form-urlencoded:
-            schema:
-              $ref: "#/components/schemas/Organization"
-          multipart/form-data:
-            schema:
-              $ref: "#/components/schemas/Organization"
-        required: true
-      security:
-        - durinAuth: []
-      responses:
-        "200":
-          content:
-            application/json:
-              schema:
-                $ref: "#/components/schemas/Organization"
-          description: ""
-  /api/me/organization/leave:
-    post:
-      operationId: me_organization_leave_create
-      description: |-
-        Leave organization (accessible only to members).
-
-        ``POST ~/organization/leave``.
-      tags:
-        - me
-      requestBody:
-        content:
-          application/json:
-            schema:
-              $ref: "#/components/schemas/Organization"
-          application/x-www-form-urlencoded:
-            schema:
-              $ref: "#/components/schemas/Organization"
-          multipart/form-data:
-            schema:
-              $ref: "#/components/schemas/Organization"
-        required: true
-      security:
-        - durinAuth: []
-      responses:
-        "200":
-          content:
-            application/json:
-              schema:
-                $ref: "#/components/schemas/Organization"
-          description: ""
-  /api/me/organization/remove_member:
-    post:
-      operationId: me_organization_remove_member_create
-      description: |-
-        Remove user's membership from organization (accessible only to the organization owner).
-
-        ``POST ~/organization/remove_member``.
-      tags:
-        - me
-      requestBody:
-        content:
-          application/json:
-            schema:
-              $ref: "#/components/schemas/Organization"
-          application/x-www-form-urlencoded:
-            schema:
-              $ref: "#/components/schemas/Organization"
-          multipart/form-data:
-            schema:
-              $ref: "#/components/schemas/Organization"
-        required: true
-      security:
-        - durinAuth: []
-      responses:
-        "200":
-          content:
-            application/json:
-              schema:
-                $ref: "#/components/schemas/Organization"
-          description: ""
-  /api/notification:
-    get:
-      operationId: notification_list
-      description: Only ``list()`` and ``retrieve()`` actions.
-      parameters:
-        - name: ordering
-          required: false
-          in: query
-          description: Which field to use when ordering the results.
-          schema:
-            type: string
-        - name: page
-          required: false
-          in: query
-          description: A page number within the paginated result set.
-          schema:
-            type: integer
-        - name: page_size
-          required: false
-          in: query
-          description: Number of results to return per page.
-          schema:
-            type: integer
       tags:
         - notification
       security:
@@ -1440,25 +1309,6 @@
           content:
             application/json:
               schema:
-<<<<<<< HEAD
-                $ref: "#/components/schemas/Notification"
-          description: ""
-  /api/tags:
-    get:
-      operationId: tags_list
-      description:
-        "\n    REST endpoint to perform CRUD operations on ``Tag`` model.\n\
-        \    Requires authentication.\n    "
-      parameters:
-        - name: ordering
-          required: false
-          in: query
-          description: Which field to use when ordering the results.
-          schema:
-            type: string
-      tags:
-        - tags
-=======
                 $ref: '#/components/schemas/Notification'
           description: ''
   /api/playbook/analyze_multiple_files:
@@ -1479,27 +1329,13 @@
             schema:
               $ref: '#/components/schemas/PlaybookFileAnalysis'
         required: true
->>>>>>> 65296bf3
-      security:
-        - durinAuth: []
-      responses:
-        "200":
-          content:
-            application/json:
-              schema:
-<<<<<<< HEAD
-                type: array
-                items:
-                  $ref: "#/components/schemas/Tag"
-          description: ""
-    post:
-      operationId: tags_create
-      description:
-        "\n    REST endpoint to perform CRUD operations on ``Tag`` model.\n\
-        \    Requires authentication.\n    "
-      tags:
-        - tags
-=======
+      security:
+        - durinAuth: []
+      responses:
+        "200":
+          content:
+            application/json:
+              schema:
                 $ref: '#/components/schemas/AnalysisResponse'
           description: ''
   /api/playbook/analyze_multiple_observables:
@@ -1508,20 +1344,10 @@
       description: This endpoint allows to start a Job related to an observable
       tags:
       - playbook
->>>>>>> 65296bf3
       requestBody:
         content:
           application/json:
             schema:
-<<<<<<< HEAD
-              $ref: "#/components/schemas/Tag"
-          application/x-www-form-urlencoded:
-            schema:
-              $ref: "#/components/schemas/Tag"
-          multipart/form-data:
-            schema:
-              $ref: "#/components/schemas/Tag"
-=======
               $ref: '#/components/schemas/PlaybookObservableAnalysis'
           application/x-www-form-urlencoded:
             schema:
@@ -1529,19 +1355,10 @@
           multipart/form-data:
             schema:
               $ref: '#/components/schemas/PlaybookObservableAnalysis'
->>>>>>> 65296bf3
         required: true
       security:
         - durinAuth: []
       responses:
-<<<<<<< HEAD
-        "201":
-          content:
-            application/json:
-              schema:
-                $ref: "#/components/schemas/Tag"
-          description: ""
-=======
         '200':
           content:
             application/json:
@@ -1836,7 +1653,6 @@
               schema:
                 $ref: '#/components/schemas/Tag'
           description: ''
->>>>>>> 65296bf3
   /api/tags/{id}:
     get:
       operationId: tags_retrieve
@@ -1951,44 +1767,6 @@
           description: No response body
 components:
   schemas:
-<<<<<<< HEAD
-    APIAccessToken:
-      type: object
-      description: |-
-        Used in :class:`durin.views.APIAccessTokenView`.
-
-        .. versionadded:: 1.0.0
-      properties:
-        client:
-          type: string
-          readOnly: true
-        created:
-          type: string
-          format: date-time
-          readOnly: true
-        expiry:
-          type: string
-          format: date-time
-          readOnly: true
-        has_expired:
-          type: boolean
-          readOnly: true
-        expires_in_str:
-          type: string
-          readOnly: true
-        token:
-          type: string
-          readOnly: true
-          description: Token is auto-generated on save.
-      required:
-        - client
-        - created
-        - expires_in_str
-        - expiry
-        - has_expired
-        - token
-=======
->>>>>>> 65296bf3
     APIException:
       type: object
       properties:
@@ -2013,46 +1791,14 @@
         connectors_running:
           type: array
           items: {}
-<<<<<<< HEAD
-      required:
-        - analyzers_running
-        - connectors_running
-        - job_id
-        - status
-    PlaybooksAnalysisResponse:
-      type: object
-      properties:
-        job_id:
-          type: integer
-        status:
-          type: string
-        warnings:
+        playbooks_running:
           type: array
           items: {}
-        analyzers_running:
-          type: array
-          items: {}
-        connectors_running:
-          type: array
-          items: {}
-=======
->>>>>>> 65296bf3
-        playbooks_running:
-          type: array
-          items: {}
-      required:
-<<<<<<< HEAD
-        - analyzers_running
-        - connectors_running
-        - playbooks_running
-        - job_id
-        - status
-=======
+      required:
       - analyzers_running
       - connectors_running
       - job_id
       - status
->>>>>>> 65296bf3
     AnalyzerConfig:
       type: object
       description: Serializer for `analyzer_config.json`.
@@ -2201,10 +1947,6 @@
           items:
             $ref: "#/components/schemas/AskAnalysisAvailabilitySuccessResponse"
       required:
-<<<<<<< HEAD
-        - count
-        - results
-=======
       - count
       - results
     BlankEnum:
@@ -2215,7 +1957,6 @@
       - '1'
       - '2'
       type: string
->>>>>>> 65296bf3
     ConnectorConfig:
       type: object
       description: Serializer for `connector_config.json`.
@@ -2259,14 +2000,10 @@
         extends:
           type: string
         maximum_tlp:
-<<<<<<< HEAD
-          $ref: "#/components/schemas/MaximumTlpEnum"
-=======
           $ref: '#/components/schemas/MaximumTlpEnum'
         run_on_failure:
           type: boolean
           default: false
->>>>>>> 65296bf3
       required:
         - config
         - disabled
@@ -2375,9 +2112,6 @@
           type: string
           readOnly: true
       required:
-<<<<<<< HEAD
-        - error
-=======
       - error
     GetPlaybookConfigsFailedResponse:
       type: object
@@ -2387,7 +2121,6 @@
           readOnly: true
       required:
       - error
->>>>>>> 65296bf3
     InvitationsList:
       type: object
       description: |-
@@ -2517,17 +2250,6 @@
             maxLength: 900
           nullable: true
       required:
-<<<<<<< HEAD
-        - analyzer_reports
-        - connector_reports
-        - id
-        - md5
-        - permissions
-        - process_time
-        - received_request_time
-        - tags
-        - user
-=======
       - analyzer_reports
       - connector_reports
       - id
@@ -2536,7 +2258,6 @@
       - received_request_time
       - tags
       - user
->>>>>>> 65296bf3
     JobAvailability:
       type: object
       description: Serializer for ask_analysis_availability
@@ -2724,20 +2445,11 @@
             maxLength: 900
           nullable: true
       required:
-<<<<<<< HEAD
-        - id
-        - md5
-        - process_time
-        - received_request_time
-        - tags
-        - user
-=======
       - id
       - md5
       - received_request_time
       - tags
       - user
->>>>>>> 65296bf3
     MaximumTlpEnum:
       enum:
         - CLEAR
@@ -2755,25 +2467,8 @@
           items:
             $ref: "#/components/schemas/AnalysisResponse"
       required:
-<<<<<<< HEAD
-        - count
-        - results
-    MultiAnalysisResponsePlaybooksList:
-      type: object
-      properties:
-        count:
-          type: boolean
-        results:
-          type: array
-          items:
-            $ref: "#/components/schemas/PlaybooksAnalysisResponse"
-      required:
-        - count
-        - results
-=======
       - count
       - results
->>>>>>> 65296bf3
     MultiJobAvailabilityList:
       type: object
       properties:
@@ -2837,12 +2532,11 @@
           type: boolean
           readOnly: true
       required:
-<<<<<<< HEAD
-        - body
-        - created_at
-        - id
-        - read
-        - title
+      - body
+      - created_at
+      - id
+      - read
+      - title
     ObservableAnalysis:
       type: object
       description: |-
@@ -2856,7 +2550,7 @@
           type: integer
           nullable: true
         tlp:
-          $ref: "#/components/schemas/TlpEnum"
+          $ref: '#/components/schemas/TlpEnum'
         observable_name:
           type: string
         observable_classification:
@@ -2876,159 +2570,6 @@
           type: array
           items: {}
       required:
-        - id
-        - observable_name
-    PlaybookConfigSupport:
-      type: array
-      items:
-        type: string
-      example: ["ip", "url", "domain", "generic", "hash", "file"]
-    PlaybookAnalyzersSchema:
-      type: object
-      description: |-
-        To validate `analyzers` attr.
-        Used for `playbook_config.json` file.
-      properties:
-        value:
-          type: object
-      example:
-        {
-          "APKiD_Scan_APK_DEX_JAR": {},
-          "BoxJS_Scan_JavaScript": {},
-          "Classic_DNS": { "query_type": "A" },
-        }
-    PlaybookConnectorsSchema:
-      type: object
-      description: |-
-        To validate `connectors` attr.
-        Used for `playbook_config.json` file.
-      properties:
-        value:
-          type: object
-      example: { "MISP": {}, "OpenCTI": {}, "YETI": {} }
-    PlaybookConfig:
-      type: object
-      description: Serializer for `playbook_config.json`.
-      properties:
-        name:
-          type: string
-        python_module:
-          example: ""
-          description: "Usually empty here. Present here so that support in the future could be provided."
-          type: string
-          maxLength: 128
-        disabled:
-          type: boolean
-        description:
-          type: string
-        config:
-          description: "Usually empty here. Present here so that support in the future could be provided."
-          $ref: "#/components/schemas/_Config"
-        secrets:
-          description: "Usually empty here. Present here so that support in the future could be provided."
-          type: object
-          additionalProperties:
-            $ref: "#/components/schemas/_Secret"
-        analyzers:
-          type: object
-          $ref: "#/components/schemas/PlaybookAnalyzersSchema"
-        connectors:
-          type: object
-          $ref: "#/components/schemas/PlaybookConnectorsSchema"
-        params:
-          description: "Usually empty here. Present here so that support in the future could be provided."
-          type: object
-          additionalProperties:
-            $ref: "#/components/schemas/_Param"
-        verification:
-          type: object
-          properties:
-            configured:
-              type: boolean
-            error_message:
-              type: string
-              nullable: true
-            missing_secrets:
-              type: array
-              items:
-                type: string
-          required:
-            - configured
-            - error_message
-            - missing_secrets
-          readOnly: true
-        supports:
-          description: "The types of inputs which are supported by this Playbook."
-          type: array
-          $ref: "#/components/schemas/PlaybookConfigSupport"
-      required:
-        - config
-        - disabled
-        - analyzers
-        - connectors
-        - name
-        - params
-        - python_module
-        - secrets
-        - type
-        - verification
-    PlaybookObservableAnalysis:
-=======
-      - body
-      - created_at
-      - id
-      - read
-      - title
-    ObservableAnalysis:
->>>>>>> 65296bf3
-      type: object
-      description: |-
-        ``Job`` model's serializer for Observable Analysis.
-        Used for ``create()``.
-      properties:
-        id:
-          type: integer
-          readOnly: true
-        user:
-          type: integer
-          nullable: true
-        tlp:
-<<<<<<< HEAD
-          $ref: "#/components/schemas/TlpEnum"
-        observables:
-          type: array
-          items:
-            type: array
-            items: {}
-            maxItems: 2
-            minItems: 2
-=======
-          $ref: '#/components/schemas/TlpEnum'
-        observable_name:
-          type: string
-        observable_classification:
-          type: string
->>>>>>> 65296bf3
-        runtime_configuration:
-          type: object
-          additionalProperties: {}
-          writeOnly: true
-          default: {}
-        analyzers_requested:
-          type: array
-          items: {}
-        connectors_requested:
-          type: array
-          items: {}
-        tags_labels:
-          type: array
-          items: {}
-      required:
-<<<<<<< HEAD
-        - id
-        - observable_name
-
-=======
       - id
       - observable_name
     ObservableClassificationEnum:
@@ -3039,7 +2580,6 @@
       - hash
       - generic
       type: string
->>>>>>> 65296bf3
     ObservableSupportedEnum:
       enum:
         - ip
@@ -3095,9 +2635,6 @@
         results:
           type: array
           items:
-<<<<<<< HEAD
-            $ref: "#/components/schemas/Notification"
-=======
             $ref: '#/components/schemas/Notification'
     PatchedPluginConfig:
       type: object
@@ -3125,7 +2662,6 @@
           type: string
           format: date-time
           readOnly: true
->>>>>>> 65296bf3
     PatchedTag:
       type: object
       properties:
@@ -3314,9 +2850,6 @@
           type: boolean
           nullable: true
       required:
-<<<<<<< HEAD
-        - status
-=======
       - status
     PluginStateViewerResponse:
       type: object
@@ -3337,7 +2870,6 @@
       required:
       - detail
       - status
->>>>>>> 65296bf3
     RunHashTypeEnum:
       enum:
         - md5
@@ -3423,15 +2955,6 @@
         expires_in_str:
           type: string
       required:
-<<<<<<< HEAD
-        - client
-        - created
-        - expires_in_str
-        - expiry
-        - has_expired
-        - id
-        - is_current
-=======
       - client
       - created
       - expires_in_str
@@ -3453,7 +2976,6 @@
       - '1'
       - '2'
       type: string
->>>>>>> 65296bf3
     User:
       type: object
       properties:
@@ -3509,33 +3031,14 @@
         value:
           type: string
         type:
-<<<<<<< HEAD
-          $ref: "#/components/schemas/_ParamTypeEnum"
-=======
           $ref: '#/components/schemas/Type1d0Enum'
->>>>>>> 65296bf3
         description:
           type: string
           maxLength: 512
       required:
-<<<<<<< HEAD
-        - description
-        - type
-        - value
-    _ParamTypeEnum:
-      enum:
-        - int
-        - float
-        - str
-        - bool
-        - list
-        - dict
-      type: string
-=======
       - description
       - type
       - value
->>>>>>> 65296bf3
     _Secret:
       type: object
       description: |-
