{
  "name": "intelowl",
  "version": "5.0.0",
  "private": true,
  "proxy": "http://localhost:80/",
  "dependencies": {
<<<<<<< HEAD
    "@certego/certego-ui": "^0.1.12",
    "@dagrejs/dagre": "^1.0.4",
=======
    "@certego/certego-ui": "^0.1.13",
>>>>>>> d493b65d
    "axios": "^1.6.0",
    "axios-hooks": "^3.1.5",
    "bootstrap": "^5.3.2",
    "classnames": "^2.3.1",
    "flag-icons": "^7.1.0",
    "formik": "^2.4.5",
    "js-cookie": "^3.0.5",
    "md5": "^2.3.0",
    "prop-types": "^15.8.1",
    "react": "^17.0.2",
    "react-dom": "^17.0.2",
    "react-error-boundary": "^4.0.11",
    "react-google-recaptcha": "^2.1.0",
    "react-icons": "^4.12.0",
    "react-joyride": "^2.7.2",
    "react-json-tree": "^0.18.0",
    "react-markdown": "^8.0.7",
    "react-router-dom": "^6.22.0",
    "react-scripts": "^5.0.1",
    "react-select": "^5.8.0",
    "react-table": "^7.8.0",
    "react-use": "^17.5.0",
    "reactflow": "^11.10.4",
    "reactstrap": "^9.2.1",
    "recharts": "^2.8.0",
    "zustand": "^4.5.2"
  },
  "scripts": {
    "start": "PORT=3001 react-scripts start",
    "build": "react-scripts build",
    "test": "jest",
    "eject": "react-scripts eject",
    "lint": "eslint src/ --ext .js,.jsx",
    "lint:fix": "npm run lint -- --fix",
    "lint-sass": "stylelint \"src/styles/*.{css,scss}\"",
    "lint-sass:fix": "npm run lint-sass -- --fix",
    "prettier:write": "prettier --write .",
    "prettier:check": "prettier --check .",
    "prettier:eslint-config-prettier": "eslint-config-prettier index.jsx",
    "prettier:stylelint-check": "stylelint-config-prettier-check"
  },
  "browserslist": {
    "production": [
      ">0.2%",
      "not dead",
      "not op_mini all"
    ],
    "development": [
      "last 1 chrome version",
      "last 1 firefox version",
      "last 1 safari version"
    ]
  },
  "devDependencies": {
    "@babel/preset-env": "^7.21.4",
    "@babel/preset-react": "^7.23.3",
    "@testing-library/jest-dom": "^6.4.2",
    "@testing-library/react": "^12.1.5",
    "@testing-library/user-event": "^14.5.2",
    "babel-eslint": "^10.1.0",
    "babel-jest": "^29.7.0",
    "eslint": "^8.48.0",
    "eslint-config-airbnb": "^19.0.4",
    "eslint-config-prettier": "^9.1.0",
    "eslint-plugin-import": "^2.29.1",
    "eslint-plugin-jsx-a11y": "^6.8.0",
    "eslint-plugin-react": "^7.33.2",
    "eslint-plugin-react-hooks": "^4.5.0",
    "jest": "^29.7.0",
    "jest-environment-jsdom": "^29.7.0",
    "prettier": "^3.2.5",
    "sass": "^1.61.0",
    "stylelint": "^14.9.1",
    "stylelint-config-prettier": "^9.0.3",
    "stylelint-config-standard-scss": "^4.0.0"
  }
}<|MERGE_RESOLUTION|>--- conflicted
+++ resolved
@@ -4,12 +4,8 @@
   "private": true,
   "proxy": "http://localhost:80/",
   "dependencies": {
-<<<<<<< HEAD
-    "@certego/certego-ui": "^0.1.12",
+    "@certego/certego-ui": "^0.1.13",
     "@dagrejs/dagre": "^1.0.4",
-=======
-    "@certego/certego-ui": "^0.1.13",
->>>>>>> d493b65d
     "axios": "^1.6.0",
     "axios-hooks": "^3.1.5",
     "bootstrap": "^5.3.2",
