--- conflicted
+++ resolved
@@ -43,33 +43,6 @@
 export default function JobOverview({ isRunningJob, job, refetch }) {
   console.debug("JobOverview rendered");
 
-<<<<<<< HEAD
-  // raw elements
-  let AnalyzerDenominator = job.analyzers_to_execute?.length || "all";
-  let ConnectorDenominator = job.connectors_to_execute?.length || "all";
-  let PivotDenominator = job.pivots_to_execute?.length || "all";
-  let VisualizerDenominator = job.visualizers_to_execute?.length || "all";
-
-  if (job.playbook_to_execute) {
-    AnalyzerDenominator = job.analyzers_to_execute.length;
-    if (job.connectors_to_execute?.length === 0) {
-      ConnectorDenominator = "0";
-    } else {
-      ConnectorDenominator = job.connectors_to_execute.length;
-    }
-    if (job.pivots_to_execute?.length === 0) {
-      PivotDenominator = "0";
-    } else {
-      PivotDenominator = job.pivots_to_execute.length;
-    }
-    if (job.visualizers_to_execute?.length === 0) {
-      VisualizerDenominator = "0";
-    } else {
-      VisualizerDenominator = job.visualizers_to_execute.length;
-    }
-  }
-=======
->>>>>>> f6e016c2
   const rawElements = React.useMemo(
     () => [
       {
