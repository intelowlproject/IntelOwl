import React, { useEffect, useState, useCallback } from "react";
import PropTypes from "prop-types";
import {
  ButtonGroup,
  Button,
  Badge,
  Col,
  Row,
  Nav,
  NavItem,
  NavLink,
  Container,
  TabContent,
  TabPane,
  Spinner,
} from "reactstrap";

import { GoBackButton, Loader } from "@certego/certego-ui";

import {
  AnalyzersReportTable,
  ConnectorsReportTable,
  VisualizersReportTable,
} from "./tables";
import { JobInfoCard, JobIsRunningAlert, JobActionsBar } from "./sections";
import { StatusIcon } from "../../../common";
import VisualizerReport from "../visualizer/visualizer";
import useJobOverviewStore from "../../../../stores/useJobOverviewStore";
import {
  jobFinalStatuses,
  pluginStatuses,
} from "../../../../constants/constants";

const LOADING_VISUALIZER_UI_ELEMENT_CODE = -2;
const NO_VISUALIZER_UI_ELEMENT_CODE = -1;

export default function JobOverview({ isRunningJob, job, refetch }) {
  console.debug("JobOverview rendered");

  // raw elements
  let AnalyzerDenominator = job.analyzers_to_execute?.length || "all";
  let ConnectorDenominator = job.connectors_to_execute?.length || "all";
  let VisualizerDenominator = job.visualizers_to_execute?.lenght || "all";

  if (job.playbook_to_execute) {
    AnalyzerDenominator = job.analyzers_to_execute.length;
    if (job.connectors_to_execute?.length === 0) {
      ConnectorDenominator = "0";
    } else {
      ConnectorDenominator = job.connectors_to_execute.length;
    }
    if (job.visualizers_to_execute?.length === 0) {
      VisualizerDenominator = "0";
    } else {
      VisualizerDenominator = job.visualizers_to_execute.length;
    }
  }
  const rawElements = React.useMemo(
    () => [
      {
        id: 1,
        nav: (
          <div className="d-flex-center">
            <strong>Analyzers Report</strong>
            <Badge className="ms-2">
              {job.analyzers_to_execute?.length} /&nbsp;
              {AnalyzerDenominator}
            </Badge>
          </div>
        ),
        report: <AnalyzersReportTable job={job} refetch={refetch} />,
      },
      {
        id: 2,
        nav: (
          <div className="d-flex-center">
            <strong>Connectors Report</strong>
            <Badge className="ms-2">
              {job.connectors_to_execute?.length} /&nbsp;
              {ConnectorDenominator}
            </Badge>
          </div>
        ),
        report: <ConnectorsReportTable job={job} refetch={refetch} />,
      },
      {
        id: 3,
        nav: (
          <div className="d-flex-center">
            <strong>Visualizers Report</strong>
            <Badge className="ms-2">
              {job.visualizers_to_execute?.length} /&nbsp;
              {VisualizerDenominator}
            </Badge>
          </div>
        ),
        report: <VisualizersReportTable job={job} refetch={refetch} />,
      },
    ],
<<<<<<< HEAD
    [
      job,
      refetch,
      AnalyzerDenominator,
      ConnectorDenominator,
      VisualizerDenominator,
    ]
=======
    [job, refetch, AnalyzerDenominator, ConnectorDenominator],
>>>>>>> c8322c54
  );

  // state
  const [UIElements, setUIElements] = useState([]);
  const [
    isSelectedUI,
    activeElement,
    setIsSelectedUI,
    setActiveElement,
    resetJobOverview,
  ] = useJobOverviewStore((state) => [
    state.isSelectedUI,
    state.activeElement,
    state.setIsSelectedUI,
    state.setActiveElement,
    state.resetJobOverview,
  ]);
  const selectUISection = useCallback(
    (isUI) => {
      setIsSelectedUI(isUI);
      setActiveElement((isUI ? UIElements : rawElements)[0].id);
    },
    [UIElements, rawElements, setActiveElement, setIsSelectedUI],
  );

  // NOTE: use effect order is important! Reset MUST BE defined before the other!
  useEffect(() => {
    console.debug("JobOverview - reset UI/raw data selection");
    // this use effect is triggered when the component is mounted to reset the previously subSection selection
    resetJobOverview();
  }, [resetJobOverview]);

  useEffect(() => {
    console.debug("JobOverview - create/update visualizer components");
    console.debug(job);
    let newUIElements = [];

    // 1) generate UI elements in case all visualizers are completed
    if (
      Object.values(jobFinalStatuses).includes(job.status) &&
      job.visualizers_to_execute.length > 0
    ) {
      newUIElements = job.visualizer_reports.map((visualizerReport) => ({
        id: visualizerReport.id,
        nav: (
          <div className="d-flex-center">
            <strong>{visualizerReport.name}</strong>
            {visualizerReport.status !== pluginStatuses.SUCCESS && (
              <StatusIcon className="ms-2" status={visualizerReport.status} />
            )}
          </div>
        ),
        report: <VisualizerReport visualizerReport={visualizerReport} />,
      }));
    }

    // 2) in case visualizers are running put a loader
    if (
      !Object.values(jobFinalStatuses).includes(job.status) &&
      job.visualizers_to_execute.length > 0
    ) {
      newUIElements.push({
        id: LOADING_VISUALIZER_UI_ELEMENT_CODE,
        nav: null,
        report: (
          <div
            className="d-flex justify-content-center"
            id="visualizerLoadingSpinner"
          >
            <Spinner />
          </div>
        ),
      });
    }

    // 3) in case there are no visualizers add a "no data" visualizer
    if (job.visualizers_to_execute.length === 0) {
      newUIElements.push({
        id: NO_VISUALIZER_UI_ELEMENT_CODE,
        nav: null,
        report: (
          <p className="text-center">
            No visualizers available. You can consult the results in the raw
            format.{" "}
          </p>
        ),
      });
    }

    setUIElements(newUIElements);
    // eslint-disable-next-line react-hooks/exhaustive-deps
  }, [job]);

  useEffect(() => {
    console.debug("JobOverview - check to set default visualizer");
    /* set the default to the first visualizer only in case no section is selected and UI elements have been downloaded.
    In case a section is selected and job data are refreshed (thanks to the polling) do NOT change the section the user is watching
    */
    if (
      UIElements.length !== 0 &&
      [undefined, LOADING_VISUALIZER_UI_ELEMENT_CODE].includes(activeElement)
    ) {
      const firstVisualizer = UIElements[0];
      if (firstVisualizer.id === NO_VISUALIZER_UI_ELEMENT_CODE) {
        selectUISection(false);
      } else {
        console.debug(
          `set default visualizer to: ${firstVisualizer.name} (id: ${firstVisualizer.id})`,
        );
        setActiveElement(firstVisualizer.id);
      }
    }
    // eslint-disable-next-line react-hooks/exhaustive-deps
  }, [UIElements]);

  console.debug(`JobOverview - isSelectedUI: ${isSelectedUI}`);
  console.debug(`JobOverview - activeElement: ${activeElement}`);

  const elementsToShow = isSelectedUI ? UIElements : rawElements;
  return (
    <Loader
      loading={UIElements.length === 0}
      render={() => (
        <Container fluid>
          {/* bar with job id and utilities buttons */}
          <Row className="g-0 d-flex-between-end" id="utilitiesRow">
            <Col>
              <GoBackButton onlyIcon color="gray" />
              <h2>
                <span className="me-2 text-secondary">Job #{job.id}</span>
                <StatusIcon status={job.status} className="small" />
              </h2>
            </Col>
            <Col className="d-flex justify-content-end">
              <JobActionsBar job={job} />
            </Col>
          </Row>
          {/* job metadata card */}
          <Row className="g-0">
            <Col>
              <JobInfoCard job={job} />
            </Col>
          </Row>
          {isRunningJob && (
            <Row>
              <JobIsRunningAlert job={job} />
            </Row>
          )}
          <Row className="g-0 mt-3">
            <div className="mb-2 d-inline-flex flex-row-reverse">
              {/* UI/raw switch */}
              <ButtonGroup className="ms-2 mb-3">
                <Button
                  outline={!isSelectedUI}
                  color={isSelectedUI ? "primary" : "tertiary"}
                  onClick={() => selectUISection(true)}
                >
                  Visualizer
                </Button>
                <Button
                  outline={isSelectedUI}
                  color={!isSelectedUI ? "primary" : "tertiary"}
                  onClick={() => selectUISection(false)}
                >
                  Raw
                </Button>
              </ButtonGroup>
              <div className="flex-fill horizontal-scrollable">
                <Nav tabs className="flex-nowrap h-100">
                  {/* generate the nav with the UI/raw visualizers avoid to generate the navbar item for the "no visualizer element" */}
                  {elementsToShow.map(
                    (componentsObject) =>
                      componentsObject.id !== NO_VISUALIZER_UI_ELEMENT_CODE && (
                        <NavItem>
                          <NavLink
                            className={`${
                              // ignore the loading id or the "active" class create an empty block in the navbar
                              activeElement === componentsObject.id &&
                              componentsObject.id !==
                                LOADING_VISUALIZER_UI_ELEMENT_CODE
                                ? "active"
                                : ""
                            }`}
                            onClick={() =>
                              setActiveElement(componentsObject.id)
                            }
                          >
                            {componentsObject.nav}
                          </NavLink>
                        </NavItem>
                      ),
                  )}
                </Nav>
              </div>
            </div>
            {/* reports section */}
            <TabContent activeTab={activeElement}>
              {elementsToShow.map((componentsObject) => (
                <TabPane
                  tabId={componentsObject.id}
                  id={`jobReportTab${componentsObject.id}`}
                >
                  {componentsObject.report}
                </TabPane>
              ))}
            </TabContent>
          </Row>
        </Container>
      )}
    />
  );
}

JobOverview.propTypes = {
  isRunningJob: PropTypes.bool.isRequired,
  job: PropTypes.object.isRequired,
  refetch: PropTypes.func.isRequired,
};<|MERGE_RESOLUTION|>--- conflicted
+++ resolved
@@ -97,17 +97,13 @@
         report: <VisualizersReportTable job={job} refetch={refetch} />,
       },
     ],
-<<<<<<< HEAD
     [
       job,
       refetch,
       AnalyzerDenominator,
       ConnectorDenominator,
       VisualizerDenominator,
-    ]
-=======
-    [job, refetch, AnalyzerDenominator, ConnectorDenominator],
->>>>>>> c8322c54
+    ],
   );
 
   // state
