import React, { useState } from "react";
import PropTypes from "prop-types";

import {
  Button,
  Card,
  CardTitle,
  Collapse,
  ListGroup,
  ListGroupItem,
} from "reactstrap";
import {
  IoIosArrowDropupCircle,
  IoIosArrowDropdownCircle,
} from "react-icons/io";

export function VerticalListVisualizer({
  size,
  alignment,
  name,
  values,
  startOpen,
  disable,
  id,
}) {
  const [isListOpen, setIsListOpen] = useState(startOpen);
  const toggleList = () => setIsListOpen(!isListOpen);
  let color = "";
  if (name) color = name.props.color.replace("bg-", "");

  return (
    <div className={size} id={id}>
<<<<<<< HEAD
      {name ? (
        <Card className={`${disable ? "opacity-50" : ""} border-${color}`}>
          <CardTitle className="p-1 mb-0">
            <Button
              className="p-0 w-100 px-1"
              onClick={toggleList}
              color={color}
            >
              <div
                className={`d-flex align-items-center text-capitalize justify-content-${alignment}`}
=======
      <Card className={`${disable ? "opacity-50" : ""} border-${color}`}>
        <CardTitle className="p-1 mb-0">
          <Button className="p-0 w-100 px-1" onClick={toggleList} color={color}>
            <div
              className={`d-flex flex-wrap align-items-center text-capitalize justify-content-${alignment}`}
            >
              <div className="text-break">{name}</div>
              {isListOpen ? (
                <IoIosArrowDropupCircle className="ms-1" />
              ) : (
                <IoIosArrowDropdownCircle className="ms-1" />
              )}
            </div>
          </Button>
        </CardTitle>
        <Collapse isOpen={isListOpen}>
          <ListGroup flush>
            {values.map((listElement, index) => (
              <ListGroupItem
                key={`${id}-${listElement.props.value}`}
                className={`text-break ${
                  index === values.length - 1 ? "rounded-bottom" : ""
                } ${listElement.props.color}`}
>>>>>>> 6aecd76c
              >
                {name}
                {isListOpen ? (
                  <IoIosArrowDropupCircle className="ms-1" />
                ) : (
                  <IoIosArrowDropdownCircle className="ms-1" />
                )}
              </div>
            </Button>
          </CardTitle>
          <Collapse isOpen={isListOpen}>
            <ListGroup flush>
              {values.map((listElement, index) => (
                <ListGroupItem
                  key={`${id}-${listElement.props.value}`}
                  className={`text-break ${
                    index === values.length - 1 ? "rounded-bottom" : ""
                  } ${listElement.props.color}`}
                >
                  {listElement}
                </ListGroupItem>
              ))}
            </ListGroup>
          </Collapse>
        </Card>
      ) : (
        <ListGroup flush>
          {values.map((listElement) => (
            <ListGroupItem
              key={`${id}-${listElement.props.value}`}
              className={`${listElement.props.color} border-dark`}
            >
              {listElement}
            </ListGroupItem>
          ))}
        </ListGroup>
      )}
    </div>
  );
}

VerticalListVisualizer.propTypes = {
  size: PropTypes.string.isRequired,
  name: PropTypes.element,
  values: PropTypes.arrayOf(PropTypes.element).isRequired,
  alignment: PropTypes.string,
  startOpen: PropTypes.bool,
  disable: PropTypes.bool,
  id: PropTypes.string.isRequired,
};

VerticalListVisualizer.defaultProps = {
  alignment: "",
  startOpen: false,
  disable: false,
  name: null,
};<|MERGE_RESOLUTION|>--- conflicted
+++ resolved
@@ -30,7 +30,6 @@
 
   return (
     <div className={size} id={id}>
-<<<<<<< HEAD
       {name ? (
         <Card className={`${disable ? "opacity-50" : ""} border-${color}`}>
           <CardTitle className="p-1 mb-0">
@@ -40,34 +39,9 @@
               color={color}
             >
               <div
-                className={`d-flex align-items-center text-capitalize justify-content-${alignment}`}
-=======
-      <Card className={`${disable ? "opacity-50" : ""} border-${color}`}>
-        <CardTitle className="p-1 mb-0">
-          <Button className="p-0 w-100 px-1" onClick={toggleList} color={color}>
-            <div
-              className={`d-flex flex-wrap align-items-center text-capitalize justify-content-${alignment}`}
-            >
-              <div className="text-break">{name}</div>
-              {isListOpen ? (
-                <IoIosArrowDropupCircle className="ms-1" />
-              ) : (
-                <IoIosArrowDropdownCircle className="ms-1" />
-              )}
-            </div>
-          </Button>
-        </CardTitle>
-        <Collapse isOpen={isListOpen}>
-          <ListGroup flush>
-            {values.map((listElement, index) => (
-              <ListGroupItem
-                key={`${id}-${listElement.props.value}`}
-                className={`text-break ${
-                  index === values.length - 1 ? "rounded-bottom" : ""
-                } ${listElement.props.color}`}
->>>>>>> 6aecd76c
+                className={`d-flex flex-wrap align-items-center text-capitalize justify-content-${alignment}`}
               >
-                {name}
+                <div className="text-break">{name}</div>
                 {isListOpen ? (
                   <IoIosArrowDropupCircle className="ms-1" />
                 ) : (
