/* eslint-disable react/prop-types */
import React from "react";
import { Container, Row, Col } from "reactstrap";

import {
  Loader,
  ElasticTimePicker,
  SyncButton,
  TableHintIcon,
  useDataTable,
  useTimePickerStore,
} from "@certego/certego-ui";

import useTitle from "react-use/lib/useTitle";
import { jobTableColumns } from "./jobTableColumns";

import { JOB_BASE_URI } from "../../../constants/apiURLs";
import { useGuideContext } from "../../../contexts/GuideContext";
import { usePluginConfigurationStore } from "../../../stores/usePluginConfigurationStore";

// constants
const toPassTableProps = {
  columns: jobTableColumns,
  tableEmptyNode: (
    <>
      <h4>No Data</h4>
      <small className="text-muted">Note: Try changing time filter.</small>
    </>
  ),
};

// component
export default function JobsTable() {
  const [playbooksLoading, playbooksError] = usePluginConfigurationStore(
    (state) => [state.playbooksLoading, state.playbooksError],
  );

  console.debug("JobsTable rendered!");

  // page title
  useTitle("IntelOwl | Jobs History", { restoreOnUnmount: true });

  // consume zustand store
  const { range, fromTimeIsoStr, onTimeIntervalChange } = useTimePickerStore();

  // API/ Table
  const [data, tableNode, refetch] = useDataTable(
    {
      url: JOB_BASE_URI,
      params: {
        received_request_time__gte: fromTimeIsoStr,
      },
      initialParams: {
        ordering: "-received_request_time",
      },
    },
    toPassTableProps,
  );

  const { guideState, setGuideState } = useGuideContext();

  React.useEffect(() => {
    if (guideState.tourActive) {
      setTimeout(() => {
        setGuideState({ run: true, stepIndex: 7 });
      }, 100);
    }
    // eslint-disable-next-line react-hooks/exhaustive-deps
  }, []);

  /* This useEffect cause an error in local development (axios CanceledError) because it is called twice.
    The first call is trying to update state asynchronously, 
    but the update couldn't happen when the component is unmounted

    Attention! we cannot remove it: this update the job list after the user start a new scan
  */
  React.useEffect(() => {
    refetch();
    // eslint-disable-next-line react-hooks/exhaustive-deps
  }, []);

  return (
<<<<<<< HEAD
    <Container fluid>
      {/* Basic */}
      <Row className="mb-2">
        <Col>
          <h1 id="jobsHistory">
            Jobs History&nbsp;
            <small className="text-muted">{data?.count} total</small>
          </h1>
        </Col>
        <Col className="align-self-center">
          <ElasticTimePicker
            className="float-end"
            size="sm"
            defaultSelected={range}
            onChange={onTimeIntervalChange}
          />
        </Col>
      </Row>
      {/* Actions */}
      <div className="px-3 bg-dark d-flex justify-content-end align-items-center">
        <TableHintIcon />
        <SyncButton onClick={refetch} className="ms-auto m-0 py-1" />
      </div>
      <div style={{ height: "80vh", overflowY: "scroll" }}>
        {/* Table */}
        {tableNode}
      </div>
    </Container>
=======
    // this loader is required to correctly get the name of the playbook executed
    <Loader
      loading={playbooksLoading}
      error={playbooksError}
      render={() => (
        <Container fluid>
          {/* Basic */}
          <Row className="mb-2">
            <Col>
              <h1 id="jobsHistory">
                Jobs History&nbsp;
                <small className="text-muted">{data?.count} total</small>
              </h1>
            </Col>
            <Col className="align-self-center">
              <ElasticTimePicker
                className="float-end"
                size="sm"
                defaultSelected={range}
                onChange={onTimeIntervalChange}
              />
            </Col>
          </Row>
          {/* Actions */}
          <div className="px-3 bg-dark d-flex justify-content-end align-items-center">
            <TableHintIcon />
            <SyncButton onClick={refetch} className="ms-auto m-0 py-1" />
          </div>
          <div style={{ height: "80vh", overflow: "scroll" }}>
            {/* Table */}
            {tableNode}
          </div>
        </Container>
      )}
    />
>>>>>>> 3406a6a3
  );
}<|MERGE_RESOLUTION|>--- conflicted
+++ resolved
@@ -80,36 +80,6 @@
   }, []);
 
   return (
-<<<<<<< HEAD
-    <Container fluid>
-      {/* Basic */}
-      <Row className="mb-2">
-        <Col>
-          <h1 id="jobsHistory">
-            Jobs History&nbsp;
-            <small className="text-muted">{data?.count} total</small>
-          </h1>
-        </Col>
-        <Col className="align-self-center">
-          <ElasticTimePicker
-            className="float-end"
-            size="sm"
-            defaultSelected={range}
-            onChange={onTimeIntervalChange}
-          />
-        </Col>
-      </Row>
-      {/* Actions */}
-      <div className="px-3 bg-dark d-flex justify-content-end align-items-center">
-        <TableHintIcon />
-        <SyncButton onClick={refetch} className="ms-auto m-0 py-1" />
-      </div>
-      <div style={{ height: "80vh", overflowY: "scroll" }}>
-        {/* Table */}
-        {tableNode}
-      </div>
-    </Container>
-=======
     // this loader is required to correctly get the name of the playbook executed
     <Loader
       loading={playbooksLoading}
@@ -138,13 +108,12 @@
             <TableHintIcon />
             <SyncButton onClick={refetch} className="ms-auto m-0 py-1" />
           </div>
-          <div style={{ height: "80vh", overflow: "scroll" }}>
+          <div style={{ height: "80vh", overflowY: "scroll" }}>
             {/* Table */}
             {tableNode}
           </div>
         </Container>
       )}
     />
->>>>>>> 3406a6a3
   );
 }