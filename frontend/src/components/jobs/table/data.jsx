--- conflicted
+++ resolved
@@ -12,12 +12,9 @@
 
 import { JobTag, StatusTag, TLPTag } from "../../common";
 import { TLP_CHOICES, ALL_CLASSIFICATIONS } from "../../../constants";
-<<<<<<< HEAD
-import { jobStatuses } from "../../../constants/constants";
+
+import { jobStatuses, jobResultSection } from "../../../constants/constants";
 import { PlaybookInfoPopoverIcon } from "./utils";
-=======
-import { jobStatuses, jobResultSection } from "../../../constants/constants";
->>>>>>> cf1d532e
 
 const process_time_mmss = (value) =>
   new Date(value * 1000).toISOString().substring(14, 19);
