--- conflicted
+++ resolved
@@ -581,7 +581,6 @@
                                           scanTypes.playbooks
                                       ) {
                                         formik.setFieldValue(
-<<<<<<< HEAD
                                           "playbook",
                                           playbookOptions(newClassification)[0],
                                           false
@@ -603,15 +602,6 @@
                                           playbookOptions(newClassification)[0]
                                             .scan_mode,
                                           false
-=======
-                                          "playbooks",
-                                          [
-                                            playbookOptions(
-                                              newClassification,
-                                            )[0],
-                                          ],
-                                          false,
->>>>>>> c8322c54
                                         );
                                       }
                                     }
@@ -675,7 +665,6 @@
                           scanTypes.playbooks
                       ) {
                         formik.setFieldValue(
-<<<<<<< HEAD
                           "playbook",
                           playbookOptions("file")[0],
                           false
@@ -694,11 +683,6 @@
                           "scan_mode",
                           playbookOptions("file")[0].scan_mode,
                           false
-=======
-                          "playbooks",
-                          [playbookOptions("file")[0]],
-                          false,
->>>>>>> c8322c54
                         );
                       }
                     }}
