import React, { useEffect } from "react";
import { BsFillTrashFill, BsFillPlusCircleFill } from "react-icons/bs";
import { MdEdit } from "react-icons/md";
import { RiFileAddLine } from "react-icons/ri";
import {
  FormGroup,
  Label,
  Container,
  Col,
  Row,
  Input,
  Spinner,
  Button,
  Collapse,
} from "reactstrap";
import { useNavigate, useSearchParams } from "react-router-dom";
import {
  Field,
  Form,
  FieldArray,
  useFormik,
  FormikProvider,
  ErrorMessage,
} from "formik";
import useTitle from "react-use/lib/useTitle";

import {
  ContentSection,
  IconButton,
  useDebounceInput,
} from "@certego/certego-ui";

import {
  IoIosArrowDropdownCircle,
  IoIosArrowDropupCircle,
} from "react-icons/io";
import { useQuotaBadge } from "../../hooks";
import { usePluginConfigurationStore } from "../../stores/usePluginConfigurationStore";
import { useOrganizationStore } from "../../stores/useOrganizationStore";
import {
  TLPs,
  TlpChoices,
  ScanTypes,
  ScanModesNumeric,
} from "../../constants/advancedSettingsConst";
import { JobResultSections } from "../../constants/miscConst";
import { RuntimeConfigurationModal } from "./utils/RuntimeConfigurationModal";
import { MultipleObservablesModal } from "./utils/MultipleObservablesModal";
import RecentScans from "./utils/RecentScans";
import { TagSelectInput } from "../common/form/TagSelectInput";
import { createJob } from "./scanApi";
import { useGuideContext } from "../../contexts/GuideContext";
import { parseScanCheckTime } from "../../utils/time";
import { JobTypes, ObservableClassifications } from "../../constants/jobConst";
import {
  sanitizeObservable,
  getObservableClassification,
} from "../../utils/observables";
import { SpinnerIcon } from "../common/icon/icons";
import {
  AnalyzersMultiSelectDropdownInput,
  ConnectorsMultiSelectDropdownInput,
  playbookOptions,
  PlaybookMultiSelectDropdownInput,
} from "../common/form/pluginsMultiSelectDropdownInput";
import {
  TLPSelectInputLabel,
  TLPSelectInput,
} from "../common/form/TLPSelectInput";
import { ScanConfigSelectInput } from "../common/form/ScanConfigSelectInput";

function DangerErrorMessage(fieldName) {
  return (
    <ErrorMessage
      name={fieldName}
      render={(msg) => <span className="text-danger">{msg}</span>}
    />
  );
}

// Component
export default function ScanForm() {
  const [searchParams, _] = useSearchParams();
  const observableParam = searchParams.get(JobTypes.OBSERVABLE);
  const isSampleParam = searchParams.get("isSample") === "true";
  const investigationIdParam = searchParams.get("investigation") || null;
  const parentIdParam = searchParams.get("parent");
  const { guideState, setGuideState } = useGuideContext();

  const { pluginsState: organizationPluginsState } = useOrganizationStore(
    React.useCallback(
      (state) => ({
        pluginsState: state.pluginsState,
      }),
      [],
    ),
  );

  /* Recent Scans states - inputValue is used to save the user typing (this state changes for each character that is typed), 
  recentScansInput is used for rendering RecentScans component only once per second
  */
  const [inputValue, setInputValue] = React.useState("");
  const [recentScansInput, setRecentScansInput] = React.useState("");

  React.useEffect(() => {
    if (guideState.tourActive) {
      setTimeout(() => {
        setGuideState({ run: true, stepIndex: 3 });
      }, 100);
    }
    // eslint-disable-next-line react-hooks/exhaustive-deps
  }, []);

  console.debug(
    `ScanForm rendered! Observable in GET param: ${observableParam}`,
  );

  const formik = useFormik({
    initialValues: {
      observableType: JobTypes.OBSERVABLE,
      classification: ObservableClassifications.GENERIC,
      observable_names: [""],
      files: [],
      analyzers: [],
      connectors: [],
      // playbook is an object, but if we use {} as default the UI component to select playbooks doesn's show the placeholder
      playbook: "",
      tlp: TLPs.AMBER,
      runtime_configuration: {},
      tags: [],
      scan_mode: ScanModesNumeric.CHECK_PREVIOUS_ANALYSIS,
      analysisOptionValues: ScanTypes.playbooks,
      scan_check_time: 24,
    },
    validate: (values) => {
      console.debug("validate - values");
      console.debug(values);

      const errors = {};

      // error in plugins download
      if (analyzersError) {
        errors.analyzers = analyzersError;
      }
      if (connectorsError) {
        errors.connectors = connectorsError;
      }
      if (playbooksError) {
        errors.playbook = playbooksError;
      }

      if (values.observableType === JobTypes.FILE) {
        // this is an edge case
        if (
          !values.files ||
          values.files.length === 0 ||
          (values.files.length === 1 && values.files[0] === "")
        ) {
          errors.files = "required";
        }
      } else if (
        values.observable_names.filter((observable) => observable.length)
          .length === 0
      ) {
        // we cannot return a list of errors (one for each observable), or isValid doesn't work
        errors.observable_names = "observable(s) are required";
      }

      // check playbook or analyzer selections based on the user selection
      if (
        values.analysisOptionValues === ScanTypes.playbooks &&
        Object.keys(values.playbook).length === 0
      ) {
        errors.playbook = "playbook required";
      }
      if (
        values.analysisOptionValues === ScanTypes.analyzers_and_connectors &&
        values.analyzers.length === 0 &&
        values.connectors.length === 0
      ) {
        errors.analyzers = "analyzers or connectors required";
        errors.connectors = "analyzers or connectors required";
      }

      if (!TlpChoices.includes(values.tlp)) {
        errors.tlp = "Invalid choice";
      }

      console.debug("formik validation errors");
      console.debug(errors);
      return errors;
    },
    onSubmit: async (values) => {
      const response = await createJob(
        values.observableType === JobTypes.OBSERVABLE
          ? values.observable_names.map((observable) =>
              sanitizeObservable(observable),
            )
          : values.files,
        values.classification,
        values.playbook.value,
        values.analyzers.map((analyzer) => analyzer.value),
        values.connectors.map((connector) => connector.value),
        values.runtime_configuration,
        values.tags.map((optTag) => optTag.value.label),
        values.tlp,
        values.scan_mode,
        values.scan_check_time,
        investigationIdParam,
        parentIdParam,
      );

      // multiple job or investigation id in GET param
      if (response.investigationId) {
        setTimeout(
          () => navigate(`/investigation/${response.investigationId}`),
          1000,
        );
      } else {
        // single job or pivot
        setTimeout(
          () =>
            navigate(
              `/jobs/${response.jobIds[0]}/${JobResultSections.VISUALIZER}/`,
            ),
          1000,
        );
      }

      refetchQuota();
      formik.setSubmitting(false);
    },
  });

  const [isAdvancedSettingsOpen, toggleAdvancedSettings] =
    React.useState(false);

  // page title
  useTitle("IntelOwl | Scan", { restoreOnUnmount: true });

  // router navigation
  const navigate = useNavigate();

  // use custom hooks
  const [{ MonthBadge, TotalBadge, QuotaInfoIcon }, refetchQuota, _quota] =
    useQuotaBadge();

  // API/ store
  const [
    analyzersLoading,
    connectorsLoading,
    visualizersLoading,
    pivotsLoading,
    playbooksLoading,
    analyzersError,
    connectorsError,
    playbooksError,
    playbooks,
  ] = usePluginConfigurationStore((state) => [
    state.analyzersLoading,
    state.connectorsLoading,
    state.visualizersLoading,
    state.pivotsLoading,
    state.playbooksLoading,
    state.analyzersError,
    state.connectorsError,
    state.playbooksError,
    state.playbooks,
  ]);

  const pluginsLoading =
    analyzersLoading ||
    connectorsLoading ||
    visualizersLoading ||
    pivotsLoading;

<<<<<<< HEAD
=======
  const analyzersGrouped = React.useMemo(() => {
    const grouped = {
      ip: [],
      hash: [],
      domain: [],
      url: [],
      generic: [],
      file: [],
    };
    analyzers.forEach((obj) => {
      if (obj.type === JobTypes.FILE) {
        grouped.file.push(obj);
      } else {
        obj.observable_supported.forEach((clsfn) => grouped[clsfn].push(obj));
      }
    });
    return grouped;
  }, [analyzers]);

  const playbooksGrouped = React.useMemo(() => {
    const grouped = {
      ip: [],
      hash: [],
      domain: [],
      url: [],
      generic: [],
      file: [],
    };
    playbooks.forEach((obj) => {
      // filter on basis of type if the playbook is not disabled in org
      if (organizationPluginsState[obj.name] === undefined) {
        obj.type.forEach((clsfn) => grouped[clsfn].push(obj));
      }
    });
    console.debug("Playbooks", grouped);
    return grouped;
  }, [playbooks, organizationPluginsState]);

  const analyzersOptions = React.useMemo(
    () =>
      analyzersGrouped[formik.values.classification]
        .map((analyzer) => ({
          isDisabled: !analyzer.verification.configured || analyzer.disabled,
          value: analyzer.name,
          label: (
            <div
              id={`analyzer${analyzer.name}`}
              className="d-flex justify-content-start align-items-start flex-column"
            >
              <div className="d-flex justify-content-start align-items-baseline flex-column">
                <div>{analyzer.name}&nbsp;</div>
                <div className="small text-start text-muted">
                  {markdownToHtml(analyzer.description)}
                </div>
              </div>
              {!analyzer.verification.configured && (
                <div className="small text-danger">
                  ⚠ {analyzer.verification.details}
                </div>
              )}
            </div>
          ),
          labelDisplay: analyzer.name,
        }))
        .sort((currentAnalyzer, nextAnalyzer) =>
          // eslint-disable-next-line no-nested-ternary
          currentAnalyzer.isDisabled === nextAnalyzer.isDisabled
            ? 0
            : currentAnalyzer.isDisabled
              ? 1
              : -1,
        ),
    [analyzersGrouped, formik.values.classification],
  );
  const connectorOptions = React.useMemo(
    () =>
      connectors
        .map((connector) => ({
          isDisabled: !connector.verification.configured || connector.disabled,
          value: connector.name,
          label: (
            <div className="d-flex justify-content-start align-items-start flex-column">
              <div className="d-flex justify-content-start align-items-baseline flex-column">
                <div>{connector.name}&nbsp;</div>
                <div className="small text-start text-muted">
                  {markdownToHtml(connector.description)}
                </div>
              </div>
              {!connector.verification.configured && (
                <div className="small text-danger">
                  ⚠ {connector.verification.details}
                </div>
              )}
            </div>
          ),
          labelDisplay: connector.name,
        }))
        .sort((currentConnector, nextConnector) =>
          // eslint-disable-next-line no-nested-ternary
          currentConnector.isDisabled === nextConnector.isDisabled
            ? 0
            : currentConnector.isDisabled
              ? 1
              : -1,
        ),
    [connectors],
  );

  const playbookOptions = (classification) =>
    playbooksGrouped[classification]
      .map((playbook) => ({
        isDisabled: playbook.disabled,
        starting: playbook.starting,
        value: playbook.name,
        analyzers: playbook.analyzers,
        connectors: playbook.connectors,
        visualizers: playbook.visualizers,
        pivots: playbook.pivots,
        label: (
          <div className="d-flex justify-content-start align-items-start flex-column">
            <div className="d-flex justify-content-start align-items-baseline flex-column">
              <div>{playbook.name}&nbsp;</div>
              <div className="small text-left text-muted">
                {markdownToHtml(playbook.description)}
              </div>
            </div>
          </div>
        ),
        labelDisplay: playbook.name,
        tags: playbook.tags.map((tag) => ({
          value: tag,
          label: <JobTag tag={tag} />,
        })),
        tlp: playbook.tlp,
        scan_mode: `${playbook.scan_mode}`,
        scan_check_time: playbook.scan_check_time,
        runtime_configuration: playbook.runtime_configuration,
      }))
      .filter((item) => !item.isDisabled && item.starting);

  const selectObservableType = (value) => {
    formik.setFieldValue("observableType", value, false);
    formik.setFieldValue(
      "classification",
      value === JobTypes.OBSERVABLE
        ? ObservableClassifications.GENERIC
        : JobTypes.FILE,
    );
    formik.setFieldValue("observable_names", [""], false);
    formik.setFieldValue("files", [""], false);
    formik.setFieldValue("analysisOptionValues", ScanTypes.playbooks, false);
    setScanType(ScanTypes.playbooks);
    formik.setFieldValue("playbook", "", false); // reset
    formik.setFieldValue("analyzers", [], false); // reset
    formik.setFieldValue("connectors", [], false); // reset
  };

>>>>>>> 28775afc
  const updateAdvancedConfig = (
    tags,
    tlp,
    _scanMode,
    scanCheckTime,
    runtimeConfiguration,
  ) => {
    formik.setFieldValue("tags", tags, false);
    formik.setFieldValue("tlp", tlp, false);
    formik.setFieldValue("scan_mode", _scanMode, false);
    // null for playbooks with force new
    console.debug(`scanCheckTime : ${scanCheckTime}`);
    if (scanCheckTime) {
      formik.setFieldValue(
        "scan_check_time",
        parseScanCheckTime(scanCheckTime),
        false,
      );
    }
    formik.setFieldValue("runtime_configuration", runtimeConfiguration, false);
  };

  const updateSelectedPlaybook = (playbook) => {
    formik.setFieldValue("playbook", playbook, false);
    updateAdvancedConfig(
      playbook.tags,
      playbook.tlp,
      playbook.scan_mode,
      playbook.scan_check_time,
      playbook.runtime_configuration,
    );
  };

  // wait the user terminated to typing and then perform the request to recent scans
  useDebounceInput(inputValue, 1000, setRecentScansInput);

  const updateSelectedObservable = (observableValue, index) => {
    if (index === 0) {
      const oldClassification = formik.values.classification;
      const newClassification = getObservableClassification(observableValue);
      formik.setFieldValue("classification", newClassification, false);
      // in case a playbook is available and i changed classification or no playbook is selected i select a playbook
      if (
        playbookOptions(playbooks, newClassification, organizationPluginsState)
          .length > 0 &&
        (oldClassification !== newClassification ||
          Object.keys(formik.values.playbook).length === 0) &&
        formik.values.analysisOptionValues === ScanTypes.playbooks
      ) {
        updateSelectedPlaybook(
          playbookOptions(
            playbooks,
            newClassification,
            organizationPluginsState,
          )[0],
        );
      }
    }
    const observableNames = formik.values.observable_names;
    observableNames[index] = observableValue;
    formik.setFieldValue("observable_names", observableNames, false);
    setInputValue(observableValue);
  };

  const [scanType, setScanType] = React.useState(
    formik.values.analysisOptionValues,
  );

  const updateAnalysisOptionValues = (newAnalysisType) => {
    if (
      scanType === ScanTypes.playbooks &&
      newAnalysisType === ScanTypes.analyzers_and_connectors
    ) {
      setScanType(newAnalysisType);
      // reset playbook
      formik.setFieldValue("playbook", formik.initialValues.playbook, false);
      // reset advanced configuration
      updateAdvancedConfig(
        formik.initialValues.tags,
        formik.initialValues.tlp,
        formik.initialValues.scan_mode,
        "01:00:00:00",
        formik.initialValues.runtime_configuration,
      );
    }
    if (
      scanType === ScanTypes.analyzers_and_connectors &&
      newAnalysisType === ScanTypes.playbooks
    ) {
      setScanType(newAnalysisType);
      // if an observable or file is loaded set a default playbook
      if (
        (formik.values.observable_names.length &&
          formik.values.observable_names[0] !== "") ||
        (formik.values.files.length &&
          formik.values.files[0] !== "" &&
          Object.keys(formik.values.playbook).length === 0)
      ) {
        updateSelectedPlaybook(
          playbookOptions(
            playbooks,
            formik.values.classification,
            organizationPluginsState,
          )[0],
        );
        formik.setFieldValue("analyzers", [], false); // reset
        formik.setFieldValue("connectors", [], false); // reset
      }
    }
  };

  // useEffect for setting the default playbook if an observable or a file is loaded before playbooks are fetched
  useEffect(() => {
    if (
      (formik.values.observable_names.length &&
        formik.values.observable_names[0] !== "") ||
      (formik.values.files.length &&
        formik.values.files[0] !== "" &&
        Object.keys(formik.values.playbook).length === 0 &&
        formik.values.analysisOptionValues === ScanTypes.playbooks)
    ) {
      updateSelectedPlaybook(
        playbookOptions(
          playbooks,
          formik.values.classification,
          organizationPluginsState,
        )[0],
      );
    }
    // eslint-disable-next-line react-hooks/exhaustive-deps
  }, [playbooksLoading]);

  useEffect(() => {
    if (observableParam) {
      updateSelectedObservable(observableParam, 0);
      if (formik.playbook) updateSelectedPlaybook(formik.playbook);
    } else if (isSampleParam) {
      selectObservableType(JobTypes.FILE);
    }
    // eslint-disable-next-line react-hooks/exhaustive-deps
  }, [observableParam, playbooksLoading, isSampleParam]);

  /* With the setFieldValue the validation and rerender don't work properly: the last update seems to not trigger the validation
  and leaves the UI with values not valid, for this reason the scan button is disabled, but if the user set focus on the UI the last
  validation trigger and start scan is enabled. To avoid this we use this hook that force the validation when the form values change.
  
  This hook is the reason why we can disable the validation in the setFieldValue method (3rd params).
  */
  React.useEffect(() => {
    formik.validateForm();
    // eslint-disable-next-line react-hooks/exhaustive-deps
  }, [formik.values]);

  const [isRuntimeConfigModalOpen, setRuntimeConfigModalOpen] =
    React.useState(false);
  const toggleRuntimeConfigModal = () => {
    if (!pluginsLoading) setRuntimeConfigModalOpen((open) => !open);
  };
  const [isMultipleObservablesModalOpen, setMultipleObservablesModalOpen] =
    React.useState(false);
  const toggleMultipleObservablesModal = React.useCallback(
    () => setMultipleObservablesModalOpen((open) => !open),
    [setMultipleObservablesModalOpen],
  );

  // useEffect for setting the default playbook if multiple observables are loaded
  useEffect(() => {
    if (
      formik.values.observable_names.length &&
      formik.values.observable_names[0] !== ""
    ) {
      formik.values.observable_names.forEach((observable, index) =>
        updateSelectedObservable(observable, index),
      );
    }
    // eslint-disable-next-line react-hooks/exhaustive-deps
  }, [toggleMultipleObservablesModal, formik.values.observable_names]);

  console.debug(`classification: ${formik.values.classification}`);
  console.debug("formik");
  console.debug(formik);
  return (
    <Container fluid className="d-flex justify-content-center">
      {/* Form */}
      <ContentSection
        id="ScanForm"
        className="col-lg-8 col-xl-7 mt-3 bg-body shadow"
      >
        <div className="mt-4 d-flex justify-content-between">
          <h3 id="scanpage" className="fw-bold">
            Scan&nbsp;
            {formik.values.classification === JobTypes.FILE
              ? "Files"
              : "Observables"}
          </h3>
          <div className="mt-1">
            {/* Quota badges */}
            <MonthBadge className="me-2 text-larger" />
            <TotalBadge className="ms-2 me-3 text-larger" />
            <QuotaInfoIcon />
          </div>
        </div>
        <hr />
        <FormikProvider value={formik}>
          <Form onSubmit={formik.handleSubmit}>
            <Row>
              <div className="col-sm-3 col-form-label" />
              <FormGroup className="ps-3 mt-2 d-flex col-sm-8">
                {[JobTypes.OBSERVABLE, JobTypes.FILE].map((jobType) => (
                  <FormGroup check inline key={`observableType__${jobType}`}>
                    <Col>
                      <Field
                        as={Input}
                        id={`observableType__${jobType}`}
                        type="radio"
                        name="observableType"
                        value={jobType}
                        onClick={(event) =>
                          selectObservableType(event.target.value)
                        }
                      />
                      <Label check>
                        {jobType === JobTypes.OBSERVABLE
                          ? "observable (domain, IP, URL, HASH, etc...)"
                          : "file"}
                      </Label>
                    </Col>
                  </FormGroup>
                ))}
              </FormGroup>
              <Col sm={1} className="d-flex-center justify-content-end mb-3">
                {formik.values.classification !== "file" && (
                  <IconButton
                    id="scanform-multipleobservables-btn"
                    Icon={RiFileAddLine}
                    title="Load multilple observables"
                    titlePlacement="top"
                    size="sm"
                    color="tertiary"
                    onClick={toggleMultipleObservablesModal}
                  />
                )}
                {isMultipleObservablesModalOpen && (
                  <MultipleObservablesModal
                    isOpen={isMultipleObservablesModalOpen}
                    toggle={toggleMultipleObservablesModal}
                    formik={formik}
                  />
                )}
              </Col>
            </Row>
            {formik.values.observableType === JobTypes.OBSERVABLE ? (
              <FieldArray
                name="observable_names"
                render={(arrayHelpers) => (
                  <FormGroup row>
                    <Label
                      id="selectobservable"
                      className="required"
                      sm={3}
                      for="observable_name"
                    >
                      Observable Value(s)
                    </Label>
                    <Col sm={9}>
                      <div className="invalid-feedback d-block">
                        {formik.errors.no_observables}
                      </div>
                      <div style={{ maxHeight: "27vh", overflowY: "scroll" }}>
                        {formik.values.observable_names &&
                        formik.values.observable_names.length > 0
                          ? formik.values.observable_names.map(
                              (name, index) => (
                                <div
                                  className="py-2 d-flex"
                                  key={`observable_names.${index + 0}`}
                                >
                                  <Col sm={11} className="ps-1 pe-3">
                                    <Field
                                      as={Input}
                                      type="text"
                                      placeholder="google.com, 8.8.8.8, https://google.com, 1d5920f4b44b27a802bd77c4f0536f5a"
                                      id={`observable_names.${index}`}
                                      name={`observable_names.${index}`}
                                      className="input-dark"
                                      invalid={
                                        Boolean(
                                          formik.errors.observable_names &&
                                            formik.errors.observable_names[
                                              index
                                            ],
                                        ) &&
                                        formik.touched.observable_names &&
                                        formik.touched.observable_names[index]
                                      }
                                      onChange={(event) =>
                                        updateSelectedObservable(
                                          event.target.value,
                                          index,
                                        )
                                      }
                                    />
                                    {DangerErrorMessage("observable_names")}
                                  </Col>
                                  <Button
                                    color="primary"
                                    className="mx-auto rounded-1 text-larger col-sm-1"
                                    onClick={() => arrayHelpers.remove(index)}
                                  >
                                    <BsFillTrashFill />
                                  </Button>
                                </div>
                              ),
                            )
                          : null}
                      </div>
                      <Row className="my-2 pt-0">
                        <Button
                          color="primary"
                          size="sm"
                          className="mx-auto rounded-1 mx-auto col-sm-auto d-flex align-items-center"
                          onClick={() => arrayHelpers.push("")}
                        >
                          <BsFillPlusCircleFill />
                          &nbsp;Add new value
                        </Button>
                      </Row>
                    </Col>
                  </FormGroup>
                )}
              />
            ) : (
              <FormGroup row>
                <Label className="required" sm={3} for="file">
                  File(s)
                </Label>
                <Col sm={9}>
                  <Input
                    type="file"
                    id="file"
                    name="file"
                    onChange={(event) => {
                      formik.setFieldValue(
                        "files",
                        event.currentTarget.files,
                        false,
                      );
                      formik.setFieldValue("classification", "file", false);
                      if (
                        Object.keys(formik.values.playbook).length === 0 &&
                        playbookOptions(
                          playbooks,
                          "file",
                          organizationPluginsState,
                        ).length > 0 &&
                        formik.values.analysisOptionValues ===
                          ScanTypes.playbooks
                      ) {
                        updateSelectedPlaybook(
                          playbookOptions(
                            playbooks,
                            "file",
                            organizationPluginsState,
                          )[0],
                        );
                      }
                    }}
                    className="input-dark"
                    multiple
                  />
                  {DangerErrorMessage("files")}
                </Col>
              </FormGroup>
            )}
            <hr />
            <Row>
              <div className="col-sm-3 col-form-label mb-3" />
              <FormGroup className="d-flex col-sm-8 align-items-center">
                {Object.values(ScanTypes).map((type_) => (
                  <FormGroup check inline key={`analysistype__${type_}`}>
                    <Col>
                      <Field
                        as={Input}
                        id={`analysistype__${type_}`}
                        type="radio"
                        name="analysisOptionValues"
                        value={type_}
                        onClick={() => updateAnalysisOptionValues(type_)}
                      />
                      <Label check>{type_}</Label>
                    </Col>
                  </FormGroup>
                ))}
              </FormGroup>
              <Col sm={1} className="d-flex-center justify-content-end mb-3">
                <IconButton
                  id="scanform-runtimeconf-editbtn"
                  Icon={
                    pluginsLoading &&
                    (formik.values.analyzers.length > 0 ||
                      formik.values.connectors.length > 0 ||
                      Object.keys(formik.values.playbook).length > 0)
                      ? SpinnerIcon
                      : MdEdit
                  }
                  title={
                    pluginsLoading
                      ? "Runtime configuration is loading"
                      : "Edit runtime configuration"
                  }
                  titlePlacement="top"
                  size="sm"
                  color="tertiary"
                  disabled={
                    !(
                      formik.values.analyzers.length > 0 ||
                      formik.values.connectors.length > 0 ||
                      Object.keys(formik.values.playbook).length > 0
                    )
                  }
                  onClick={toggleRuntimeConfigModal}
                />
                {isRuntimeConfigModalOpen && (
                  <RuntimeConfigurationModal
                    isOpen={isRuntimeConfigModalOpen}
                    toggle={toggleRuntimeConfigModal}
                    formik={formik}
                  />
                )}
              </Col>
            </Row>
            {scanType === ScanTypes.analyzers_and_connectors && (
              <>
                <FormGroup row>
                  <Label sm={3} for="analyzers">
                    Select Analyzers
                  </Label>
                  <Col sm={9}>
                    <AnalyzersMultiSelectDropdownInput formik={formik} />
                    {DangerErrorMessage("analyzers")}
                  </Col>
                </FormGroup>
                <FormGroup row>
                  <Label sm={3} for="connectors">
                    Select Connectors
                  </Label>
                  <Col sm={9}>
                    <ConnectorsMultiSelectDropdownInput formik={formik} />
                  </Col>
                </FormGroup>
              </>
            )}
            {scanType === ScanTypes.playbooks && (
              <FormGroup row className="mb-4">
                <Label id="selectplugins" sm={3} htmlFor="playbook">
                  Select Playbook
                </Label>
                <Col sm={9}>
                  <PlaybookMultiSelectDropdownInput
                    formik={formik}
                    onChange={(selectedPlaybook) =>
                      updateSelectedPlaybook(selectedPlaybook)
                    }
                  />
                  {DangerErrorMessage("playbook")}
                </Col>
              </FormGroup>
            )}
            <FormGroup row>
              <TLPSelectInputLabel size={3} />
              <Col sm={9}>
                <TLPSelectInput formik={formik} />
              </Col>
            </FormGroup>
            <hr />
            <Button
              size="sm"
              onClick={() => toggleAdvancedSettings(!isAdvancedSettingsOpen)}
              color="primary"
              className="mt-2"
            >
              <span className="me-1">Advanced settings</span>
              {isAdvancedSettingsOpen ? (
                <IoIosArrowDropupCircle />
              ) : (
                <IoIosArrowDropdownCircle />
              )}
            </Button>
            <Collapse isOpen={isAdvancedSettingsOpen}>
              <FormGroup row>
                <Label sm={3} id="scanform-tagselectinput">
                  Tags
                </Label>
                <Col sm={9}>
                  <TagSelectInput
                    id="scanform-tagselectinput"
                    selectedTags={formik.values.tags}
                    setSelectedTags={(selectedTags) =>
                      formik.setFieldValue("tags", selectedTags, false)
                    }
                  />
                </Col>
              </FormGroup>
              <FormGroup row className="mt-2">
                <Label sm={3}>Scan configuration</Label>
                <Col sm={9}>
                  <ScanConfigSelectInput formik={formik} />
                </Col>
              </FormGroup>
            </Collapse>

            <FormGroup row className="mt-3">
              <Button
                id="startScan"
                type="submit"
                /* dirty return True if values are different then default
                 we cannot run the validation on mount or we get an infinite loop.
                */
                disabled={
                  !formik.dirty || !formik.isValid || formik.isSubmitting
                }
                color="primary"
                size="lg"
                outline
                className="mx-auto rounded-0 col-sm-3 order-sm-5"
              >
                {formik.isSubmitting && <Spinner size="sm" />}Start Scan
              </Button>
            </FormGroup>
          </Form>
        </FormikProvider>
      </ContentSection>
      {/* Recent Scans */}
      <ContentSection
        id="RecentScans"
        className="col-lg-4 col-xl-4 mt-3 mx-3 bg-body shadow"
      >
        <RecentScans
          classification={formik.values.classification}
          param={
            formik.values.files.length
              ? formik.values.files[0]
              : sanitizeObservable(recentScansInput)
          }
        />
      </ContentSection>
    </Container>
  );
}<|MERGE_RESOLUTION|>--- conflicted
+++ resolved
@@ -274,148 +274,6 @@
     visualizersLoading ||
     pivotsLoading;
 
-<<<<<<< HEAD
-=======
-  const analyzersGrouped = React.useMemo(() => {
-    const grouped = {
-      ip: [],
-      hash: [],
-      domain: [],
-      url: [],
-      generic: [],
-      file: [],
-    };
-    analyzers.forEach((obj) => {
-      if (obj.type === JobTypes.FILE) {
-        grouped.file.push(obj);
-      } else {
-        obj.observable_supported.forEach((clsfn) => grouped[clsfn].push(obj));
-      }
-    });
-    return grouped;
-  }, [analyzers]);
-
-  const playbooksGrouped = React.useMemo(() => {
-    const grouped = {
-      ip: [],
-      hash: [],
-      domain: [],
-      url: [],
-      generic: [],
-      file: [],
-    };
-    playbooks.forEach((obj) => {
-      // filter on basis of type if the playbook is not disabled in org
-      if (organizationPluginsState[obj.name] === undefined) {
-        obj.type.forEach((clsfn) => grouped[clsfn].push(obj));
-      }
-    });
-    console.debug("Playbooks", grouped);
-    return grouped;
-  }, [playbooks, organizationPluginsState]);
-
-  const analyzersOptions = React.useMemo(
-    () =>
-      analyzersGrouped[formik.values.classification]
-        .map((analyzer) => ({
-          isDisabled: !analyzer.verification.configured || analyzer.disabled,
-          value: analyzer.name,
-          label: (
-            <div
-              id={`analyzer${analyzer.name}`}
-              className="d-flex justify-content-start align-items-start flex-column"
-            >
-              <div className="d-flex justify-content-start align-items-baseline flex-column">
-                <div>{analyzer.name}&nbsp;</div>
-                <div className="small text-start text-muted">
-                  {markdownToHtml(analyzer.description)}
-                </div>
-              </div>
-              {!analyzer.verification.configured && (
-                <div className="small text-danger">
-                  ⚠ {analyzer.verification.details}
-                </div>
-              )}
-            </div>
-          ),
-          labelDisplay: analyzer.name,
-        }))
-        .sort((currentAnalyzer, nextAnalyzer) =>
-          // eslint-disable-next-line no-nested-ternary
-          currentAnalyzer.isDisabled === nextAnalyzer.isDisabled
-            ? 0
-            : currentAnalyzer.isDisabled
-              ? 1
-              : -1,
-        ),
-    [analyzersGrouped, formik.values.classification],
-  );
-  const connectorOptions = React.useMemo(
-    () =>
-      connectors
-        .map((connector) => ({
-          isDisabled: !connector.verification.configured || connector.disabled,
-          value: connector.name,
-          label: (
-            <div className="d-flex justify-content-start align-items-start flex-column">
-              <div className="d-flex justify-content-start align-items-baseline flex-column">
-                <div>{connector.name}&nbsp;</div>
-                <div className="small text-start text-muted">
-                  {markdownToHtml(connector.description)}
-                </div>
-              </div>
-              {!connector.verification.configured && (
-                <div className="small text-danger">
-                  ⚠ {connector.verification.details}
-                </div>
-              )}
-            </div>
-          ),
-          labelDisplay: connector.name,
-        }))
-        .sort((currentConnector, nextConnector) =>
-          // eslint-disable-next-line no-nested-ternary
-          currentConnector.isDisabled === nextConnector.isDisabled
-            ? 0
-            : currentConnector.isDisabled
-              ? 1
-              : -1,
-        ),
-    [connectors],
-  );
-
-  const playbookOptions = (classification) =>
-    playbooksGrouped[classification]
-      .map((playbook) => ({
-        isDisabled: playbook.disabled,
-        starting: playbook.starting,
-        value: playbook.name,
-        analyzers: playbook.analyzers,
-        connectors: playbook.connectors,
-        visualizers: playbook.visualizers,
-        pivots: playbook.pivots,
-        label: (
-          <div className="d-flex justify-content-start align-items-start flex-column">
-            <div className="d-flex justify-content-start align-items-baseline flex-column">
-              <div>{playbook.name}&nbsp;</div>
-              <div className="small text-left text-muted">
-                {markdownToHtml(playbook.description)}
-              </div>
-            </div>
-          </div>
-        ),
-        labelDisplay: playbook.name,
-        tags: playbook.tags.map((tag) => ({
-          value: tag,
-          label: <JobTag tag={tag} />,
-        })),
-        tlp: playbook.tlp,
-        scan_mode: `${playbook.scan_mode}`,
-        scan_check_time: playbook.scan_check_time,
-        runtime_configuration: playbook.runtime_configuration,
-      }))
-      .filter((item) => !item.isDisabled && item.starting);
-
   const selectObservableType = (value) => {
     formik.setFieldValue("observableType", value, false);
     formik.setFieldValue(
@@ -433,7 +291,6 @@
     formik.setFieldValue("connectors", [], false); // reset
   };
 
->>>>>>> 28775afc
   const updateAdvancedConfig = (
     tags,
     tlp,
