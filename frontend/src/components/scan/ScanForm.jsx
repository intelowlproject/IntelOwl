--- conflicted
+++ resolved
@@ -58,21 +58,14 @@
 import { MultipleObservablesModal } from "./utils/MultipleObservablesModal";
 import RecentScans from "./utils/RecentScans";
 import { TagSelectInput } from "./utils/TagSelectInput";
-import {
-  sanitizeObservable,
-  observableValidators,
-} from "./utils/observableValidators";
 import { createJob } from "./scanApi";
 import { useGuideContext } from "../../contexts/GuideContext";
 import { parseScanCheckTime } from "../../utils/time";
 import { JobTypes, ObservableClassifications } from "../../constants/jobConst";
-<<<<<<< HEAD
-=======
 import {
   sanitizeObservable,
   getObservableClassification,
 } from "../../utils/observables";
->>>>>>> 8f682725
 
 function DangerErrorMessage(fieldName) {
   return (
@@ -435,14 +428,7 @@
   const updateSelectedObservable = (observableValue, index) => {
     if (index === 0) {
       const oldClassification = formik.values.classification;
-<<<<<<< HEAD
-      let newClassification = ObservableClassifications.GENERIC;
-      const validationValue = observableValidators(observableValue);
-      if (validationValue !== null)
-        newClassification = validationValue.classification;
-=======
       const newClassification = getObservableClassification(observableValue);
->>>>>>> 8f682725
       formik.setFieldValue("classification", newClassification, false);
       // in case a playbook is available and i changed classification or no playbook is selected i select a playbook
       if (
@@ -537,24 +523,17 @@
     // eslint-disable-next-line react-hooks/exhaustive-deps
   }, [formik.values]);
 
-<<<<<<< HEAD
   const [isRuntimeConfigModalOpen, setRuntimeConfigModalOpen] =
     React.useState(false);
   const toggleRuntimeConfigModal = React.useCallback(
-    () => setRuntimeConfigModalOpen((o) => !o),
+    () => setRuntimeConfigModalOpen((open) => !open),
     [setRuntimeConfigModalOpen],
   );
   const [isMultipleObservablesModalOpen, setMultipleObservablesModalOpen] =
     React.useState(false);
   const toggleMultipleObservablesModal = React.useCallback(
-    () => setMultipleObservablesModalOpen((o) => !o),
+    () => setMultipleObservablesModalOpen((open) => !open),
     [setMultipleObservablesModalOpen],
-=======
-  const [isModalOpen, setModalOpen] = React.useState(false);
-  const toggleModal = React.useCallback(
-    () => setModalOpen((open) => !open),
-    [setModalOpen],
->>>>>>> 8f682725
   );
 
   // useEffect for setting the default playbook if multiple observables are loaded
@@ -599,15 +578,9 @@
           <Form onSubmit={formik.handleSubmit}>
             <Row>
               <div className="col-sm-3 col-form-label" />
-<<<<<<< HEAD
               <FormGroup className="mb-0 mt-2 d-flex col-sm-8">
-                {[JobTypes.OBSERVABLE, JobTypes.FILE].map((ch) => (
-                  <FormGroup check inline key={`observableType__${ch}`}>
-=======
-              <FormGroup className="mb-0 mt-2 d-flex col-sm-9">
                 {[JobTypes.OBSERVABLE, JobTypes.FILE].map((jobType) => (
                   <FormGroup check inline key={`observableType__${jobType}`}>
->>>>>>> 8f682725
                     <Col>
                       <Field
                         as={Input}
@@ -687,7 +660,6 @@
                       <div className="invalid-feedback d-block">
                         {formik.errors.no_observables}
                       </div>
-<<<<<<< HEAD
                       <div style={{ maxHeight: "27vh", overflow: "scroll" }}>
                         {formik.values.observable_names &&
                         formik.values.observable_names.length > 0
@@ -715,9 +687,9 @@
                                         formik.touched.observable_names &&
                                         formik.touched.observable_names[index]
                                       }
-                                      onChange={(e) =>
+                                      onChange={(event) =>
                                         updateSelectedObservable(
-                                          e.target.value,
+                                          event.target.value,
                                           index,
                                         )
                                       }
@@ -736,50 +708,6 @@
                             )
                           : null}
                       </div>
-=======
-                      {formik.values.observable_names &&
-                      formik.values.observable_names.length > 0
-                        ? formik.values.observable_names.map((name, index) => (
-                            <div
-                              className="py-2 d-flex"
-                              key={`observable_names.${index + 0}`}
-                            >
-                              <Col sm={11} className="pe-3">
-                                <Field
-                                  as={Input}
-                                  type="text"
-                                  placeholder="google.com, 8.8.8.8, https://google.com, 1d5920f4b44b27a802bd77c4f0536f5a"
-                                  id={`observable_names.${index}`}
-                                  name={`observable_names.${index}`}
-                                  className="input-dark"
-                                  invalid={
-                                    Boolean(
-                                      formik.errors.observable_names &&
-                                        formik.errors.observable_names[index],
-                                    ) &&
-                                    formik.touched.observable_names &&
-                                    formik.touched.observable_names[index]
-                                  }
-                                  onChange={(event) =>
-                                    updateSelectedObservable(
-                                      event.target.value,
-                                      index,
-                                    )
-                                  }
-                                />
-                                {DangerErrorMessage("observable_names")}
-                              </Col>
-                              <Button
-                                color="primary"
-                                className="mx-auto rounded-1 text-larger col-sm-1"
-                                onClick={() => arrayHelpers.remove(index)}
-                              >
-                                <BsFillTrashFill />
-                              </Button>
-                            </div>
-                          ))
-                        : null}
->>>>>>> 8f682725
                       <Row className="my-2 pt-0">
                         <Button
                           color="primary"
