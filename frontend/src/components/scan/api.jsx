--- conflicted
+++ resolved
@@ -6,16 +6,13 @@
 import { ContentSection, readFileAsync, addToast } from "@certego/certego-ui";
 
 import {
-<<<<<<< HEAD
   ANALYZE_MULTIPLE_OBSERVABLE_URI,
   ASK_MULTI_ANALYSIS_AVAILABILITY_URI,
   ANALYZE_MULTIPLE_FILES_URI,
-=======
   API_BASE_URI,
   ANALYZE_OBSERVABLE_URI,
   ANALYZE_FILE_URI,
   ASK_ANALYSIS_AVAILABILITY_URI
->>>>>>> f1f583be
 } from "../../constants/api";
 import useRecentScansStore from "../../stores/useRecentScansStore";
 
@@ -112,12 +109,7 @@
             </ContentSection>
             
           )}
-<<<<<<< HEAD
           {warnings.length > 0 && (
-=======
-          
-          {respData.warnings.length > 0 && (
->>>>>>> f1f583be
             <ContentSection className="bg-accent text-darker">
               <strong>Warnings:</strong>&nbsp;{warnings.join(", ")}
             </ContentSection>
@@ -229,10 +221,7 @@
       JSON.stringify(formValues.runtime_configuration)
     );
   }
-<<<<<<< HEAD
   return axios.post(ANALYZE_MULTIPLE_FILES_URI, body);
-=======
-  return axios.post(ANALYZE_FILE_URI, body);
 }
 
 async function _startPlaybook(formValues) {
@@ -255,5 +244,4 @@
   };
 
   return axios.post(playbookURI, body);
->>>>>>> f1f583be
 }