--- conflicted
+++ resolved
@@ -39,15 +39,10 @@
 export default function Search() {
   const [elasticData, setElasticData] = React.useState([]);
   const [loadingData, setLoadingData] = React.useState(false);
-
-<<<<<<< HEAD
   const [setTextToHighlight] = useJsonEditorStore((state) => [
     state.setTextToHighlight,
   ]);
 
-  const isoFormatString = "yyyy-MM-dd'T'HH:mm";
-=======
->>>>>>> 4b9c0f71
   const defaultStartDate = new Date();
   defaultStartDate.setDate(defaultStartDate.getDate() - 30); // default: 30 days time range
   const defaultStartDateStr = format(defaultStartDate, datetimeFormatStr);
