export const JobResultSections = Object.freeze({
  RAW: "raw",
  VISUALIZER: "visualizer",
});

export const TLPDescriptions = Object.freeze({
  CLEAR: "TLP: use all analyzers",
  GREEN: "TLP: disable analyzers that could impact privacy",
  AMBER:
    "TLP: disable analyzers that could impact privacy and limit access to my organization",
  RED: "TLP: disable analyzers that could impact privacy, limit access to my organization and do not use any external service",
});

export const HACKER_MEME_STRING =
  "LoOk At YoU hAcKeR a PaThEtIc CrEaTuRe Of MeAt AnD bOnE";

export const HTTPMethods = Object.freeze({
  GET: "get",
  POST: "post",
  PUT: "put",
  PATCH: "patch",
  DELETE: "delete",
});

export const datetimeFormatStr = "yyyy-MM-dd'T'HH:mm:ss";

<<<<<<< HEAD
export const HistoryPages = Object.freeze({
  JOBS: "jobs",
  INVESTIGAITONS: "investigations",
  USER_REPORTS: "user-reports",
=======
export const Classifications = Object.freeze({
  IP: "ip",
  URL: "url",
  DOMAIN: "domain",
  HASH: "hash",
  GENERIC: "generic",
  FILE: "file",
});

export const AnalyzableHistoryTypes = Object.freeze({
  JOB: "job",
  USER_REPORT: "user_report",
>>>>>>> 96892b7c
});<|MERGE_RESOLUTION|>--- conflicted
+++ resolved
@@ -24,12 +24,12 @@
 
 export const datetimeFormatStr = "yyyy-MM-dd'T'HH:mm:ss";
 
-<<<<<<< HEAD
 export const HistoryPages = Object.freeze({
   JOBS: "jobs",
   INVESTIGAITONS: "investigations",
   USER_REPORTS: "user-reports",
-=======
+});
+
 export const Classifications = Object.freeze({
   IP: "ip",
   URL: "url",
@@ -42,5 +42,4 @@
 export const AnalyzableHistoryTypes = Object.freeze({
   JOB: "job",
   USER_REPORT: "user_report",
->>>>>>> 96892b7c
 });