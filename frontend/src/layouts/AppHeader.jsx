--- conflicted
+++ resolved
@@ -21,12 +21,7 @@
 } from "react-icons/ri";
 import { FaGithub, FaGoogle, FaLinkedin } from "react-icons/fa";
 import { IoSearch } from "react-icons/io5";
-<<<<<<< HEAD
 import { TbReport, TbReportSearch } from "react-icons/tb";
-import { BsPeopleFill, BsSliders } from "react-icons/bs";
-=======
-import { TbReport } from "react-icons/tb";
->>>>>>> 5c0522b3
 
 // lib
 import { NavLink, AxiosLoadingBar } from "@certego/certego-ui";
@@ -90,35 +85,15 @@
         </NavLink>
       </NavItem>
       <NavItem>
-<<<<<<< HEAD
         <NavLink className="d-flex-start-center" end to="/search">
           <TbReportSearch />
           <span className="ms-1">Search</span>
         </NavLink>
       </NavItem>
-      <NavItem id="plugins-menu" className="d-flex-start-center nav-link">
-        <RiPlugFill className="me-1" /> Plugins
-      </NavItem>
-      <UncontrolledPopover
-        target="plugins-menu"
-        placement="bottom"
-        trigger="hover"
-        popperClassName="p-2 bg-dark d-flex justify-conten-center"
-        hideArrow
-        delay={{ show: 0, hide: 300 }}
-        offset={[20, -3]}
-      >
-        <NavLink className="d-flex-start-center p-1 pb-2" to="/plugins">
-          <FaList className="me-2" /> Plugins List
-        </NavLink>
-        <hr className="my-0" />
-        <NavLink className="d-flex-start-center p-1 pt-2" to="/me/config">
-          <BsSliders className="me-2" /> User Plugin Config
-=======
+      <NavItem>
         <NavLink className="d-flex-start-center" end to="/plugins">
           <RiPlugFill />
           <span className="ms-1">Plugins</span>
->>>>>>> 5c0522b3
         </NavLink>
       </NavItem>
       <NavItem>
