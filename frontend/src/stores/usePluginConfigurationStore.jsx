import { create } from "zustand";
import axios from "axios";

import { addToast } from "@certego/certego-ui";

import { pluginsTypes } from "../constants/constants";
import {
  API_BASE_URI,
  ANALYZERS_CONFIG_URI,
  CONNECTORS_CONFIG_URI,
  PIVOTS_CONFIG_URI,
  VISUALIZERS_CONFIG_URI,
  PLAYBOOKS_CONFIG_URI,
  INGESTORS_CONFIG_URI,
} from "../constants/apiURLs";

async function downloadAllPlugin(pluginUrl) {
  const pageSize = 70;
  let pluginList = [];
  // we need to request the first chunk to know how many chunks are available
  const resp = await axios.get(pluginUrl, {
    params: { page: 1, page_size: pageSize },
  });
  pluginList = pluginList.concat(resp.data.results);

  // in case there are others chunks, download all of them concurrently
  if (resp.data.total_pages > 1) {
    const additionalRequests = [];
    for (
      let addtionalPageIndex = 2;
      addtionalPageIndex <= resp.data.total_pages;
      addtionalPageIndex += 1
    ) {
      additionalRequests.push(
        axios.get(pluginUrl, {
          params: { page: addtionalPageIndex, page_size: pageSize },
        }),
      );
    }
    const multipleResponses = await Promise.all(additionalRequests);
    multipleResponses.forEach((response) => {
      pluginList = pluginList.concat(response.data.results);
    });
  }
  return pluginList;
}

const usePluginConfigurationStore = create((set, get) => ({
  // loading: true,
  analyzersLoading: true,
  connectorsLoading: true,
  pivotsLoading: true,
  visualizersLoading: true,
  ingestorsLoading: true,
  playbooksLoading: true,
  analyzersError: null,
  connectorsError: null,
  pivotsError: null,
  visualizersError: null,
  ingestorsError: null,
  playbooksError: null,
  analyzers: [],
  connectors: [],
  pivots: [],
  visualizers: [],
  ingestors: [],
  playbooks: [],
  hydrate: () => {
    // this function is called to check if we need to download the data related to the plugins or not
    if (get().analyzersLoading) {
      get().retrieveAnalyzersConfiguration();
    }
    if (get().connectorsLoading) {
      get().retrieveConnectorsConfiguration();
    }
    if (get().pivotsLoading) {
      get().retrievePivotsConfiguration();
    }
    if (get().visualizersLoading) {
      get().retrieveVisualizersConfiguration();
    }
    if (get().ingestorsLoading) {
      get().retrieveIngestorsConfiguration();
    }
    if (get().playbooksLoading) {
      get().retrievePlaybooksConfiguration();
    }
  },
  retrieveAnalyzersConfiguration: async () => {
    try {
      set({ analyzersLoading: true });
      console.debug(
        "usePluginConfigurationStore - retrieveAnalyzersConfiguration: ",
      );
      const analyzers = await downloadAllPlugin(ANALYZERS_CONFIG_URI);
      console.debug(analyzers);
      set({
        analyzersError: null,
        analyzers,
        analyzersLoading: false,
      });
    } catch (e) {
      set({ analyzersError: e, analyzersLoading: false });
    }
  },
  retrieveConnectorsConfiguration: async () => {
    try {
      set({ connectorsLoading: true });
      const connectors = await downloadAllPlugin(CONNECTORS_CONFIG_URI);
      console.debug(
        "usePluginConfigurationStore - retrieveConnectorsConfiguration: ",
      );
      console.debug(connectors);
      set({
        connectorsError: null,
        connectors,
        connectorsLoading: false,
      });
    } catch (e) {
      set({ connectorsError: e, connectorsLoading: false });
    }
  },
  retrieveVisualizersConfiguration: async () => {
    try {
      set({ visualizersLoading: true });
      const visualizers = await downloadAllPlugin(VISUALIZERS_CONFIG_URI);
      console.debug(
        "usePluginConfigurationStore - retrieveVisualizersConfiguration: ",
      );
      console.debug(visualizers);
      set({
        visualizersError: null,
        visualizers,
        visualizersLoading: false,
      });
    } catch (e) {
      set({ visualizersError: e, visualizersLoading: false });
    }
  },
  retrieveIngestorsConfiguration: async () => {
    try {
      set({ ingestorsLoading: true });
      const ingestors = await downloadAllPlugin(INGESTORS_CONFIG_URI);
      console.debug(
        "usePluginConfigurationStore - retrieveIngestorsConfiguration: ",
      );
      console.debug(ingestors);
      set({
        ingestorsError: null,
        ingestors,
        ingestorsLoading: false,
      });
    } catch (e) {
      set({ ingestorsError: e, ingestorsLoading: false });
    }
  },
  retrievePivotsConfiguration: async () => {
    try {
      set({ pivotsLoading: true });
      const pivots = await downloadAllPlugin(PIVOTS_CONFIG_URI);
      console.debug(
        "usePluginConfigurationStore - retrievePivotsConfiguration: ",
      );
      console.debug(pivots);
      set({
        pivotsError: null,
        pivots,
        pivotsLoading: false,
      });
    } catch (e) {
      set({ pivotsError: e, pivotsLoading: false });
    }
  },
  retrievePlaybooksConfiguration: async () => {
    try {
      set({ playbooksLoading: true });
      const playbooks = await downloadAllPlugin(PLAYBOOKS_CONFIG_URI);
      // convert data
      playbooks.forEach((playbook) => {
        // convert analyzers
        const mappedAnalyzers = playbook.analyzers.map((analyzerName) =>
          Object.fromEntries([
            ["name", analyzerName],
            [
              "config",
              playbook.runtime_configuration.analyzers[analyzerName] || {},
            ],
          ]),
        );
        // eslint-disable-next-line no-param-reassign
        playbook.analyzers = {};
        mappedAnalyzers.forEach((analyzer) => {
          // eslint-disable-next-line no-param-reassign
          playbook.analyzers[analyzer.name] = analyzer.config;
        });
        // convert connectors
        const mappedConnectors = playbook.connectors.map((connectorName) =>
          Object.fromEntries([
            ["name", connectorName],
            [
              "config",
              playbook.runtime_configuration.connectors[connectorName] || {},
            ],
          ]),
        );
        // eslint-disable-next-line no-param-reassign
        playbook.connectors = {};
        mappedConnectors.forEach((connector) => {
          // eslint-disable-next-line no-param-reassign
          playbook.connectors[connector.name] = connector.config;
        });
        // eslint-disable-next-line no-param-reassign
        delete playbook.runtime_configuration;
      });
      console.debug(
        "usePluginConfigurationStore - retrievePlaybooksConfiguration: ",
      );
      console.debug(playbooks);
      set({
        playbooksError: null,
        playbooks,
        playbooksLoading: false,
      });
    } catch (e) {
      set({ playbooksError: e, playbooksLoading: false });
    }
  },
<<<<<<< HEAD
  checkPluginHealth: async (PluginTypesNumeric, PluginName) => {
    try {
      const resp = await axios.get(
        `${API_BASE_URI}/${PluginTypesNumeric}/${PluginName}/health_check`,
=======
  checkPluginHealth: async (type, PluginName) => {
    try {
      const resp = await axios.get(
        `${API_BASE_URI}/${type}/${PluginName}/health_check`,
>>>>>>> 90903fd1
      );
      console.debug("usePluginConfigurationStore - checkPluginHealth: ");
      console.debug(resp);
      return Promise.resolve(resp.data?.status); // status is of type boolean
    } catch (e) {
      addToast("Failed!", e.parsedMsg.toString(), "danger");
      return null;
    }
  },
  deletePlaybook: async (playbook) => {
    try {
      const response = await axios.delete(
        `${PLAYBOOKS_CONFIG_URI}/${playbook}`,
      );
      addToast(`${playbook} deleted`, null, "info");
      return Promise.resolve(response);
    } catch (e) {
      addToast("Failed!", e.parsedMsg, "danger");
      return null;
    }
  },
  enablePluginInOrg: async (type, pluginName, pluginOwner) => {
    if (type === pluginsTypes.PLAYBOOK && pluginOwner !== null) {
      try {
        const response = await axios.patch(
          `${API_BASE_URI}/${type}/${pluginName}`,
          { for_organization: true },
        );
        addToast(`${pluginName} enabled for the organization`, null, "success");
        get().retrievePlaybooksConfiguration();
        return Promise.resolve(response);
      } catch (error) {
        addToast(
          `Failed to enabled ${pluginName} for the organization`,
          error.parsedMsg,
          "danger",
          true,
        );
        return null;
      }
    }
    try {
      const response = await axios.delete(
        `${API_BASE_URI}/${type}/${pluginName}/organization`,
      );
      addToast(`${pluginName} enabled for the organization`, null, "success");
      return Promise.resolve(response);
    } catch (error) {
      addToast(
        `Failed to enabled ${pluginName} for the organization`,
        error.parsedMsg,
        "danger",
        true,
      );
      return null;
    }
  },
  disabledPluginInOrg: async (type, pluginName, pluginOwner) => {
    if (type === pluginsTypes.PLAYBOOK && pluginOwner !== null) {
      try {
        const response = await axios.patch(
          `${API_BASE_URI}/${type}/${pluginName}`,
          { for_organization: false },
        );
        addToast(`${pluginName} disabled for the organization`, null, "info");
        get().retrievePlaybooksConfiguration();
        return Promise.resolve(response);
      } catch (error) {
        addToast(
          `Failed to disabled ${pluginName} for the organization`,
          error.parsedMsg,
          "danger",
          true,
        );
        return null;
      }
    }
    try {
      const response = await axios.post(
        `${API_BASE_URI}/${type}/${pluginName}/organization`,
      );
      addToast(`${pluginName} disabled for the organization`, null, "info");
      return Promise.resolve(response);
    } catch (error) {
      addToast(
        `Failed to disabled ${pluginName} for the organization`,
        error.parsedMsg,
        "danger",
        true,
      );
      return null;
    }
  },
}));

export default usePluginConfigurationStore;<|MERGE_RESOLUTION|>--- conflicted
+++ resolved
@@ -45,7 +45,7 @@
   return pluginList;
 }
 
-const usePluginConfigurationStore = create((set, get) => ({
+export const usePluginConfigurationStore = create((set, get) => ({
   // loading: true,
   analyzersLoading: true,
   connectorsLoading: true,
@@ -225,17 +225,10 @@
       set({ playbooksError: e, playbooksLoading: false });
     }
   },
-<<<<<<< HEAD
-  checkPluginHealth: async (PluginTypesNumeric, PluginName) => {
-    try {
-      const resp = await axios.get(
-        `${API_BASE_URI}/${PluginTypesNumeric}/${PluginName}/health_check`,
-=======
   checkPluginHealth: async (type, PluginName) => {
     try {
       const resp = await axios.get(
         `${API_BASE_URI}/${type}/${PluginName}/health_check`,
->>>>>>> 90903fd1
       );
       console.debug("usePluginConfigurationStore - checkPluginHealth: ");
       console.debug(resp);
@@ -329,6 +322,4 @@
       return null;
     }
   },
-}));
-
-export default usePluginConfigurationStore;+}));