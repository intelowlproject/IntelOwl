--- conflicted
+++ resolved
@@ -196,12 +196,6 @@
       );
       console.debug("usePluginConfigurationStore - checkPluginHealth: ");
       console.debug(resp);
-<<<<<<< HEAD
-      return Promise.resolve(resp.data?.status); // status is of type boolean
-    } catch (error) {
-      addToast("Failed!", error.parsedMsg.toString(), "danger");
-      return null;
-=======
       if (resp.data?.status)
         addToast(
           `${PluginName} - health check: success`,
@@ -217,15 +211,15 @@
           true,
         );
       return Promise.resolve(resp.status);
-    } catch (e) {
-      console.error(e);
+    } catch (error) {
+      console.error(error);
       addToast(
         `${PluginName} - health check: failed`,
-        prettifyErrors(e),
+        prettifyErrors(error),
         "danger",
         true,
       );
-      return e.response.status;
+      return error.response.status;
     }
   },
   pluginPull: async (type, PluginName) => {
@@ -250,10 +244,9 @@
           true,
         );
       return Promise.resolve(resp.status);
-    } catch (e) {
-      addToast("Plugin pull: failed", prettifyErrors(e), "danger", true);
-      return e.response.status;
->>>>>>> 2e4a4810
+    } catch (error) {
+      addToast("Plugin pull: failed", prettifyErrors(error), "danger", true);
+      return error.response.status;
     }
   },
   deletePlaybook: async (playbook) => {
@@ -263,13 +256,8 @@
       );
       addToast(`${playbook} deleted`, null, "info");
       return Promise.resolve(response);
-<<<<<<< HEAD
-    } catch (error) {
-      addToast("Failed!", error.parsedMsg, "danger");
-=======
-    } catch (e) {
-      addToast("Failed!", prettifyErrors(e), "danger");
->>>>>>> 2e4a4810
+    } catch (error) {
+      addToast("Failed!", prettifyErrors(error), "danger");
       return null;
     }
   },
