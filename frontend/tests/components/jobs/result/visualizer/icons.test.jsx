const {
  getIcon,
} = require("../../../../../src/components/jobs/result/visualizer/icons");

describe("visualizer icon module", () => {
  test("check defined icons", () => {
    // check icons based on react-icons
    [
      "info",
      "like",
      "dislike",
      "heart",
      "malware",
      "warning",
      "shield",
      "fire",
      "alarm",
      "magnifyingGlass",
      "creditCard",
      "email",
      "hook",
      "filter",
      "incognito",
      "inbox",
      "cloudUpload",
      "cloudSync",
      "lighthouseOn",
      "controller",
      "exit",
      "connection",
      "lock",
<<<<<<< HEAD
=======
      "lockOpen",
>>>>>>> 2816ad53
      "otx",
      "github",
    ].forEach((iconCode) => {
      const icon = getIcon(iconCode);
      expect(icon.type).toBeInstanceOf(Function);
    });

    // check icons with context
    ["virusTotal", "twitter"].forEach((iconCode) => {
      const icon = getIcon(iconCode);
      expect(icon.type).toBeInstanceOf(Object);
    });

    // check icons based on images
    [
      "quokka",
      "hybridAnalysis",
      "urlhaus",
      "google",
      "cloudflare",
      "quad9",
    ].forEach((iconCode) => {
      const icon = getIcon(iconCode);
      expect(icon.type).toBe("img");
    });
  });

  test("check country flag icons", () => {
    const icon = getIcon("en");
    expect(icon.type).toBe("span");
  });

  test("check invalid icon code", () => {
    const icon = getIcon("invalid icon code");
    expect(icon.type).toBe("span");
  });
});<|MERGE_RESOLUTION|>--- conflicted
+++ resolved
@@ -29,10 +29,7 @@
       "exit",
       "connection",
       "lock",
-<<<<<<< HEAD
-=======
       "lockOpen",
->>>>>>> 2816ad53
       "otx",
       "github",
     ].forEach((iconCode) => {
