import React from "react";
import "@testing-library/jest-dom";
import { render, screen, waitFor } from "@testing-library/react";
import { MemoryRouter, Routes, Route, BrowserRouter } from "react-router-dom";
import axios from "axios";
import userEvent from "@testing-library/user-event";
import ScanForm from "../../../src/components/scan/ScanForm";
import {
  ANALYZE_MULTIPLE_FILES_URI,
  ANALYZE_MULTIPLE_OBSERVABLE_URI,
  PLAYBOOKS_ANALYZE_MULTIPLE_FILES_URI,
  PLAYBOOKS_ANALYZE_MULTIPLE_OBSERVABLE_URI,
} from "../../../src/constants/api";
import { RecentScans } from "../../../src/components/scan/utils";

jest.mock("axios");
// IMPORTANT: this mocks work with several storages because all of them are imported from index!
jest.mock("../../../src/stores", () => ({
  useAuthStore: jest.fn((state) =>
    state({
      loading: false,
      token: null,
      user: {
        username: "test",
        full_name: "test user",
        first_name: "test",
        last_name: "user",
        email: "test@google.com",
      },
      access: {
        total_submissions: 10,
        month_submissions: 2,
      },
      isAuthenticated: () => false,
      updateToken: () => {},
      deleteToken: () => {},
      service: {
        fetchUserAccess: () => {},
        loginUser: () => {},
        logoutUser: () => {},
        forceLogout: () => {},
      },
    }),
  ),
  useTagsStore: jest.fn((state) =>
    state({
      loading: false,
      error: null,
      tags: [
        {
          id: 1,
          label: "test tag",
          color: "#1655D3",
        },
      ],
      list: () => {},
      create: () => {},
      update: () => {},
    }),
  ),
  usePluginConfigurationStore: jest.fn((state) =>
    state({
      analyzersLoading: false,
      connectorsLoading: false,
      visualizersLoading: false,
      playbooksLoading: false,
      analyzersError: null,
      connectorsError: null,
      playbooksError: null,
      visualizersError: null,
      analyzers: [
        {
          name: "TEST_ANALYZER",
          config: {
            queue: "default",
            soft_time_limit: 30,
          },
          python_module: "test.Test",
          description: "Test analyzer",
          disabled: false,
          type: "observable",
          docker_based: false,
          maximum_tlp: "AMBER",
          observable_supported: [
            "domain",
            "generic",
            "hash",
            "ip",
            "url",
            "file",
          ],
          supported_filetypes: [],
          run_hash: false,
          run_hash_type: "",
          not_supported_filetypes: [],
          params: {},
          secrets: {},
          verification: {
            configured: true,
            details: "Ready to use!",
            missing_secrets: [],
          },
          orgPluginDisabled: false,
          plugin_type: "1",
        },
      ],
      connectors: [],
      visualizers: [],
      playbooks: [
        {
          name: "TEST_PLAYBOOK_IP",
          type: ["ip"],
          description: "Test playbook for the IP addresses",
          disabled: false,
          runtime_configuration: {
            analyzers: {},
            connectors: {},
            visualizers: {},
          },
          analyzers: [],
          connectors: [],
          scan_mode: 2,
          scan_check_time: "2 00:00:00",
          tags: [
            {
              id: 1,
              label: "test tag",
              color: "#1655D3",
            },
          ],
          tlp: "CLEAR",
        },
        {
          name: "TEST_PLAYBOOK_DOMAIN",
          type: ["domain"],
          description: "Test playbook for the domains",
          disabled: false,
          runtime_configuration: {
            analyzers: {},
            connectors: {},
            visualizers: {},
          },
          analyzers: [],
          connectors: [],
          scan_mode: 2,
          scan_check_time: "2 00:00:00",
          tags: [],
          tlp: "CLEAR",
        },
        {
          name: "TEST_PLAYBOOK_URL",
          type: ["url"],
          description: "Test playbook for the URLs",
          disabled: false,
          runtime_configuration: {
            analyzers: {},
            connectors: {},
            visualizers: {},
          },
          analyzers: [],
          connectors: [],
          scan_mode: 1,
          scan_check_time: null,
          tags: [],
          tlp: "AMBER",
        },
        {
          name: "TEST_PLAYBOOK_HASH",
          type: ["hash"],
          description: "Test playbook for the hashes",
          disabled: false,
          runtime_configuration: {
            analyzers: {},
            connectors: {},
            visualizers: {},
          },
          analyzers: [],
          connectors: [],
          scan_mode: 1,
          scan_check_time: null,
          tags: [],
          tlp: "AMBER",
        },
        {
          name: "TEST_PLAYBOOK_FILE",
          type: ["file"],
          description: "Test playbook for the files",
          disabled: false,
          runtime_configuration: {
            analyzers: {},
            connectors: {},
            visualizers: {},
          },
          analyzers: [],
          connectors: [],
          scan_mode: 1,
          scan_check_time: null,
          tags: [],
          tlp: "AMBER",
        },
        {
          name: "TEST_PLAYBOOK_GENERIC",
          type: ["generic"],
          description: "Test playbook for the generic observables",
          disabled: false,
          runtime_configuration: {
            analyzers: {},
            connectors: {},
            visualizers: {},
          },
          analyzers: [],
          connectors: [],
          scan_mode: 1,
          scan_check_time: null,
          tags: [],
          tlp: "AMBER",
        },
      ],
      hydrate: () => {},
      retrieveAnalyzersConfiguration: () => {},
      retrieveConnectorsConfiguration: () => {},
      retrieveVisualizersConfiguration: () => {},
      retrieveIngestorsConfiguration: () => {},
      retrievePlaybooksConfiguration: () => {},
      checkPluginHealth: () => {},
    }),
  ),
}));
// mock RecentScans component
jest.mock("../../../src/components/scan/utils/RecentScans", () =>
  jest.fn((props) => <div {...props} />),
);

describe("test ScanForm component", () => {
  /* those tests could require lots of time, jest.setTimeout doesn't work on async function.
        use the second param of async instead.
    */

  beforeAll(() => {
    axios.post.mockImplementation(() =>
      Promise.resolve({ data: { results: [], count: 0 } }),
    );
  });

  test("form validation - default", async () => {
    render(
      <BrowserRouter>
        <ScanForm />
      </BrowserRouter>,
    );
    const startScanButton = screen.getByRole("button", { name: "Start Scan" });
    expect(startScanButton).toBeInTheDocument();
    expect(startScanButton.className).toContain("disabled");
    expect(RecentScans).toHaveBeenCalledWith(
      { classification: "generic", param: "" },
      {},
    );
  });

  test("form validation - no observable selection and playbook", async () => {
    const user = userEvent.setup();

    const { container } = render(
      <BrowserRouter>
        <ScanForm />
      </BrowserRouter>,
    );

    // no observable and playbook
    const firstObservableInputElement = screen.getByRole("textbox", {
      name: "",
    });
    expect(firstObservableInputElement).toBeInTheDocument();
    expect(firstObservableInputElement.value).toBe("");
    const playbookDropdownButton = screen.getAllByRole("combobox")[0];
    expect(playbookDropdownButton).toBeInTheDocument();
    await user.click(playbookDropdownButton);
    /* the id change in case you run a single test or all of them.
        we need this strange way to access instead of the id */
    const testPlaybookButton = container.querySelector(
      `#${playbookDropdownButton.id.replace("-input", "")}-option-0`,
    );
    expect(testPlaybookButton).toBeInTheDocument();
    await user.click(testPlaybookButton);
    expect(screen.getByText("TEST_PLAYBOOK_GENERIC")).toBeInTheDocument();
    const startScanButton = screen.getByRole("button", { name: "Start Scan" });
    expect(startScanButton).toBeInTheDocument();
    expect(startScanButton.className).toContain("disabled");
    expect(RecentScans).toHaveBeenCalledWith(
      { classification: "generic", param: "" },
      {},
    );
  });

  test("form validation - observable selected and no playbook", async () => {
    const user = userEvent.setup();

    render(
      <BrowserRouter>
        <ScanForm />
      </BrowserRouter>,
    );

    // no observable and playbook
    const firstObservableInputElement = screen.getByRole("textbox", {
      name: "",
    });
    expect(firstObservableInputElement).toBeInTheDocument();
    await user.type(firstObservableInputElement, "google.com");
    expect(firstObservableInputElement.value).toBe("google.com");
    expect(screen.getByText("TEST_PLAYBOOK_DOMAIN")).toBeInTheDocument();
    const analyzerSelectionRadioButton = screen.getAllByRole("radio")[3];
    expect(analyzerSelectionRadioButton).toBeInTheDocument();
    await user.click(analyzerSelectionRadioButton);
    const playbookSelectionRadioButton = screen.getAllByRole("radio")[2];
    expect(playbookSelectionRadioButton).toBeInTheDocument();
    await user.click(playbookSelectionRadioButton);
    expect(screen.queryByText("TEST_PLAYBOOK_DOMAIN")).toBeNull();
    const startScanButton = screen.getByRole("button", { name: "Start Scan" });
    expect(startScanButton).toBeInTheDocument();
    expect(startScanButton.className).toContain("disabled");
    expect(RecentScans).toHaveBeenCalledWith(
      { classification: "domain", param: "google.com" },
      {},
    );
  });

  test("form validation - observable and playbook selected", async () => {
    const user = userEvent.setup();

    render(
      <BrowserRouter>
        <ScanForm />
      </BrowserRouter>,
    );

    const firstObservableInputElement = screen.getByRole("textbox", {
      name: "",
    });
    expect(firstObservableInputElement).toBeInTheDocument();
    await user.type(firstObservableInputElement, "google.com");
    expect(firstObservableInputElement.value).toBe("google.com");
    expect(screen.getByText("TEST_PLAYBOOK_DOMAIN")).toBeInTheDocument();
    const startScanButton = screen.getByRole("button", { name: "Start Scan" });
    expect(startScanButton).toBeInTheDocument();
    expect(startScanButton.className).not.toContain("disabled");
    expect(RecentScans).toHaveBeenCalledWith(
      { classification: "domain", param: "google.com" },
      {},
    );
  });

  test("form validation - observable and no analyzer selected", async () => {
    const user = userEvent.setup();

    render(
      <BrowserRouter>
        <ScanForm />
      </BrowserRouter>,
    );

    // select analyzers
    const analyzerSelectionRadioButton = screen.getAllByRole("radio")[3];
    expect(analyzerSelectionRadioButton).toBeInTheDocument();
    await user.click(analyzerSelectionRadioButton);
    expect(screen.getByText("Select Analyzers")).toBeInTheDocument();
    expect(screen.getByText("Select Connectors")).toBeInTheDocument();

    const firstObservableInputElement = screen.getByRole("textbox", {
      name: "",
    });
    expect(firstObservableInputElement).toBeInTheDocument();
    await user.type(firstObservableInputElement, "google.com");
    expect(firstObservableInputElement.value).toBe("google.com");
    const startScanButton = screen.getByRole("button", { name: "Start Scan" });
    expect(startScanButton).toBeInTheDocument();
    expect(startScanButton.className).toContain("disabled");
    expect(RecentScans).toHaveBeenCalledWith(
      { classification: "domain", param: "google.com" },
      {},
    );
  });

  test("form validation - no observable and analyzer selected", async () => {
    const user = userEvent.setup();

    const { container } = render(
      <BrowserRouter>
        <ScanForm />
      </BrowserRouter>,
    );

    const firstObservableInputElement = screen.getByRole("textbox", {
      name: "",
    });
    expect(firstObservableInputElement).toBeInTheDocument();
    expect(firstObservableInputElement.value).toBe("");

    // select analyzers
    const analyzerSelectionRadioButton = screen.getAllByRole("radio")[3];
    expect(analyzerSelectionRadioButton).toBeInTheDocument();
    await user.click(analyzerSelectionRadioButton);
    expect(screen.getByText("Select Analyzers")).toBeInTheDocument();
    expect(screen.getByText("Select Connectors")).toBeInTheDocument();

    /* the id change in case you run a single test or all of them.
        we need this strange way to access instead of the id */
    const analyzerDropdownButton = screen.getAllByRole("combobox")[0];
    expect(analyzerDropdownButton).toBeInTheDocument();
    await user.click(analyzerDropdownButton);
    const testAnalyzerButton = container.querySelector(
      `#${analyzerDropdownButton.id.replace("-input", "")}-option-0`,
    );
    expect(testAnalyzerButton).toBeInTheDocument();
    await user.click(testAnalyzerButton);
    expect(screen.getByText("TEST_ANALYZER")).toBeInTheDocument();

    const startScanButton = screen.getByRole("button", { name: "Start Scan" });
    expect(startScanButton).toBeInTheDocument();
    expect(startScanButton.className).toContain("disabled");
    expect(RecentScans).toHaveBeenCalledWith(
      { classification: "generic", param: "" },
      {},
    );
  });

  // observable and analyzers
  test("form validation - observable and analyzer selected", async () => {
    const user = userEvent.setup();

    const { container } = render(
      <BrowserRouter>
        <ScanForm />
      </BrowserRouter>,
    );

    const firstObservableInputElement = screen.getByRole("textbox", {
      name: "",
    });
    expect(firstObservableInputElement).toBeInTheDocument();
    await user.type(firstObservableInputElement, "google.com");
    expect(firstObservableInputElement.value).toBe("google.com");

    // select analyzers
    const analyzerSelectionRadioButton = screen.getAllByRole("radio")[3];
    expect(analyzerSelectionRadioButton).toBeInTheDocument();
    await user.click(analyzerSelectionRadioButton);
    expect(screen.getByText("Select Analyzers")).toBeInTheDocument();
    expect(screen.getByText("Select Connectors")).toBeInTheDocument();

    /* the id change in case you run a single test or all of them.
        we need this strange way to access instead of the id */
    const analyzerDropdownButton = screen.getAllByRole("combobox")[0];
    expect(analyzerDropdownButton).toBeInTheDocument();
    await user.click(analyzerDropdownButton);
    const testAnalyzerButton = container.querySelector(
      `#${analyzerDropdownButton.id.replace("-input", "")}-option-0`,
    );
    expect(testAnalyzerButton).toBeInTheDocument();
    await user.click(testAnalyzerButton);
    expect(screen.getByText("TEST_ANALYZER")).toBeInTheDocument();

    const startScanButton = screen.getByRole("button", { name: "Start Scan" });
    expect(startScanButton).toBeInTheDocument();
    expect(startScanButton.className).not.toContain("disabled");
    expect(RecentScans).toHaveBeenCalledWith(
      { classification: "domain", param: "google.com" },
      {},
    );
  });

  test("form validation - no file selection and playbook", async () => {
    const user = userEvent.setup();

    const { container } = render(
      <BrowserRouter>
        <ScanForm />
      </BrowserRouter>,
    );

    // select file section
    const fileSelectionRadioButton = screen.getAllByRole("radio")[1];
    expect(fileSelectionRadioButton).toBeInTheDocument();
    await user.click(fileSelectionRadioButton);
    expect(screen.getByText("File(s)")).toBeInTheDocument();

    /* the id change in case you run a single test or all of them.
        we need this strange way to access instead of the id */
    const playbookDropdownButton = screen.getAllByRole("combobox")[0];
    expect(playbookDropdownButton).toBeInTheDocument();
    await user.click(playbookDropdownButton);
    const testAnalyzerButton = container.querySelector(
      `#${playbookDropdownButton.id.replace("-input", "")}-option-0`,
    );
    expect(testAnalyzerButton).toBeInTheDocument();
    await user.click(testAnalyzerButton);
    expect(screen.getByText("TEST_PLAYBOOK_FILE")).toBeInTheDocument();
    // check scan is enabled
    const startScanButton = screen.getByRole("button", { name: "Start Scan" });
    expect(startScanButton).toBeInTheDocument();
    expect(startScanButton.className).toContain("disabled");
    expect(RecentScans).toHaveBeenCalledWith(
      { classification: "file", param: "" },
      {},
    );
  });

  // file and no playbook
  test("form validation - file selection and no playbook", async () => {
    const user = userEvent.setup();

    render(
      <BrowserRouter>
        <ScanForm />
      </BrowserRouter>,
    );

    // select file section
    const fileSelectionRadioButton = screen.getAllByRole("radio")[1];
    expect(fileSelectionRadioButton).toBeInTheDocument();
    await user.click(fileSelectionRadioButton);
    expect(screen.getByText("File(s)")).toBeInTheDocument();

    // select file
    const fileInputComponent = screen.getByLabelText("File(s)");
    const testImageFiles = [
      new File(["this is a text line"], "test1.txt", { type: "plain/text" }),
    ];
    await user.upload(fileInputComponent, testImageFiles);
    expect(fileInputComponent.files).toHaveLength(1);
    expect(fileInputComponent.files[0]).toStrictEqual(testImageFiles[0]);
    expect(fileInputComponent.files.item(0)).toStrictEqual(testImageFiles[0]);

    expect(screen.getByText("TEST_PLAYBOOK_FILE")).toBeInTheDocument();
    const analyzerSelectionRadioButton = screen.getAllByRole("radio")[3];
    expect(analyzerSelectionRadioButton).toBeInTheDocument();
    await user.click(analyzerSelectionRadioButton);
    const playbookSelectionRadioButton = screen.getAllByRole("radio")[2];
    expect(playbookSelectionRadioButton).toBeInTheDocument();
    await user.click(playbookSelectionRadioButton);
    expect(screen.queryByText("TEST_PLAYBOOK_FILE")).toBeNull();
    // check scan is enabled
    const startScanButton = screen.getByRole("button", { name: "Start Scan" });
    expect(startScanButton).toBeInTheDocument();
    expect(startScanButton.className).toContain("disabled");
    expect(RecentScans).toHaveBeenCalledWith(
      { classification: "file", param: testImageFiles[0] },
      {},
    );
  });

  // file and playbook
  test("form validation - file selection and playbook", async () => {
    const user = userEvent.setup();

    render(
      <BrowserRouter>
        <ScanForm />
      </BrowserRouter>,
    );

    // select file section
    const fileSelectionRadioButton = screen.getAllByRole("radio")[1];
    expect(fileSelectionRadioButton).toBeInTheDocument();
    await user.click(fileSelectionRadioButton);
    expect(screen.getByText("File(s)")).toBeInTheDocument();

    // select file
    const fileInputComponent = screen.getByLabelText("File(s)");
    const testImageFiles = [
      new File(["this is a text line"], "test1.txt", { type: "plain/text" }),
    ];
    await user.upload(fileInputComponent, testImageFiles);
    expect(fileInputComponent.files).toHaveLength(1);
    expect(fileInputComponent.files[0]).toStrictEqual(testImageFiles[0]);
    expect(fileInputComponent.files.item(0)).toStrictEqual(testImageFiles[0]);
    expect(screen.getByText("TEST_PLAYBOOK_FILE")).toBeInTheDocument();
    // check scan is enabled
    const startScanButton = screen.getByRole("button", { name: "Start Scan" });
    expect(startScanButton).toBeInTheDocument();
    expect(startScanButton.className).not.toContain("disabled");
    expect(RecentScans).toHaveBeenCalledWith(
      { classification: "file", param: testImageFiles[0] },
      {},
    );
  });

  test("form validation - no file and analyzer", async () => {
    const user = userEvent.setup();

    const { container } = render(
      <BrowserRouter>
        <ScanForm />
      </BrowserRouter>,
    );

    // select file section
    const fileSelectionRadioButton = screen.getAllByRole("radio")[1];
    expect(fileSelectionRadioButton).toBeInTheDocument();
    await user.click(fileSelectionRadioButton);
    expect(screen.getByText("File(s)")).toBeInTheDocument();

    // select analyzers
    const analyzerSelectionRadioButton = screen.getAllByRole("radio")[3];
    expect(analyzerSelectionRadioButton).toBeInTheDocument();
    await user.click(analyzerSelectionRadioButton);
    expect(screen.getByText("Select Analyzers")).toBeInTheDocument();
    expect(screen.getByText("Select Connectors")).toBeInTheDocument();

    /* the id change in case you run a single test or all of them.
        we need this strange way to access instead of the id */
    const analyzerDropdownButton = screen.getAllByRole("combobox")[0];
    expect(analyzerDropdownButton).toBeInTheDocument();
    await user.click(analyzerDropdownButton);
    const testAnalyzerButton = container.querySelector(
      `#${analyzerDropdownButton.id.replace("-input", "")}-option-0`,
    );
    expect(testAnalyzerButton).toBeInTheDocument();
    await user.click(testAnalyzerButton);
    expect(screen.getByText("TEST_ANALYZER")).toBeInTheDocument();

    // check scan is enabled
    const startScanButton = screen.getByRole("button", { name: "Start Scan" });
    expect(startScanButton).toBeInTheDocument();
    expect(startScanButton.className).toContain("disabled");
    expect(RecentScans).toHaveBeenCalledWith(
      { classification: "file", param: "" },
      {},
    );
  });

  test("form validation - file and no analyzer", async () => {
    const user = userEvent.setup();

    render(
      <BrowserRouter>
        <ScanForm />
      </BrowserRouter>,
    );

    // select file section
    const fileSelectionRadioButton = screen.getAllByRole("radio")[1];
    expect(fileSelectionRadioButton).toBeInTheDocument();
    await user.click(fileSelectionRadioButton);
    expect(screen.getByText("File(s)")).toBeInTheDocument();

    // select analyzers section
    const analyzerSelectionRadioButton = screen.getAllByRole("radio")[3];
    expect(analyzerSelectionRadioButton).toBeInTheDocument();
    await user.click(analyzerSelectionRadioButton);
    expect(screen.getByText("Select Analyzers")).toBeInTheDocument();
    expect(screen.getByText("Select Connectors")).toBeInTheDocument();

    // select file
    const fileInputComponent = screen.getByLabelText("File(s)");
    const testImageFiles = [
      new File(["this is a text line"], "test1.txt", { type: "plain/text" }),
    ];
    await user.upload(fileInputComponent, testImageFiles);
    expect(fileInputComponent.files).toHaveLength(1);
    expect(fileInputComponent.files[0]).toStrictEqual(testImageFiles[0]);
    expect(fileInputComponent.files.item(0)).toStrictEqual(testImageFiles[0]);

    // check scan is enabled
    const startScanButton = screen.getByRole("button", { name: "Start Scan" });
    expect(startScanButton).toBeInTheDocument();
    expect(startScanButton.className).toContain("disabled");
    expect(RecentScans).toHaveBeenCalledWith(
      { classification: "file", param: testImageFiles[0] },
      {},
    );
  });

  test("form validation - file and analyzer", async () => {
    const user = userEvent.setup();

    const { container } = render(
      <BrowserRouter>
        <ScanForm />
      </BrowserRouter>,
    );

    // select file section
    const fileSelectionRadioButton = screen.getAllByRole("radio")[1];
    expect(fileSelectionRadioButton).toBeInTheDocument();
    await user.click(fileSelectionRadioButton);
    expect(screen.getByText("File(s)")).toBeInTheDocument();

    // select analyzers section
    const analyzerSelectionRadioButton = screen.getAllByRole("radio")[3];
    expect(analyzerSelectionRadioButton).toBeInTheDocument();
    await user.click(analyzerSelectionRadioButton);
    expect(screen.getByText("Select Analyzers")).toBeInTheDocument();
    expect(screen.getByText("Select Connectors")).toBeInTheDocument();

    // select file
    const fileInputComponent = screen.getByLabelText("File(s)");
    const testImageFiles = [
      new File(["this is a text line"], "test1.txt", { type: "plain/text" }),
    ];
    await user.upload(fileInputComponent, testImageFiles);
    expect(fileInputComponent.files).toHaveLength(1);
    expect(fileInputComponent.files[0]).toStrictEqual(testImageFiles[0]);
    expect(fileInputComponent.files.item(0)).toStrictEqual(testImageFiles[0]);

    /* the id change in case you run a single test or all of them.
        we need this strange way to access instead of the id */
    const analyzerDropdownButton = screen.getAllByRole("combobox")[0];
    expect(analyzerDropdownButton).toBeInTheDocument();
    await user.click(analyzerDropdownButton);
    const testAnalyzerButton = container.querySelector(
      `#${analyzerDropdownButton.id.replace("-input", "")}-option-0`,
    );
    expect(testAnalyzerButton).toBeInTheDocument();
    await user.click(testAnalyzerButton);
    expect(screen.getByText("TEST_ANALYZER")).toBeInTheDocument();

    // check scan is enabled
    const startScanButton = screen.getByRole("button", { name: "Start Scan" });
    expect(startScanButton).toBeInTheDocument();
    expect(startScanButton.className).not.toContain("disabled");
    // recent scans
    expect(RecentScans).toHaveBeenCalledWith(
      { classification: "file", param: testImageFiles[0] },
      {},
    );
  });

  test(
    "test playbooks advanced change time",
    async () => {
      const user = userEvent.setup();

      render(
        <BrowserRouter>
          <ScanForm />
        </BrowserRouter>,
      );

      // select an observable and start scan
      const firstObservableInputElement = screen.getByRole("textbox", {
        name: "",
      });
      await user.type(firstObservableInputElement, "google.com");

      /* advanced settings:
        if you modify advanced settings before typing the observable when the playbook auto load override the advanced settings
        Don't move this block before the observable typing!!!
      */
      const advancedSettingsButton = screen.getByRole("button", {
        name: "Advanced settings",
      });
      await user.click(advancedSettingsButton);
      const timeRangeSelector = screen.getByRole("spinbutton");
      expect(timeRangeSelector).toBeInTheDocument();
      await user.clear(timeRangeSelector);
      await user.type(timeRangeSelector, "10");
<<<<<<< HEAD
      // recent scans
      expect(RecentScans).toHaveBeenCalledWith(
        { classification: "generic", param: "" },
        {},
      );
      // select an observable and start scan
      const firstObservableInputElement = screen.getByRole("textbox", {
        name: "",
      });
      await user.type(firstObservableInputElement, "google.com");
=======

>>>>>>> 775ae589
      const startScanButton = screen.getByRole("button", {
        name: "Start Scan",
      });
      expect(startScanButton).toBeInTheDocument();
      expect(startScanButton.className).not.toContain("disabled");
      // recent scans
      expect(RecentScans).toHaveBeenCalledWith(
        { classification: "domain", param: "google.com" },
        {},
      );
      await user.click(startScanButton);

      await waitFor(() => {
        expect(axios.post.mock.calls[0]).toEqual(
          // axios call
          [
            PLAYBOOKS_ANALYZE_MULTIPLE_OBSERVABLE_URI,
            {
              observables: [["domain", "google.com"]],
              playbook_requested: "TEST_PLAYBOOK_DOMAIN",
              tags_labels: [],
              tlp: "CLEAR",
              scan_mode: 2,
              scan_check_time: "10:00:00",
            },
          ],
        );
      });
    },
    15 * 1000,
  );

  test(
    "test analyzers advanced change time",
    async () => {
      const user = userEvent.setup();

      const { container } = render(
        <BrowserRouter>
          <ScanForm />
        </BrowserRouter>,
      );

      // select analyzer
      const analyzerSelectionRadioButton = screen.getAllByRole("radio")[3];
      expect(analyzerSelectionRadioButton).toBeInTheDocument();
      await user.click(analyzerSelectionRadioButton);
      // recent scans
      expect(RecentScans).toHaveBeenCalledWith(
        { classification: "generic", param: "" },
        {},
      );
      // select an observable
      const firstObservableInputElement = screen.getByRole("textbox", {
        name: "",
      });
      await user.type(firstObservableInputElement, "google.com");
      const startScanButton = screen.getByRole("button", {
        name: "Start Scan",
      });
      // recent scans
      expect(RecentScans).toHaveBeenCalledWith(
        { classification: "domain", param: "google.com" },
        {},
      );
      // advanced settings
      const advancedSettingsButton = screen.getByRole("button", {
        name: "Advanced settings",
      });
      await user.click(advancedSettingsButton);
      const timeRangeSelector = screen.getByRole("spinbutton");
      expect(timeRangeSelector).toBeInTheDocument();
      await user.clear(timeRangeSelector);
      await user.type(timeRangeSelector, "10");

      // select analyzer
      expect(screen.getByText("Select Analyzers")).toBeInTheDocument();
      expect(screen.getByText("Select Connectors")).toBeInTheDocument();
      /* the id change in case you run a single test or all of them.
        we need this strange way to access instead of the id */
      const analyzerDropdownButton = screen.getAllByRole("combobox")[0];
      expect(analyzerDropdownButton).toBeInTheDocument();
      await user.click(analyzerDropdownButton);
      const testAnalyzerButton = container.querySelector(
        `#${analyzerDropdownButton.id.replace("-input", "")}-option-0`,
      );
      expect(testAnalyzerButton).toBeInTheDocument();
      await user.click(testAnalyzerButton);
      expect(screen.getByText("TEST_ANALYZER")).toBeInTheDocument();

      // start scan
      expect(startScanButton).toBeInTheDocument();
      expect(startScanButton.className).not.toContain("disabled");
      await user.click(startScanButton);

      await waitFor(() => {
        expect(axios.post.mock.calls[0]).toEqual(
          // axios call
          [
            ANALYZE_MULTIPLE_OBSERVABLE_URI,
            {
              observables: [["domain", "google.com"]],
              analyzers_requested: ["TEST_ANALYZER"],
              connectors_requested: [],
              tlp: "AMBER",
              runtime_configuration: {},
              tags_labels: [],
              scan_mode: 2,
              scan_check_time: "10:00:00",
            },
          ],
        );
      });
    },
    15 * 1000,
  );

  test(
    "test observable playbooks advanced settings (force analysis, tlp and tags)",
    async () => {
      const user = userEvent.setup();

      const { container } = render(
        <BrowserRouter>
          <ScanForm />
        </BrowserRouter>,
      );

      // select an observable
      const firstObservableInputElement = screen.getByRole("textbox", {
        name: "",
      });
      await user.type(firstObservableInputElement, "google.com");

      // advanced settings
      /* the id change in case you run a single test or all of them.
        we need this strange way to access instead of the id */
      const tagsDropdown = screen.getAllByRole("combobox")[1];
      expect(tagsDropdown).toBeInTheDocument();
      await user.click(tagsDropdown);
      const testTagButton = container.querySelector(
        `#${tagsDropdown.id.replace("-input", "")}-option-0`,
      );
      expect(testTagButton).toBeInTheDocument();
      await user.click(testTagButton);
      const advancedSettingsButton = screen.getByRole("button", {
        name: "Advanced settings",
      });
      await user.click(advancedSettingsButton);
      const tlpRadio = screen.getByRole("radio", { name: "GREEN" });
      expect(tlpRadio).toBeInTheDocument();
      await user.click(tlpRadio);
      const forceAnalysisRadio = screen.getByRole("radio", {
        name: "Force new analysis",
      });
      expect(forceAnalysisRadio).toBeInTheDocument();
      await user.click(forceAnalysisRadio);
      // recent scans
      expect(RecentScans).toHaveBeenCalledWith(
        { classification: "domain", param: "google.com" },
        {},
      );
      // start scan
      const startScanButton = screen.getByRole("button", {
        name: "Start Scan",
      });
      expect(startScanButton).toBeInTheDocument();
      expect(startScanButton.className).not.toContain("disabled");
      await user.click(startScanButton);

      await waitFor(() => {
        // no call to the API to check old analysis (one of the advanced settings)
        expect(axios.post.mock.calls.length).toBe(1);
        expect(axios.post.mock.calls).toEqual([
          [
            PLAYBOOKS_ANALYZE_MULTIPLE_OBSERVABLE_URI,
            {
              observables: [["domain", "google.com"]],
              playbook_requested: "TEST_PLAYBOOK_DOMAIN",
              tags_labels: ["test tag"],
              tlp: "GREEN",
              scan_mode: 1,
              scan_check_time: null,
            },
          ],
        ]);
      });
    },
    15 * 1000,
  );

  test(
    "test file playbooks advanced settings (force analysis, tlp and tags)",
    async () => {
      const user = userEvent.setup();

      const { container } = render(
        <BrowserRouter>
          <ScanForm />
        </BrowserRouter>,
      );

      // select file type
      const fileSelectorRadioButton = screen.getAllByRole("radio")[1];
      expect(fileSelectorRadioButton).toBeInTheDocument();
      await user.click(fileSelectorRadioButton);
      expect(screen.getByText("File(s)")).toBeInTheDocument();

      // select file
      const fileInputComponent = screen.getByLabelText("File(s)");
      const testImageFiles = [
        new File(["this is a text line"], "test1.txt", { type: "plain/text" }),
      ];
      await user.upload(fileInputComponent, testImageFiles);
      expect(fileInputComponent.files).toHaveLength(1);
      expect(fileInputComponent.files[0]).toStrictEqual(testImageFiles[0]);
      expect(fileInputComponent.files.item(0)).toStrictEqual(testImageFiles[0]);

      // advanced settings
      /* the id change in case you run a single test or all of them.
        we need this strange way to access instead of the id */
      const tagsDropdown = screen.getAllByRole("combobox")[1];
      expect(tagsDropdown).toBeInTheDocument();
      await user.click(tagsDropdown);
      const testTagButton = container.querySelector(
        `#${tagsDropdown.id.replace("-input", "")}-option-0`,
      );
      expect(testTagButton).toBeInTheDocument();
      await user.click(testTagButton);
      const advancedSettingsButton = screen.getByRole("button", {
        name: "Advanced settings",
      });
      await user.click(advancedSettingsButton);
      const tlpRadio = screen.getByRole("radio", { name: "GREEN" });
      expect(tlpRadio).toBeInTheDocument();
      await user.click(tlpRadio);
      const forceAnalysisRadio = screen.getByRole("radio", {
        name: "Force new analysis",
      });
      expect(forceAnalysisRadio).toBeInTheDocument();
      await user.click(forceAnalysisRadio);
      // recent scans
      expect(RecentScans).toHaveBeenCalledWith(
        { classification: "file", param: testImageFiles[0] },
        {},
      );

      // select an observable and start scan
      const startScanButton = screen.getByRole("button", {
        name: "Start Scan",
      });
      expect(startScanButton).toBeInTheDocument();
      expect(startScanButton.className).not.toContain("disabled");
      await user.click(startScanButton);

      await waitFor(() => {
        // no call to the API to check old analysis (one of the advanced settings)
        expect(axios.post.mock.calls.length).toBe(1);
        expect(axios.post.mock.calls[0][0]).toEqual(
          PLAYBOOKS_ANALYZE_MULTIPLE_FILES_URI,
        );
        expect(Object.fromEntries(axios.post.mock.calls[0][1])).toEqual({
          files: new File([], ""),
          playbook_requested: "TEST_PLAYBOOK_FILE",
          tags_labels: "test tag",
          tlp: "GREEN",
          scan_mode: "1",
        });
      });
    },
    15 * 1000,
  );

  test(
    "test observable analyzers advanced settings (force analysis, tlp and tags)",
    async () => {
      const user = userEvent.setup();

      const { container } = render(
        <BrowserRouter>
          <ScanForm />
        </BrowserRouter>,
      );

      // select an observable
      const firstObservableInputElement = screen.getByRole("textbox", {
        name: "",
      });
      await user.type(firstObservableInputElement, "google.com");

      // select analyzer
      const analyzerSelectionRadioButton = screen.getAllByRole("radio")[3];
      expect(analyzerSelectionRadioButton).toBeInTheDocument();
      await user.click(analyzerSelectionRadioButton);
      expect(screen.getByText("Select Analyzers")).toBeInTheDocument();
      expect(screen.getByText("Select Connectors")).toBeInTheDocument();

      // advanced settings
      /* the id change in case you run a single test or all of them.
        we need this strange way to access instead of the id */
      const tagsDropdown = screen.getAllByRole("combobox")[2];
      expect(tagsDropdown).toBeInTheDocument();
      await user.click(tagsDropdown);
      const testTagButton = container.querySelector(
        `#${tagsDropdown.id.replace("-input", "")}-option-0`,
      );
      expect(testTagButton).toBeInTheDocument();
      await user.click(testTagButton);
      const advancedSettingsButton = screen.getByRole("button", {
        name: "Advanced settings",
      });
      await user.click(advancedSettingsButton);
      const tlpRadio = screen.getByRole("radio", { name: "GREEN" });
      expect(tlpRadio).toBeInTheDocument();
      await user.click(tlpRadio);
      const forceAnalysisRadio = screen.getByRole("radio", {
        name: "Force new analysis",
      });
      expect(forceAnalysisRadio).toBeInTheDocument();
      await user.click(forceAnalysisRadio);

      // select the test analyzer
      /* the id change in case you run a single test or all of them.
        we need this strange way to access instead of the id */
      const analyzerDropdownButton = screen.getAllByRole("combobox")[0];
      expect(analyzerDropdownButton).toBeInTheDocument();
      await user.click(analyzerDropdownButton);
      const testAnalyzerButton = container.querySelector(
        `#${analyzerDropdownButton.id.replace("-input", "")}-option-0`,
      );
      expect(testAnalyzerButton).toBeInTheDocument();
      await user.click(testAnalyzerButton);

      // recent scans
      expect(RecentScans).toHaveBeenCalledWith(
        { classification: "domain", param: "google.com" },
        {},
      );

      const startScanButton = screen.getByRole("button", {
        name: "Start Scan",
      });
      expect(startScanButton).toBeInTheDocument();
      expect(startScanButton.className).not.toContain("disabled");
      await user.click(startScanButton);

      await waitFor(() => {
        // no call to the API to check old analysis (one of the advanced settings)
        expect(axios.post.mock.calls.length).toBe(1);
        expect(axios.post.mock.calls).toEqual([
          [
            ANALYZE_MULTIPLE_OBSERVABLE_URI,
            {
              observables: [["domain", "google.com"]],
              analyzers_requested: ["TEST_ANALYZER"],
              connectors_requested: [],
              tags_labels: ["test tag"],
              runtime_configuration: {},
              tlp: "GREEN",
              scan_mode: 1,
              scan_check_time: null,
            },
          ],
        ]);
      });
    },
    15 * 1000,
  );

  test(
    "test file analyzers advanced settings (force analysis, tlp and tags)",
    async () => {
      const user = userEvent.setup();

      const { container } = render(
        <BrowserRouter>
          <ScanForm />
        </BrowserRouter>,
      );

      // select file type
      const fileSelectorRadioButton = screen.getAllByRole("radio")[1];
      expect(fileSelectorRadioButton).toBeInTheDocument();
      await user.click(fileSelectorRadioButton);
      expect(screen.getByText("File(s)")).toBeInTheDocument();

      // select file
      const fileInputComponent = screen.getByLabelText("File(s)");
      const testImageFiles = [
        new File(["this is a text line"], "test1.txt", { type: "plain/text" }),
      ];
      await user.upload(fileInputComponent, testImageFiles);
      expect(fileInputComponent.files).toHaveLength(1);
      expect(fileInputComponent.files[0]).toStrictEqual(testImageFiles[0]);
      expect(fileInputComponent.files.item(0)).toStrictEqual(testImageFiles[0]);

      // select analyzer
      const analyzerSelectionRadioButton = screen.getAllByRole("radio")[3];
      expect(analyzerSelectionRadioButton).toBeInTheDocument();
      await user.click(analyzerSelectionRadioButton);
      expect(screen.getByText("Select Analyzers")).toBeInTheDocument();
      expect(screen.getByText("Select Connectors")).toBeInTheDocument();

      // advanced settings
      const advancedSettingsButton = screen.getByRole("button", {
        name: "Advanced settings",
      });
      await user.click(advancedSettingsButton);
      /* the id change in case you run a single test or all of them.
        we need this strange way to access instead of the id */
      const tagsDropdown = screen.getAllByRole("combobox")[2];
      expect(tagsDropdown).toBeInTheDocument();
      await user.click(tagsDropdown);
      const testTagButton = container.querySelector(
        `#${tagsDropdown.id.replace("-input", "")}-option-0`,
      );
      expect(testTagButton).toBeInTheDocument();
      await user.click(testTagButton);
      const tlpRadio = screen.getByRole("radio", { name: "GREEN" });
      expect(tlpRadio).toBeInTheDocument();
      await user.click(tlpRadio);
      const forceAnalysisRadio = screen.getByRole("radio", {
        name: "Force new analysis",
      });
      expect(forceAnalysisRadio).toBeInTheDocument();
      await user.click(forceAnalysisRadio);

      // select the test analyzer
      /* the id change in case you run a single test or all of them.
        we need this strange way to access instead of the id */
      const analyzerDropdownButton = screen.getAllByRole("combobox")[0];
      expect(analyzerDropdownButton).toBeInTheDocument();
      await user.click(analyzerDropdownButton);
      const testAnalyzerButton = container.querySelector(
        `#${analyzerDropdownButton.id.replace("-input", "")}-option-0`,
      );
      expect(testAnalyzerButton).toBeInTheDocument();
      await user.click(testAnalyzerButton);

      // recent scans
      expect(RecentScans).toHaveBeenCalledWith(
        { classification: "file", param: testImageFiles[0] },
        {},
      );

      const startScanButton = screen.getByRole("button", {
        name: "Start Scan",
      });
      expect(startScanButton).toBeInTheDocument();
      expect(startScanButton.className).not.toContain("disabled");
      await user.click(startScanButton);

      await waitFor(() => {
        // force analysis avoid call for old analysis
        expect(axios.post.mock.calls.length).toBe(1);
        expect(axios.post.mock.calls[0][0]).toEqual(ANALYZE_MULTIPLE_FILES_URI);
        expect(Object.fromEntries(axios.post.mock.calls[0][1])).toEqual({
          analyzers_requested: "TEST_ANALYZER",
          files: new File([""], ""),
          tlp: "GREEN",
          tags_labels: "test tag",
          scan_mode: "1",
        });
      });
    },
    15 * 1000,
  );

  test(
    "domains playbook analysis",
    async () => {
      const user = userEvent.setup();

      render(
        <BrowserRouter>
          <ScanForm />
        </BrowserRouter>,
      );

      const firstObservableInputElement = screen.getByRole("textbox", {
        name: "",
      });
      await user.type(firstObservableInputElement, "google.com");
      // add second observable to analyze
      const addNewValueButton = screen.getByRole("button", {
        name: "Add new value",
      });
      expect(addNewValueButton).toBeInTheDocument();
      await user.click(addNewValueButton);
      const secondObservableInputElement = screen.getAllByRole("textbox", {
        name: "",
      })[1];
      // doubled braked are required by user-event library
      await user.type(secondObservableInputElement, "microsoft[[.]]com");

      // check playbooks has been loaded
      expect(screen.getByText("TEST_PLAYBOOK_DOMAIN")).toBeInTheDocument();
      // check scan is enabled
      const startScanButton = screen.getByRole("button", {
        name: "Start Scan",
      });
      expect(startScanButton).toBeInTheDocument();
      expect(startScanButton.className).not.toContain("disabled");

      // recent scans
      expect(RecentScans).toHaveBeenCalledWith(
        { classification: "domain", param: "google.com" },
        {},
      );

      await user.click(startScanButton);
      await waitFor(() => {
        expect(axios.post.mock.calls).toEqual([
          // axios call: start new analysis
          [
            PLAYBOOKS_ANALYZE_MULTIPLE_OBSERVABLE_URI,
            {
              observables: [
                ["domain", "google.com"],
                ["domain", "microsoft.com"],
              ],
              playbook_requested: "TEST_PLAYBOOK_DOMAIN",
              tags_labels: [],
              tlp: "CLEAR",
              scan_mode: 2,
              scan_check_time: "48:00:00",
            },
          ],
        ]);
      });
    },
    15 * 1000,
  );

  test(
    "domains analyzer analysis",
    async () => {
      const user = userEvent.setup();

      const { container } = render(
        <BrowserRouter>
          <ScanForm />
        </BrowserRouter>,
      );

      const firstObservableInputElement = screen.getByRole("textbox", {
        name: "",
      });
      await user.type(firstObservableInputElement, "google.com");
      // add second observable to analyze
      const addNewValueButton = screen.getByRole("button", {
        name: "Add new value",
      });
      expect(addNewValueButton).toBeInTheDocument();
      await user.click(addNewValueButton);
      const secondObservableInputElement = screen.getAllByRole("textbox", {
        name: "",
      })[1];
      // doubled braked are required by user-event library
      await user.type(secondObservableInputElement, "microsoft[[.]]com");

      // select analyzer
      const analyzerSelectionRadioButton = screen.getAllByRole("radio")[3];
      expect(analyzerSelectionRadioButton).toBeInTheDocument();
      await user.click(analyzerSelectionRadioButton);
      expect(screen.getByText("Select Analyzers")).toBeInTheDocument();
      expect(screen.getByText("Select Connectors")).toBeInTheDocument();

      // select the test analyzer
      /* the id change in case you run a single test or all of them.
        we need this strange way to access instead of the id */
      const analyzerDropdownButton = screen.getAllByRole("combobox")[0];
      expect(analyzerDropdownButton).toBeInTheDocument();
      await user.click(analyzerDropdownButton);
      const testAnalyzerButton = container.querySelector(
        `#${analyzerDropdownButton.id.replace("-input", "")}-option-0`,
      );
      expect(testAnalyzerButton).toBeInTheDocument();
      await user.click(testAnalyzerButton);

      // check scan is enabled
      const startScanButton = screen.getByRole("button", {
        name: "Start Scan",
      });
      expect(startScanButton).toBeInTheDocument();
      expect(startScanButton.className).not.toContain("disabled");

      // recent scans
      expect(RecentScans).toHaveBeenCalledWith(
        { classification: "domain", param: "google.com" },
        {},
      );

      await user.click(startScanButton);
      await waitFor(() => {
        expect(axios.post.mock.calls).toEqual([
          // axios call: start new analysis
          [
            ANALYZE_MULTIPLE_OBSERVABLE_URI,
            {
              observables: [
                ["domain", "google.com"],
                ["domain", "microsoft.com"],
              ],
              analyzers_requested: ["TEST_ANALYZER"],
              connectors_requested: [],
              tags_labels: [],
              runtime_configuration: {},
              tlp: "AMBER",
              scan_mode: 2,
              scan_check_time: "24:00:00",
            },
          ],
        ]);
      });
    },
    15 * 1000,
  );

  test(
    "IP address playbook analysis",
    async () => {
      const user = userEvent.setup();

      render(
        <BrowserRouter>
          <ScanForm />
        </BrowserRouter>,
      );

      const firstObservableInputElement = screen.getByRole("textbox", {
        name: "",
      });
      await user.type(firstObservableInputElement, "8.8.8.8");
      // add second observable to analyze
      const addNewValueButton = screen.getByRole("button", {
        name: "Add new value",
      });
      expect(addNewValueButton).toBeInTheDocument();
      await user.click(addNewValueButton);
      const secondObservableInputElement = screen.getAllByRole("textbox", {
        name: "",
      })[1];
      // doubled braked are required by user-event library
      await user.type(secondObservableInputElement, "1[[.]]1[[.]]1[[.]]1");

      // check playbooks has been loaded
      expect(screen.getByText("TEST_PLAYBOOK_IP")).toBeInTheDocument();
      // check scan is enabled
      const startScanButton = screen.getByRole("button", {
        name: "Start Scan",
      });
      expect(startScanButton).toBeInTheDocument();
      expect(startScanButton.className).not.toContain("disabled");

      // recent scans
      expect(RecentScans).toHaveBeenCalledWith(
        { classification: "ip", param: "8.8.8.8" },
        {},
      );

      await user.click(startScanButton);
      await waitFor(() => {
        expect(axios.post.mock.calls).toEqual([
          // axios call: start new analysis
          [
            PLAYBOOKS_ANALYZE_MULTIPLE_OBSERVABLE_URI,
            {
              observables: [
                ["ip", "8.8.8.8"],
                ["ip", "1.1.1.1"],
              ],
              playbook_requested: "TEST_PLAYBOOK_IP",
              tags_labels: ["test tag"],
              tlp: "CLEAR",
              scan_mode: 2,
              scan_check_time: "48:00:00",
            },
          ],
        ]);
      });
    },
    15 * 1000,
  );

  test(
    "IP address analyzer analysis",
    async () => {
      const user = userEvent.setup();

      const { container } = render(
        <BrowserRouter>
          <ScanForm />
        </BrowserRouter>,
      );

      const firstObservableInputElement = screen.getByRole("textbox", {
        name: "",
      });
      await user.type(firstObservableInputElement, "8.8.8.8");
      // add second observable to analyze
      const addNewValueButton = screen.getByRole("button", {
        name: "Add new value",
      });
      expect(addNewValueButton).toBeInTheDocument();
      await user.click(addNewValueButton);
      const secondObservableInputElement = screen.getAllByRole("textbox", {
        name: "",
      })[1];
      // doubled braked are required by user-event library
      await user.type(secondObservableInputElement, "1[[.]]1[[.]]1[[.]]1");

      // select analyzer
      const analyzerSelectionRadioButton = screen.getAllByRole("radio")[3];
      expect(analyzerSelectionRadioButton).toBeInTheDocument();
      await user.click(analyzerSelectionRadioButton);
      expect(screen.getByText("Select Analyzers")).toBeInTheDocument();
      expect(screen.getByText("Select Connectors")).toBeInTheDocument();

      // select the test analyzer
      /* the id change in case you run a single test or all of them.
        we need this strange way to access instead of the id */
      const analyzerDropdownButton = screen.getAllByRole("combobox")[0];
      expect(analyzerDropdownButton).toBeInTheDocument();
      await user.click(analyzerDropdownButton);
      const testAnalyzerButton = container.querySelector(
        `#${analyzerDropdownButton.id.replace("-input", "")}-option-0`,
      );
      expect(testAnalyzerButton).toBeInTheDocument();
      await user.click(testAnalyzerButton);

      // check scan is enabled
      const startScanButton = screen.getByRole("button", {
        name: "Start Scan",
      });
      expect(startScanButton).toBeInTheDocument();
      expect(startScanButton.className).not.toContain("disabled");

      // recent scans
      expect(RecentScans).toHaveBeenCalledWith(
        { classification: "ip", param: "8.8.8.8" },
        {},
      );

      await user.click(startScanButton);
      await waitFor(() => {
        expect(axios.post.mock.calls).toEqual([
          // axios call: start new analysis
          [
            ANALYZE_MULTIPLE_OBSERVABLE_URI,
            {
              observables: [
                ["ip", "8.8.8.8"],
                ["ip", "1.1.1.1"],
              ],
              analyzers_requested: ["TEST_ANALYZER"],
              connectors_requested: [],
              tags_labels: [],
              runtime_configuration: {},
              tlp: "AMBER",
              scan_mode: 2,
              scan_check_time: "24:00:00",
            },
          ],
        ]);
      });
    },
    15 * 1000,
  );

  test(
    "URL playbook analysis",
    async () => {
      const user = userEvent.setup();

      render(
        <BrowserRouter>
          <ScanForm />
        </BrowserRouter>,
      );

      const firstObservableInputElement = screen.getByRole("textbox", {
        name: "",
      });
      await user.type(firstObservableInputElement, "https://google.com");
      // add second observable to analyze
      const addNewValueButton = screen.getByRole("button", {
        name: "Add new value",
      });
      expect(addNewValueButton).toBeInTheDocument();
      await user.click(addNewValueButton);
      const secondObservableInputElement = screen.getAllByRole("textbox", {
        name: "",
      })[1];
      // doubled braked are required by user-event library
      await user.type(
        secondObservableInputElement,
        "https://microsoft[[.]]com",
      );

      // check playbooks has been loaded
      expect(screen.getByText("TEST_PLAYBOOK_URL")).toBeInTheDocument();
      // check scan is enabled
      const startScanButton = screen.getByRole("button", {
        name: "Start Scan",
      });
      expect(startScanButton).toBeInTheDocument();
      expect(startScanButton.className).not.toContain("disabled");

      // recent scans
      expect(RecentScans).toHaveBeenCalledWith(
        { classification: "url", param: "https://google.com" },
        {},
      );

      await user.click(startScanButton);
      await waitFor(() => {
        expect(axios.post.mock.calls).toEqual([
          // axios call: start new analysis
          [
            PLAYBOOKS_ANALYZE_MULTIPLE_OBSERVABLE_URI,
            {
              observables: [
                ["url", "https://google.com"],
                ["url", "https://microsoft.com"],
              ],
              playbook_requested: "TEST_PLAYBOOK_URL",
              tags_labels: [],
              tlp: "AMBER",
              scan_mode: 1,
              scan_check_time: null,
            },
          ],
        ]);
      });
    },
    15 * 1000,
  );

  test(
    "URL analyzer analysis",
    async () => {
      const user = userEvent.setup();

      const { container } = render(
        <BrowserRouter>
          <ScanForm />
        </BrowserRouter>,
      );

      const firstObservableInputElement = screen.getByRole("textbox", {
        name: "",
      });
      await user.type(firstObservableInputElement, "https://google.com");
      // add second observable to analyze
      const addNewValueButton = screen.getByRole("button", {
        name: "Add new value",
      });
      expect(addNewValueButton).toBeInTheDocument();
      await user.click(addNewValueButton);
      const secondObservableInputElement = screen.getAllByRole("textbox", {
        name: "",
      })[1];
      // doubled braked are required by user-event library
      await user.type(
        secondObservableInputElement,
        "https://microsoft[[.]]com",
      );

      // select analyzer
      const analyzerSelectionRadioButton = screen.getAllByRole("radio")[3];
      expect(analyzerSelectionRadioButton).toBeInTheDocument();
      await user.click(analyzerSelectionRadioButton);
      expect(screen.getByText("Select Analyzers")).toBeInTheDocument();
      expect(screen.getByText("Select Connectors")).toBeInTheDocument();

      // select the test analyzer
      /* the id change in case you run a single test or all of them.
        we need this strange way to access instead of the id */
      const analyzerDropdownButton = screen.getAllByRole("combobox")[0];
      expect(analyzerDropdownButton).toBeInTheDocument();
      await user.click(analyzerDropdownButton);
      const testAnalyzerButton = container.querySelector(
        `#${analyzerDropdownButton.id.replace("-input", "")}-option-0`,
      );
      expect(testAnalyzerButton).toBeInTheDocument();
      await user.click(testAnalyzerButton);

      // check scan is enabled
      const startScanButton = screen.getByRole("button", {
        name: "Start Scan",
      });
      expect(startScanButton).toBeInTheDocument();
      expect(startScanButton.className).not.toContain("disabled");

      // recent scans
      expect(RecentScans).toHaveBeenCalledWith(
        { classification: "url", param: "https://google.com" },
        {},
      );

      await user.click(startScanButton);
      await waitFor(() => {
        expect(axios.post.mock.calls).toEqual([
          // axios call: start new analysis
          [
            ANALYZE_MULTIPLE_OBSERVABLE_URI,
            {
              observables: [
                ["url", "https://google.com"],
                ["url", "https://microsoft.com"],
              ],
              analyzers_requested: ["TEST_ANALYZER"],
              connectors_requested: [],
              tags_labels: [],
              runtime_configuration: {},
              tlp: "AMBER",
              scan_mode: 2,
              scan_check_time: "24:00:00",
            },
          ],
        ]);
      });
    },
    15 * 1000,
  );

  test(
    "HASH playbook analysis",
    async () => {
      const user = userEvent.setup();

      render(
        <BrowserRouter>
          <ScanForm />
        </BrowserRouter>,
      );

      const firstObservableInputElement = screen.getByRole("textbox", {
        name: "",
      });
      await user.type(
        firstObservableInputElement,
        "1d5920f4b44b27a802bd77c4f0536f5a",
      );
      // add second observable to analyze
      const addNewValueButton = screen.getByRole("button", {
        name: "Add new value",
      });
      expect(addNewValueButton).toBeInTheDocument();
      await user.click(addNewValueButton);
      const secondObservableInputElement = screen.getAllByRole("textbox", {
        name: "",
      })[1];
      // doubled braked are required by user-event library
      await user.type(
        secondObservableInputElement,
        "ff5c054c7cd6924c570f944007ccf076",
      );

      // check playbooks has been loaded
      expect(screen.getByText("TEST_PLAYBOOK_HASH")).toBeInTheDocument();
      // check scan is enabled
      const startScanButton = screen.getByRole("button", {
        name: "Start Scan",
      });
      expect(startScanButton).toBeInTheDocument();
      expect(startScanButton.className).not.toContain("disabled");

      // recent scans
      expect(RecentScans).toHaveBeenCalledWith(
        { classification: "hash", param: "1d5920f4b44b27a802bd77c4f0536f5a" },
        {},
      );

      await user.click(startScanButton);
      await waitFor(() => {
        expect(axios.post.mock.calls).toEqual([
          // axios call: start new analysis
          [
            PLAYBOOKS_ANALYZE_MULTIPLE_OBSERVABLE_URI,
            {
              observables: [
                ["hash", "1d5920f4b44b27a802bd77c4f0536f5a"],
                ["hash", "ff5c054c7cd6924c570f944007ccf076"],
              ],
              playbook_requested: "TEST_PLAYBOOK_HASH",
              tags_labels: [],
              tlp: "AMBER",
              scan_mode: 1,
              scan_check_time: null,
            },
          ],
        ]);
      });
    },
    15 * 1000,
  );

  test(
    "HASH analyzer analysis",
    async () => {
      const user = userEvent.setup();

      const { container } = render(
        <BrowserRouter>
          <ScanForm />
        </BrowserRouter>,
      );

      const firstObservableInputElement = screen.getByRole("textbox", {
        name: "",
      });
      await user.type(
        firstObservableInputElement,
        "1d5920f4b44b27a802bd77c4f0536f5a",
      );
      // add second observable to analyze
      const addNewValueButton = screen.getByRole("button", {
        name: "Add new value",
      });
      expect(addNewValueButton).toBeInTheDocument();
      await user.click(addNewValueButton);
      const secondObservableInputElement = screen.getAllByRole("textbox", {
        name: "",
      })[1];
      // doubled braked are required by user-event library
      await user.type(
        secondObservableInputElement,
        "ff5c054c7cd6924c570f944007ccf076",
      );

      // select analyzer
      const analyzerSelectionRadioButton = screen.getAllByRole("radio")[3];
      expect(analyzerSelectionRadioButton).toBeInTheDocument();
      await user.click(analyzerSelectionRadioButton);
      expect(screen.getByText("Select Analyzers")).toBeInTheDocument();
      expect(screen.getByText("Select Connectors")).toBeInTheDocument();

      // select the test analyzer
      /* the id change in case you run a single test or all of them.
        we need this strange way to access instead of the id */
      const analyzerDropdownButton = screen.getAllByRole("combobox")[0];
      expect(analyzerDropdownButton).toBeInTheDocument();
      await user.click(analyzerDropdownButton);
      const testAnalyzerButton = container.querySelector(
        `#${analyzerDropdownButton.id.replace("-input", "")}-option-0`,
      );
      expect(testAnalyzerButton).toBeInTheDocument();
      await user.click(testAnalyzerButton);

      // check scan is enabled
      const startScanButton = screen.getByRole("button", {
        name: "Start Scan",
      });
      expect(startScanButton).toBeInTheDocument();
      expect(startScanButton.className).not.toContain("disabled");

      // recent scans
      expect(RecentScans).toHaveBeenCalledWith(
        { classification: "hash", param: "1d5920f4b44b27a802bd77c4f0536f5a" },
        {},
      );

      await user.click(startScanButton);
      await waitFor(() => {
        expect(axios.post.mock.calls).toEqual([
          // axios call: start new analysis
          [
            ANALYZE_MULTIPLE_OBSERVABLE_URI,
            {
              observables: [
                ["hash", "1d5920f4b44b27a802bd77c4f0536f5a"],
                ["hash", "ff5c054c7cd6924c570f944007ccf076"],
              ],
              analyzers_requested: ["TEST_ANALYZER"],
              connectors_requested: [],
              tags_labels: [],
              runtime_configuration: {},
              tlp: "AMBER",
              scan_mode: 2,
              scan_check_time: "24:00:00",
            },
          ],
        ]);
      });
    },
    15 * 1000,
  );

  test(
    "generic playbook analysis",
    async () => {
      const user = userEvent.setup();

      render(
        <BrowserRouter>
          <ScanForm />
        </BrowserRouter>,
      );

      const firstObservableInputElement = screen.getByRole("textbox", {
        name: "",
      });
      await user.type(firstObservableInputElement, "genericText");
      // add second observable to analyze
      const addNewValueButton = screen.getByRole("button", {
        name: "Add new value",
      });
      expect(addNewValueButton).toBeInTheDocument();
      await user.click(addNewValueButton);
      const secondObservableInputElement = screen.getAllByRole("textbox", {
        name: "",
      })[1];
      // doubled braked are required by user-event library
      await user.type(secondObservableInputElement, "genericText2");

      // check playbooks has been loaded
      expect(screen.getByText("TEST_PLAYBOOK_GENERIC")).toBeInTheDocument();
      // check scan is enabled
      const startScanButton = screen.getByRole("button", {
        name: "Start Scan",
      });
      expect(startScanButton).toBeInTheDocument();
      expect(startScanButton.className).not.toContain("disabled");

      // recent scans
      expect(RecentScans).toHaveBeenCalledWith(
        { classification: "generic", param: "genericText" },
        {},
      );

      await user.click(startScanButton);
      await waitFor(() => {
        expect(axios.post.mock.calls).toEqual([
          // axios call: start new analysis
          [
            PLAYBOOKS_ANALYZE_MULTIPLE_OBSERVABLE_URI,
            {
              observables: [
                ["generic", "genericText"],
                ["generic", "genericText2"],
              ],
              playbook_requested: "TEST_PLAYBOOK_GENERIC",
              tags_labels: [],
              tlp: "AMBER",
              scan_mode: 1,
              scan_check_time: null,
            },
          ],
        ]);
      });
    },
    15 * 1000,
  );

  test(
    "generic analyzer analysis",
    async () => {
      const user = userEvent.setup();

      const { container } = render(
        <BrowserRouter>
          <ScanForm />
        </BrowserRouter>,
      );

      const firstObservableInputElement = screen.getByRole("textbox", {
        name: "",
      });
      await user.type(firstObservableInputElement, "genericText");
      // add second observable to analyze
      const addNewValueButton = screen.getByRole("button", {
        name: "Add new value",
      });
      expect(addNewValueButton).toBeInTheDocument();
      await user.click(addNewValueButton);
      const secondObservableInputElement = screen.getAllByRole("textbox", {
        name: "",
      })[1];
      // doubled braked are required by user-event library
      await user.type(secondObservableInputElement, "genericText2");

      // select analyzer
      const analyzerSelectionRadioButton = screen.getAllByRole("radio")[3];
      expect(analyzerSelectionRadioButton).toBeInTheDocument();
      await user.click(analyzerSelectionRadioButton);
      expect(screen.getByText("Select Analyzers")).toBeInTheDocument();
      expect(screen.getByText("Select Connectors")).toBeInTheDocument();

      // select the test analyzer
      /* the id change in case you run a single test or all of them.
        we need this strange way to access instead of the id */
      const analyzerDropdownButton = screen.getAllByRole("combobox")[0];
      expect(analyzerDropdownButton).toBeInTheDocument();
      await user.click(analyzerDropdownButton);
      const testAnalyzerButton = container.querySelector(
        `#${analyzerDropdownButton.id.replace("-input", "")}-option-0`,
      );
      expect(testAnalyzerButton).toBeInTheDocument();
      await user.click(testAnalyzerButton);

      // recent scans
      expect(RecentScans).toHaveBeenCalledWith(
        { classification: "generic", param: "genericText" },
        {},
      );

      // check scan is enabled
      const startScanButton = screen.getByRole("button", {
        name: "Start Scan",
      });
      expect(startScanButton).toBeInTheDocument();
      expect(startScanButton.className).not.toContain("disabled");

      await user.click(startScanButton);
      await waitFor(() => {
        expect(axios.post.mock.calls).toEqual([
          // axios call: start new analysis
          [
            ANALYZE_MULTIPLE_OBSERVABLE_URI,
            {
              observables: [
                ["generic", "genericText"],
                ["generic", "genericText2"],
              ],
              analyzers_requested: ["TEST_ANALYZER"],
              connectors_requested: [],
              tags_labels: [],
              runtime_configuration: {},
              tlp: "AMBER",
              scan_mode: 2,
              scan_check_time: "24:00:00",
            },
          ],
        ]);
      });
    },
    15 * 1000,
  );

  test("file playbook analysis", async () => {
    const user = userEvent.setup();

    render(
      <BrowserRouter>
        <ScanForm />
      </BrowserRouter>,
    );

    // select file type
    const fileSelectorRadioButton = screen.getAllByRole("radio")[1];
    expect(fileSelectorRadioButton).toBeInTheDocument();
    await user.click(fileSelectorRadioButton);
    expect(screen.getByText("File(s)")).toBeInTheDocument();

    // select file
    // This mock is required because even if the files are uploaded they are empty (not found a solution)
    // and when the md5 is computed it raise an error, with this mock this problem is solved
    File.prototype.text = jest
      .fn()
      .mockResolvedValueOnce("this is a text line")
      .mockResolvedValueOnce("this is another line");
    const fileInputComponent = screen.getByLabelText("File(s)");
    const testImageFiles = [
      new File(["this is a text line"], "test1.txt", { type: "plain/text" }),
      new File(["this is another line"], "test2.txt", { type: "plain/text" }),
    ];
    await user.upload(fileInputComponent, testImageFiles);
    expect(fileInputComponent.files).toHaveLength(2);
    expect(fileInputComponent.files[0]).toStrictEqual(testImageFiles[0]);
    expect(fileInputComponent.files.item(0)).toStrictEqual(testImageFiles[0]);
    expect(fileInputComponent.files[1]).toStrictEqual(testImageFiles[1]);
    expect(fileInputComponent.files.item(1)).toStrictEqual(testImageFiles[1]);

    // check playbooks has been loaded
    expect(screen.getByText("TEST_PLAYBOOK_FILE")).toBeInTheDocument();
    // check scan is enabled
    const startScanButton = screen.getByRole("button", { name: "Start Scan" });
    expect(startScanButton).toBeInTheDocument();
    expect(startScanButton.className).not.toContain("disabled");

    // recent scans
    expect(RecentScans).toHaveBeenCalledWith(
      { classification: "file", param: testImageFiles[0] },
      {},
    );

    await user.click(startScanButton);
    await waitFor(() => {
      expect(axios.post.mock.calls.length).toBe(1);
      // axios call: start new analysis
      expect(axios.post.mock.calls[0][0]).toEqual(
        PLAYBOOKS_ANALYZE_MULTIPLE_FILES_URI,
      );
      expect(Object.fromEntries(axios.post.mock.calls[0][1])).toEqual({
        files: new File([], ""),
        playbook_requested: "TEST_PLAYBOOK_FILE",
        tlp: "AMBER",
        scan_mode: "1",
      });
    });
  });

  test(
    "file analyzer analysis",
    async () => {
      const user = userEvent.setup();

      const { container } = render(
        <BrowserRouter>
          <ScanForm />
        </BrowserRouter>,
      );

      // select file type
      const fileSelectorRadioButton = screen.getAllByRole("radio")[1];
      expect(fileSelectorRadioButton).toBeInTheDocument();
      await user.click(fileSelectorRadioButton);
      expect(screen.getByText("File(s)")).toBeInTheDocument();

      // select analyzer
      const analyzerSelectionRadioButton = screen.getAllByRole("radio")[3];
      expect(analyzerSelectionRadioButton).toBeInTheDocument();
      await user.click(analyzerSelectionRadioButton);
      expect(screen.getByText("Select Analyzers")).toBeInTheDocument();
      expect(screen.getByText("Select Connectors")).toBeInTheDocument();

      // select file
      // This mock is required because even if the files are uploaded they are empty (not found a solution)
      // and when the md5 is computed it raise an error, with this mock this problem is solved
      File.prototype.text = jest
        .fn()
        .mockResolvedValueOnce("this is a text line")
        .mockResolvedValueOnce("this is another line");
      const fileInputComponent = screen.getByLabelText("File(s)");
      const testImageFiles = [
        new File(["this is a text line"], "test1.txt", { type: "plain/text" }),
        new File(["this is another line"], "test2.txt", { type: "plain/text" }),
      ];
      await user.upload(fileInputComponent, testImageFiles);
      expect(fileInputComponent.files).toHaveLength(2);
      expect(fileInputComponent.files[0]).toStrictEqual(testImageFiles[0]);
      expect(fileInputComponent.files.item(0)).toStrictEqual(testImageFiles[0]);
      expect(fileInputComponent.files[1]).toStrictEqual(testImageFiles[1]);
      expect(fileInputComponent.files.item(1)).toStrictEqual(testImageFiles[1]);

      // select the test analyzer
      /* the id change in case you run a single test or all of them.
        we need this strange way to access instead of the id */
      const analyzerDropdownButton = screen.getAllByRole("combobox")[0];
      expect(analyzerDropdownButton).toBeInTheDocument();
      await user.click(analyzerDropdownButton);
      const testAnalyzerButton = container.querySelector(
        `#${analyzerDropdownButton.id.replace("-input", "")}-option-0`,
      );
      expect(testAnalyzerButton).toBeInTheDocument();
      await user.click(testAnalyzerButton);

      // check scan is enabled
      const startScanButton = screen.getByRole("button", {
        name: "Start Scan",
      });
      expect(startScanButton).toBeInTheDocument();
      expect(startScanButton.className).not.toContain("disabled");

      // recent scans
      expect(RecentScans).toHaveBeenCalledWith(
        { classification: "file", param: testImageFiles[0] },
        {},
      );

      await user.click(startScanButton);
      await waitFor(() => {
        expect(axios.post.mock.calls.length).toBe(1);
        // axios call: start new analysis
        expect(axios.post.mock.calls[0][0]).toEqual(ANALYZE_MULTIPLE_FILES_URI);
        expect(Object.fromEntries(axios.post.mock.calls[0][1])).toEqual({
          analyzers_requested: "TEST_ANALYZER",
          files: new File([""], ""),
          tlp: "AMBER",
          scan_mode: "2",
          scan_check_time: "24:00:00",
        });
      });
    },
    15 * 1000,
  );

  test("test scan page with an observable in the GET parameters", async () => {
    render(
      <MemoryRouter
        initialEntries={["/scan?observable=thisIsTheParamObservable.com"]}
      >
        <Routes>
          <Route path="/scan" element={<ScanForm />} />
        </Routes>
      </MemoryRouter>,
    );

    // check value has been loaded
    expect(screen.getAllByRole("textbox")[0].value).toBe(
      "thisIsTheParamObservable.com",
    );
    // check playbooks has been loaded
    expect(screen.getByText("TEST_PLAYBOOK_DOMAIN")).toBeInTheDocument();
  });
});<|MERGE_RESOLUTION|>--- conflicted
+++ resolved
@@ -755,20 +755,13 @@
       expect(timeRangeSelector).toBeInTheDocument();
       await user.clear(timeRangeSelector);
       await user.type(timeRangeSelector, "10");
-<<<<<<< HEAD
+
       // recent scans
       expect(RecentScans).toHaveBeenCalledWith(
         { classification: "generic", param: "" },
         {},
       );
-      // select an observable and start scan
-      const firstObservableInputElement = screen.getByRole("textbox", {
-        name: "",
-      });
-      await user.type(firstObservableInputElement, "google.com");
-=======
-
->>>>>>> 775ae589
+      
       const startScanButton = screen.getByRole("button", {
         name: "Start Scan",
       });
