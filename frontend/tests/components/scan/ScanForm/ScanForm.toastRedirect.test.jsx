--- conflicted
+++ resolved
@@ -113,11 +113,7 @@
               visualizers: {},
             },
           },
-<<<<<<< HEAD
-          { headers: { "Content-Type": "application/json" } },
-=======
           { "headers": { "Content-Type": "application/json"}},
->>>>>>> b25f7b22
         ],
       ]);
       // check redirect to job page
@@ -191,11 +187,7 @@
               visualizers: {},
             },
           },
-<<<<<<< HEAD
-          { headers: { "Content-Type": "application/json" } },
-=======
           { "headers": { "Content-Type": "application/json"}},
->>>>>>> b25f7b22
         ],
       ]);
       // check redirect to job page
@@ -292,11 +284,7 @@
               visualizers: {},
             },
           },
-<<<<<<< HEAD
-          { headers: { "Content-Type": "application/json" } },
-=======
           { "headers": { "Content-Type": "application/json"}},
->>>>>>> b25f7b22
         ],
       ]);
       // check redirect to job page
@@ -383,11 +371,7 @@
             analyzers_requested: ["TEST_ANALYZER"],
             scan_check_time: "24:00:00",
           },
-<<<<<<< HEAD
-          { headers: { "Content-Type": "application/json" } },
-=======
           { "headers": { "Content-Type": "application/json"}},
->>>>>>> b25f7b22
         ],
       ]);
       // check redirect to job page
@@ -477,11 +461,7 @@
             analyzers_requested: ["TEST_ANALYZER"],
             scan_check_time: "24:00:00",
           },
-<<<<<<< HEAD
-          { headers: { "Content-Type": "application/json" } },
-=======
           { "headers": { "Content-Type": "application/json"}},
->>>>>>> b25f7b22
         ],
       ]);
       // check redirect to job page
@@ -593,11 +573,7 @@
             analyzers_requested: ["TEST_ANALYZER"],
             scan_check_time: "24:00:00",
           },
-<<<<<<< HEAD
-          { headers: { "Content-Type": "application/json" } },
-=======
           { "headers": { "Content-Type": "application/json"}},
->>>>>>> b25f7b22
         ],
       ]);
       // check redirect to job page
