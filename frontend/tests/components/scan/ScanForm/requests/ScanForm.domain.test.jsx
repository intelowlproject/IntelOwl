import React from "react";
import "@testing-library/jest-dom";
import { render, screen, waitFor } from "@testing-library/react";
import { BrowserRouter } from "react-router-dom";
import axios from "axios";
import userEvent from "@testing-library/user-event";
import ScanForm from "../../../../../src/components/scan/ScanForm";
import {
  ANALYZE_MULTIPLE_OBSERVABLE_URI,
  PLAYBOOKS_ANALYZE_MULTIPLE_OBSERVABLE_URI,
} from "../../../../../src/constants/apiURLs";
import RecentScans from "../../../../../src/components/scan/utils/RecentScans";

import {
  mockedUseAuthStore,
  mockedUseTagsStore,
  mockedUsePluginConfigurationStore,
} from "../../../../mock";

jest.mock("axios");
// IMPORTANT: this mocks work with several storages because all of them are imported from index!
jest.mock("../../../../../src/stores/useAuthStore", () => ({
  useAuthStore: jest.fn((state) => state(mockedUseAuthStore)),
}));
jest.mock("../../../../../src/stores/useTagsStore", () => ({
  useTagsStore: jest.fn((state) => state(mockedUseTagsStore)),
}));
jest.mock("../../../../../src/stores/usePluginConfigurationStore", () => ({
  usePluginConfigurationStore: jest.fn((state) =>
    state(mockedUsePluginConfigurationStore),
  ),
}));
// mock RecentScans component
jest.mock("../../../../../src/components/scan/utils/RecentScans", () =>
  jest.fn((props) => <div {...props} />),
);

describe("test ScanForm component with domains", () => {
  beforeAll(() => {
    axios.post.mockImplementation(() =>
      Promise.resolve({
        data: {
          results: [
            {
              job_id: 1,
              analyzers_running: [],
              connectors_running: [],
              visualizers_running: [],
              playbook_running: "TEST_PLAYBOOK_GENERIC",
              status: "accepted",
            },
          ],
          count: 1,
        },
      }),
    );
  });

  test("domains playbook analysis", async () => {
    const user = userEvent.setup();

    render(
      <BrowserRouter>
        <ScanForm />
      </BrowserRouter>,
    );

    const firstObservableInputElement = screen.getByRole("textbox", {
      name: "",
    });
    await user.type(firstObservableInputElement, "google.com");
    // recent scans
    await waitFor(() => {
      expect(RecentScans).toHaveBeenCalledWith(
        { classification: "domain", param: "google.com" },
        {},
      );
    });
    // add second observable to analyze
    const addNewValueButton = screen.getByRole("button", {
      name: "Add new value",
    });
    expect(addNewValueButton).toBeInTheDocument();
    await user.click(addNewValueButton);
    const secondObservableInputElement = screen.getAllByRole("textbox", {
      name: "",
    })[1];
    // doubled braked are required by user-event library
    await user.type(secondObservableInputElement, "microsoft[[.]]com");

    // check playbooks has been loaded
    expect(screen.getByText("TEST_PLAYBOOK_DOMAIN")).toBeInTheDocument();
    // check scan is enabled
    const startScanButton = screen.getByRole("button", {
      name: "Start Scan",
    });
    expect(startScanButton).toBeInTheDocument();
    expect(startScanButton.className).not.toContain("disabled");

    await user.click(startScanButton);
    await waitFor(() => {
      expect(axios.post.mock.calls).toEqual([
        // axios call: start new analysis
        [
          PLAYBOOKS_ANALYZE_MULTIPLE_OBSERVABLE_URI,
          {
            observables: [
              ["domain", "google.com"],
              ["domain", "microsoft.com"],
            ],
            playbook_requested: "TEST_PLAYBOOK_DOMAIN",
            tlp: "CLEAR",
            scan_mode: 2,
            scan_check_time: "48:00:00",
            runtime_configuration: {
              analyzers: {},
              connectors: {},
              visualizers: {},
            },
          },
<<<<<<< HEAD
          { headers: { "Content-Type": "application/json" } },
=======
          { "headers": { "Content-Type": "application/json"}},
>>>>>>> b25f7b22
        ],
      ]);
      // check redirect to job page
      expect(global.location.pathname).toContain("/jobs/1/visualizer/");
    });
  });

  test("domains analyzer analysis", async () => {
    const user = userEvent.setup();

    const { container } = render(
      <BrowserRouter>
        <ScanForm />
      </BrowserRouter>,
    );

    const firstObservableInputElement = screen.getByRole("textbox", {
      name: "",
    });
    await user.type(firstObservableInputElement, "google.com");
    // recent scans
    await waitFor(() => {
      expect(RecentScans).toHaveBeenCalledWith(
        { classification: "domain", param: "google.com" },
        {},
      );
    });
    // add second observable to analyze
    const addNewValueButton = screen.getByRole("button", {
      name: "Add new value",
    });
    expect(addNewValueButton).toBeInTheDocument();
    await user.click(addNewValueButton);
    const secondObservableInputElement = screen.getAllByRole("textbox", {
      name: "",
    })[1];
    // doubled braked are required by user-event library
    await user.type(secondObservableInputElement, "microsoft[[.]]com");

    // select analyzer
    const analyzerSelectionRadioButton = screen.getAllByRole("radio")[3];
    expect(analyzerSelectionRadioButton).toBeInTheDocument();
    await user.click(analyzerSelectionRadioButton);
    expect(screen.getByText("Select Analyzers")).toBeInTheDocument();
    expect(screen.getByText("Select Connectors")).toBeInTheDocument();

    // select the test analyzer
    /* the id change in case you run a single test or all of them.
        we need this strange way to access instead of the id */
    const analyzerDropdownButton = screen.getAllByRole("combobox")[0];
    expect(analyzerDropdownButton).toBeInTheDocument();
    await user.click(analyzerDropdownButton);
    const testAnalyzerButton = container.querySelector(
      `#${analyzerDropdownButton.id.replace("-input", "")}-option-0`,
    );
    expect(testAnalyzerButton).toBeInTheDocument();
    await user.click(testAnalyzerButton);

    // check scan is enabled
    const startScanButton = screen.getByRole("button", {
      name: "Start Scan",
    });
    expect(startScanButton).toBeInTheDocument();
    expect(startScanButton.className).not.toContain("disabled");

    await user.click(startScanButton);
    await waitFor(() => {
      expect(axios.post.mock.calls).toEqual([
        // axios call: start new analysis
        [
          ANALYZE_MULTIPLE_OBSERVABLE_URI,
          {
            observables: [
              ["domain", "google.com"],
              ["domain", "microsoft.com"],
            ],
            analyzers_requested: ["TEST_ANALYZER"],
            tlp: "AMBER",
            scan_mode: 2,
            scan_check_time: "24:00:00",
          },
<<<<<<< HEAD
          { headers: { "Content-Type": "application/json" } },
=======
          { "headers": { "Content-Type": "application/json"}},
>>>>>>> b25f7b22
        ],
      ]);
      // check redirect to job page
      expect(global.location.pathname).toContain("/jobs/1/visualizer/");
    });
  });
});<|MERGE_RESOLUTION|>--- conflicted
+++ resolved
@@ -118,11 +118,7 @@
               visualizers: {},
             },
           },
-<<<<<<< HEAD
-          { headers: { "Content-Type": "application/json" } },
-=======
           { "headers": { "Content-Type": "application/json"}},
->>>>>>> b25f7b22
         ],
       ]);
       // check redirect to job page
@@ -204,11 +200,7 @@
             scan_mode: 2,
             scan_check_time: "24:00:00",
           },
-<<<<<<< HEAD
-          { headers: { "Content-Type": "application/json" } },
-=======
           { "headers": { "Content-Type": "application/json"}},
->>>>>>> b25f7b22
         ],
       ]);
       // check redirect to job page
