--- conflicted
+++ resolved
@@ -124,11 +124,7 @@
               visualizers: {},
             },
           },
-<<<<<<< HEAD
-          { headers: { "Content-Type": "application/json" } },
-=======
           { "headers": { "Content-Type": "application/json"}},
->>>>>>> b25f7b22
         ],
       ]);
       // check redirect to job page
@@ -223,11 +219,7 @@
             scan_mode: 2,
             scan_check_time: "24:00:00",
           },
-<<<<<<< HEAD
-          { headers: { "Content-Type": "application/json" } },
-=======
           { "headers": { "Content-Type": "application/json"}},
->>>>>>> b25f7b22
         ],
       ]);
       // check redirect to job page
