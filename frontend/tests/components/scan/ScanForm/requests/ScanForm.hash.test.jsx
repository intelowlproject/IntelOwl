--- conflicted
+++ resolved
@@ -130,11 +130,7 @@
               visualizers: {},
             },
           },
-<<<<<<< HEAD
-          { headers: { "Content-Type": "application/json" } },
-=======
           { "headers": { "Content-Type": "application/json"}},
->>>>>>> b25f7b22
         ],
       ]);
       // check redirect to job page
@@ -229,11 +225,7 @@
             scan_mode: 2,
             scan_check_time: "24:00:00",
           },
-<<<<<<< HEAD
-          { headers: { "Content-Type": "application/json" } },
-=======
           { "headers": { "Content-Type": "application/json"}},
->>>>>>> b25f7b22
         ],
       ]);
       // check redirect to job page
