--- conflicted
+++ resolved
@@ -2,11 +2,7 @@
 # So, if you want reproducible builds, you must explicitly state the flask version you want to install
 Flask-Shell2HTTP-fork==1.9.2
 # Flask most recent versions require most recent versions of blinker
-<<<<<<< HEAD
-flask==2.3.3
-=======
 flask==3.0.3
->>>>>>> 24c79d6f
 gunicorn==23.0.0
 selenium==4.25.0
 selenium-wire==5.1.0
