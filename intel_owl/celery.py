--- conflicted
+++ resolved
@@ -2,16 +2,6 @@
 # See the file 'LICENSE' for copying permission.
 
 from __future__ import absolute_import, unicode_literals
-<<<<<<< HEAD
-from intel_owl.settings import (
-    CELERY_QUEUES,
-    BROKER_URL,
-    BACKEND_URL,
-    AWS_SQS,
-    TEST_MODE,
-)
-=======
->>>>>>> d2d63ab7
 import os
 from celery import Celery
 from celery.schedules import crontab
@@ -45,11 +35,7 @@
     ],
     task_time_limit=1800,
     broker_url=BROKER_URL,
-<<<<<<< HEAD
-    result_backend=BACKEND_URL,
-=======
     result_backend=RESULT_BACKEND,
->>>>>>> d2d63ab7
     accept_content=["application/json"],
     task_serializer="json",
     result_serializer="json",
