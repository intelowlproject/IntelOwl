# This file is a part of IntelOwl https://github.com/intelowlproject/IntelOwl
# See the file 'LICENSE' for copying permission.

from __future__ import absolute_import, unicode_literals

import os
import uuid
from typing import Dict

from celery import Celery
from celery.schedules import crontab
from django.conf import settings
from kombu import Queue
from kombu.common import Broadcast

from intel_owl.settings import STAGE_PRODUCTION, STAGE_STAGING

os.environ.setdefault("DJANGO_SETTINGS_MODULE", "intel_owl.settings")

app = Celery("intel_owl")

<<<<<<< HEAD

def get_real_queue_name(queue: str) -> str:
    if not settings.AWS_SQS:
        return queue
    if STAGE_PRODUCTION:
        SQS_QUEUE = "prod"
    elif STAGE_STAGING:
        SQS_QUEUE = "stag"
    else:
        SQS_QUEUE = "test"
    return f"intelowl-{SQS_QUEUE}-{queue}.fifo"


if settings.AWS_SQS:
    PREDEFINED_QUEUES = {
        get_real_queue_name(queue): {
            "url": f"https://sqs.{settings.AWS_REGION}"
            f".amazonaws.com/{settings.AWS_USER_NUMBER}/"
            f"{get_real_queue_name(queue)}"
        }
        for queue in settings.CELERY_QUEUES + [settings.BROADCAST_QUEUE]
    }
    # in this way they are printed in the Docker logs
    print(f"predefined queues active: {PREDEFINED_QUEUES}")

    BROKER_TRANSPORT_OPTIONS = {
        "region": settings.AWS_REGION,
        "predefined_queues": PREDEFINED_QUEUES,
        "max_retries": 0,
        "polling_interval": 2,
        # this is the highest possible value
        # https://docs.celeryq.dev/en/stable/getting-started/backends-and-brokers/sqs.html#caveats
        # this must be longer than the longest possible task we execute
        "visibility_timeout": 43200,
    }
    if not settings.AWS_IAM_ACCESS:
        BROKER_TRANSPORT_OPTIONS["access_key_id"] = settings.AWS_ACCESS_KEY_ID
        BROKER_TRANSPORT_OPTIONS["secret_access_key"] = settings.AWS_SECRET_ACCESS_KEY
else:
    BROKER_TRANSPORT_OPTIONS = {}

=======
if settings.AWS_SQS:
    if settings.STAGE_PRODUCTION:
        SQS_QUEUE = "prod"
    elif settings.STAGE_STAGING:
        SQS_QUEUE = "stag"
    else:
        SQS_QUEUE = "local"

    PREDEFINED_QUEUES = {
        queue: {
            "url": f"https://sqs.{settings.AWS_REGION}"
            f".amazonaws.com/{settings.AWS_USER_NUMBER}/"
            f"intelowl-{SQS_QUEUE}-{queue}"
        }
        for queue in settings.CELERY_QUEUES
    }
    # in this way they are printed in the Docker logs
    print(f"predefined queues active: {PREDEFINED_QUEUES}")

    BROKER_TRANSPORT_OPTIONS = {
        "region": settings.AWS_REGION,
        "predefined_queues": PREDEFINED_QUEUES,
        "max_retries": 0,
        "polling_interval": 2,
        # this is the highest possible value
        # https://docs.celeryq.dev/en/stable/getting-started/backends-and-brokers/sqs.html#caveats
        # this must be longer than the longest possible task we execute
        "visibility_timeout": 43200,
    }
    if not settings.AWS_IAM_ACCESS:
        BROKER_TRANSPORT_OPTIONS["access_key_id"] = settings.AWS_ACCESS_KEY_ID
        BROKER_TRANSPORT_OPTIONS["secret_access_key"] = settings.AWS_SECRET_ACCESS_KEY
else:
    BROKER_TRANSPORT_OPTIONS = {}

>>>>>>> 55da642b
DEFAULT_QUEUE = settings.CELERY_QUEUES[0]

app.conf.update(
    task_default_queue=get_real_queue_name(DEFAULT_QUEUE),
    task_queues=[
        Queue(
            get_real_queue_name(key),
            routing_key=key,
        )
        for key in settings.CELERY_QUEUES
    ]
    + [
        Broadcast(
            name=settings.BROADCAST_QUEUE,
            queue=get_real_queue_name(settings.BROADCAST_QUEUE),
            routing_key=settings.BROADCAST_QUEUE,
            unique=False,
            auto_delete=False,
        )
    ],
    task_time_limit=1800,
    broker_url=settings.BROKER_URL,
    result_backend=settings.RESULT_BACKEND,
    accept_content=["application/json"],
    task_serializer="json",
    result_serializer="json",
    imports=("intel_owl.tasks",),
    worker_redirect_stdouts=False,
    worker_hijack_root_logger=False,
    # this is to avoid RAM issues caused by long usage of this tool
    # changing the child saves from memory leaks but is CPU intensive...so care
    worker_max_tasks_per_child=1000,
    # name is in kilobytes
    # https://medium.com/squad-engineering
    # /two-years-with-celery-in-production-bug-fix-edition-22238669601d
    # they suggest to remove this but well...maybe just put this a huge number
    # there are workers in the primary queue that use a lot of memory
    worker_max_memory_per_child=3000000,
    worker_proc_alive_timeout=20,
    # these two are needed to enable priority and correct tasks execution
    # see: https://docs.celeryq.dev/en/stable
    # /userguide/optimizing.html#reserve-one-task-at-a-time
    # UPDATE: we disabled task_acks_late because not useful.
    # We don't need to acks late because we don't want to re-get the same message
    # task_acks_late=True,
    worker_prefetch_multiplier=1,
    broker_transport_options=BROKER_TRANSPORT_OPTIONS,
    # The remote control command pool_restart sends restart requests
    # to the workers child processes.
    # It is particularly useful for forcing the worker to import new modules,
    # or for reloading already imported modules.
    # This command does not interrupt executing tasks.
    worker_pool_restarts=True,
    # required for code-coverage to work properly in tests
    task_always_eager=settings.STAGE_CI,
)

app.autodiscover_tasks()

app.conf.beat_schedule = {
    # execute sometimes to cleanup old jobs
    "remove_old_jobs": {
        "task": "intel_owl.tasks.remove_old_jobs",
        "schedule": crontab(minute=10, hour=2),
<<<<<<< HEAD
        "options": {"queue": get_real_queue_name(DEFAULT_QUEUE)},
=======
        "options": {
            "queue": DEFAULT_QUEUE,
            "MessageGroupId": str(uuid.uuid4()),
        },
>>>>>>> 55da642b
    },
    # execute sometimes to cleanup stuck analysis
    "check_stuck_analysis": {
        "task": "intel_owl.tasks.check_stuck_analysis",
        "schedule": crontab(minute="*/5"),
<<<<<<< HEAD
        "kwargs": {"check_pending": True},
        "options": {"queue": get_real_queue_name(DEFAULT_QUEUE)},
=======
        "options": {
            "queue": DEFAULT_QUEUE,
            "MessageGroupId": str(uuid.uuid4()),
        },
>>>>>>> 55da642b
    },
    # Executes only on Wed because on Tue it's updated
    "maxmind_updater": {
        "task": "intel_owl.tasks.update",
        "schedule": crontab(minute=0, hour=1, day_of_week=3),
<<<<<<< HEAD
        "args": ["maxmind.Maxmind"],
        "options": {"queue": get_real_queue_name(DEFAULT_QUEUE)},
=======
        "options": {
            "queue": DEFAULT_QUEUE,
            "MessageGroupId": str(uuid.uuid4()),
        },
>>>>>>> 55da642b
    },
    # execute every 6 hours
    "talos_updater": {
        "task": "intel_owl.tasks.update",
        "schedule": crontab(minute=5, hour="*/6"),
<<<<<<< HEAD
        "args": ["talos.Talos"],
        "options": {"queue": get_real_queue_name(DEFAULT_QUEUE)},
=======
        "options": {
            "queue": DEFAULT_QUEUE,
            "MessageGroupId": str(uuid.uuid4()),
        },
>>>>>>> 55da642b
    },
    # execute every 10 minutes
    "tor_updater": {
        "task": "intel_owl.tasks.update",
        "schedule": crontab(minute="*/10"),
<<<<<<< HEAD
        "args": ["tor.Tor"],
        "options": {"queue": get_real_queue_name(DEFAULT_QUEUE)},
=======
        "options": {
            "queue": DEFAULT_QUEUE,
            "MessageGroupId": str(uuid.uuid4()),
        },
>>>>>>> 55da642b
    },
    # yara repo updater 1 time a day
    "yara_updater": {
        "task": "intel_owl.tasks.update",
        "schedule": crontab(minute=0, hour=0),
<<<<<<< HEAD
        "args": ["yara_scan.YaraScan"],
        "options": {"queue": get_real_queue_name(DEFAULT_QUEUE)},
=======
        "options": {
            "queue": DEFAULT_QUEUE,
            "MessageGroupId": str(uuid.uuid4()),
        },
>>>>>>> 55da642b
    },
    # quark rules updater 2 time a week
    "quark_updater": {
        "task": "intel_owl.tasks.update",
        "schedule": crontab(minute=0, hour=0, day_of_week=[2, 5]),
<<<<<<< HEAD
        "args": ["quark_engine.QuarkEngine"],
        "options": {"queue": get_real_queue_name(DEFAULT_QUEUE)},
=======
        "options": {
            "queue": DEFAULT_QUEUE,
            "MessageGroupId": str(uuid.uuid4()),
        },
>>>>>>> 55da642b
    },
    # notification
    "update_notifications_with_releases": {
        "task": "intel_owl.tasks.update_notifications_with_releases",
        "schedule": crontab(minute=0, hour=22),
<<<<<<< HEAD
        "options": {"queue": get_real_queue_name(DEFAULT_QUEUE)},
=======
        "options": {
            "queue": DEFAULT_QUEUE,
            "MessageGroupId": str(uuid.uuid4()),
        },
>>>>>>> 55da642b
    },
}


def broadcast(function, queue: str = None, arguments: Dict = None):
    if settings.AWS_SQS:
        raise NotImplementedError("SQS does not support the broadcast at the moment.")
    else:
        if queue:
            if queue not in settings.CELERY_QUEUES:
                queue = DEFAULT_QUEUE
            queue = [f"celery@worker_{queue}"]
        app.control.broadcast(function.__name__, destination=queue, arguments=arguments)<|MERGE_RESOLUTION|>--- conflicted
+++ resolved
@@ -19,7 +19,6 @@
 
 app = Celery("intel_owl")
 
-<<<<<<< HEAD
 
 def get_real_queue_name(queue: str) -> str:
     if not settings.AWS_SQS:
@@ -61,43 +60,6 @@
 else:
     BROKER_TRANSPORT_OPTIONS = {}
 
-=======
-if settings.AWS_SQS:
-    if settings.STAGE_PRODUCTION:
-        SQS_QUEUE = "prod"
-    elif settings.STAGE_STAGING:
-        SQS_QUEUE = "stag"
-    else:
-        SQS_QUEUE = "local"
-
-    PREDEFINED_QUEUES = {
-        queue: {
-            "url": f"https://sqs.{settings.AWS_REGION}"
-            f".amazonaws.com/{settings.AWS_USER_NUMBER}/"
-            f"intelowl-{SQS_QUEUE}-{queue}"
-        }
-        for queue in settings.CELERY_QUEUES
-    }
-    # in this way they are printed in the Docker logs
-    print(f"predefined queues active: {PREDEFINED_QUEUES}")
-
-    BROKER_TRANSPORT_OPTIONS = {
-        "region": settings.AWS_REGION,
-        "predefined_queues": PREDEFINED_QUEUES,
-        "max_retries": 0,
-        "polling_interval": 2,
-        # this is the highest possible value
-        # https://docs.celeryq.dev/en/stable/getting-started/backends-and-brokers/sqs.html#caveats
-        # this must be longer than the longest possible task we execute
-        "visibility_timeout": 43200,
-    }
-    if not settings.AWS_IAM_ACCESS:
-        BROKER_TRANSPORT_OPTIONS["access_key_id"] = settings.AWS_ACCESS_KEY_ID
-        BROKER_TRANSPORT_OPTIONS["secret_access_key"] = settings.AWS_SECRET_ACCESS_KEY
-else:
-    BROKER_TRANSPORT_OPTIONS = {}
-
->>>>>>> 55da642b
 DEFAULT_QUEUE = settings.CELERY_QUEUES[0]
 
 app.conf.update(
@@ -162,111 +124,73 @@
     "remove_old_jobs": {
         "task": "intel_owl.tasks.remove_old_jobs",
         "schedule": crontab(minute=10, hour=2),
-<<<<<<< HEAD
-        "options": {"queue": get_real_queue_name(DEFAULT_QUEUE)},
-=======
-        "options": {
-            "queue": DEFAULT_QUEUE,
-            "MessageGroupId": str(uuid.uuid4()),
-        },
->>>>>>> 55da642b
+        "options": {
+            "queue": get_real_queue_name(DEFAULT_QUEUE),
+            "MessageGroupId": str(uuid.uuid4()),
+        },
     },
     # execute sometimes to cleanup stuck analysis
     "check_stuck_analysis": {
         "task": "intel_owl.tasks.check_stuck_analysis",
         "schedule": crontab(minute="*/5"),
-<<<<<<< HEAD
-        "kwargs": {"check_pending": True},
-        "options": {"queue": get_real_queue_name(DEFAULT_QUEUE)},
-=======
-        "options": {
-            "queue": DEFAULT_QUEUE,
-            "MessageGroupId": str(uuid.uuid4()),
-        },
->>>>>>> 55da642b
+        "options": {
+            "queue": get_real_queue_name(DEFAULT_QUEUE),
+            "MessageGroupId": str(uuid.uuid4()),
+        },
     },
     # Executes only on Wed because on Tue it's updated
     "maxmind_updater": {
         "task": "intel_owl.tasks.update",
         "schedule": crontab(minute=0, hour=1, day_of_week=3),
-<<<<<<< HEAD
-        "args": ["maxmind.Maxmind"],
-        "options": {"queue": get_real_queue_name(DEFAULT_QUEUE)},
-=======
-        "options": {
-            "queue": DEFAULT_QUEUE,
-            "MessageGroupId": str(uuid.uuid4()),
-        },
->>>>>>> 55da642b
+        "options": {
+            "queue": get_real_queue_name(DEFAULT_QUEUE),
+            "MessageGroupId": str(uuid.uuid4()),
+        },
     },
     # execute every 6 hours
     "talos_updater": {
         "task": "intel_owl.tasks.update",
         "schedule": crontab(minute=5, hour="*/6"),
-<<<<<<< HEAD
-        "args": ["talos.Talos"],
-        "options": {"queue": get_real_queue_name(DEFAULT_QUEUE)},
-=======
-        "options": {
-            "queue": DEFAULT_QUEUE,
-            "MessageGroupId": str(uuid.uuid4()),
-        },
->>>>>>> 55da642b
+        "options": {
+            "queue": get_real_queue_name(DEFAULT_QUEUE),
+            "MessageGroupId": str(uuid.uuid4()),
+        },
     },
     # execute every 10 minutes
     "tor_updater": {
         "task": "intel_owl.tasks.update",
         "schedule": crontab(minute="*/10"),
-<<<<<<< HEAD
-        "args": ["tor.Tor"],
-        "options": {"queue": get_real_queue_name(DEFAULT_QUEUE)},
-=======
-        "options": {
-            "queue": DEFAULT_QUEUE,
-            "MessageGroupId": str(uuid.uuid4()),
-        },
->>>>>>> 55da642b
+        "options": {
+            "queue": get_real_queue_name(DEFAULT_QUEUE),
+            "MessageGroupId": str(uuid.uuid4()),
+        },
     },
     # yara repo updater 1 time a day
     "yara_updater": {
         "task": "intel_owl.tasks.update",
         "schedule": crontab(minute=0, hour=0),
-<<<<<<< HEAD
-        "args": ["yara_scan.YaraScan"],
-        "options": {"queue": get_real_queue_name(DEFAULT_QUEUE)},
-=======
-        "options": {
-            "queue": DEFAULT_QUEUE,
-            "MessageGroupId": str(uuid.uuid4()),
-        },
->>>>>>> 55da642b
+        "options": {
+            "queue": get_real_queue_name(DEFAULT_QUEUE),
+            "MessageGroupId": str(uuid.uuid4()),
+        },
     },
     # quark rules updater 2 time a week
     "quark_updater": {
         "task": "intel_owl.tasks.update",
         "schedule": crontab(minute=0, hour=0, day_of_week=[2, 5]),
-<<<<<<< HEAD
-        "args": ["quark_engine.QuarkEngine"],
-        "options": {"queue": get_real_queue_name(DEFAULT_QUEUE)},
-=======
-        "options": {
-            "queue": DEFAULT_QUEUE,
-            "MessageGroupId": str(uuid.uuid4()),
-        },
->>>>>>> 55da642b
+        "options": {
+            "queue": get_real_queue_name(DEFAULT_QUEUE),
+            "MessageGroupId": str(uuid.uuid4()),
+        },
     },
     # notification
     "update_notifications_with_releases": {
         "task": "intel_owl.tasks.update_notifications_with_releases",
         "schedule": crontab(minute=0, hour=22),
-<<<<<<< HEAD
-        "options": {"queue": get_real_queue_name(DEFAULT_QUEUE)},
-=======
-        "options": {
-            "queue": DEFAULT_QUEUE,
-            "MessageGroupId": str(uuid.uuid4()),
-        },
->>>>>>> 55da642b
+        "options": {
+            "queue": get_real_queue_name(DEFAULT_QUEUE),
+            "MessageGroupId": str(uuid.uuid4()),
+        },
     },
 }
 
