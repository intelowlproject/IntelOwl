# This file is a part of IntelOwl https://github.com/intelowlproject/IntelOwl
# See the file 'LICENSE' for copying permission.

# flake8: noqa

# Tests
TEST_RUNNER = "intel_owl.test_runner.MyTestRunner"

# Application definition
INSTALLED_APPS = [
    # default
    "django.contrib.admin",
    "django.contrib.auth",
    "django.contrib.contenttypes",
    "django.contrib.sessions",
    "django.contrib.messages",
    "django.contrib.staticfiles",
    "django.contrib.postgres",
    # admin
    "prettyjson",
    # celery, elasticsearch
    "django_celery_results",
    "django_elasticsearch_dsl",
    # rest framework libs
    "rest_framework",
    "rest_framework_filters",
    "drf_spectacular",
    # certego libs
    "durin",
    "certego_saas",
    "certego_saas.apps.user",
    "certego_saas.apps.notifications",
    "certego_saas.apps.organization",
    # intelowl apps
    "authentication",
    "api_app",
    "api_app.analyzers_manager",
    "api_app.connectors_manager",
    "api_app.visualizers_manager",
    "api_app.playbooks_manager",
    # auth
    "rest_email_auth",
    "drf_recaptcha",
]

<<<<<<< HEAD

from .auth import *  # lgtm [py/polluting-import]

# inject from other modules
=======
# inject from other modules
from .aqueue import *  # lgtm [py/polluting-import]
>>>>>>> 55da642b
from .aws import *  # lgtm [py/polluting-import]
from .cache import *  # lgtm [py/polluting-import]
from .celery import *  # lgtm [py/polluting-import]
from .certego import *  # lgtm [py/polluting-import]
from .commons import *  # lgtm [py/polluting-import]
from .dauth import *  # lgtm [py/polluting-import]
from .db import *  # lgtm [py/polluting-import]
from .django import *  # lgtm [py/polluting-import]
from .elasticsearch import *  # lgtm [py/polluting-import]
from .logging import *  # lgtm [py/polluting-import]
from .mail import *  # lgtm [py/polluting-import]
from .rest import *  # lgtm [py/polluting-import]
from .security import *  # lgtm [py/polluting-import]
from .storage import *  # lgtm [py/polluting-import]<|MERGE_RESOLUTION|>--- conflicted
+++ resolved
@@ -43,21 +43,15 @@
     "drf_recaptcha",
 ]
 
-<<<<<<< HEAD
 
-from .auth import *  # lgtm [py/polluting-import]
 
 # inject from other modules
-=======
-# inject from other modules
-from .aqueue import *  # lgtm [py/polluting-import]
->>>>>>> 55da642b
+from .celery import *  # lgtm [py/polluting-import]
 from .aws import *  # lgtm [py/polluting-import]
 from .cache import *  # lgtm [py/polluting-import]
-from .celery import *  # lgtm [py/polluting-import]
 from .certego import *  # lgtm [py/polluting-import]
 from .commons import *  # lgtm [py/polluting-import]
-from .dauth import *  # lgtm [py/polluting-import]
+from .auth import *  # lgtm [py/polluting-import]
 from .db import *  # lgtm [py/polluting-import]
 from .django import *  # lgtm [py/polluting-import]
 from .elasticsearch import *  # lgtm [py/polluting-import]
