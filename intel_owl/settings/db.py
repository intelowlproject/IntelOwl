--- conflicted
+++ resolved
@@ -7,11 +7,7 @@
 
 from intel_owl import secrets
 
-<<<<<<< HEAD
 from .aws import AWS_RDS_IAM_ROLE, AWS_REGION
-=======
-from .aws import AWS_REGION
->>>>>>> 55da642b
 
 DEFAULT_AUTO_FIELD = "django.db.models.BigAutoField"
 
