--- conflicted
+++ resolved
@@ -112,15 +112,11 @@
             ):
                 # if it's still pending, we are killing
                 fail_job(running_job)
-<<<<<<< HEAD
-            else:
-                logger.info(f"Running again job {running_job}")
-=======
             # the job is pending for 1 cycle
             elif running_job.received_request_time < (
                 now() - datetime.timedelta(minutes=minutes_ago)
             ):
->>>>>>> c1dd19b1
+                logger.info(f"Running again job {running_job}")
                 # we are trying to execute again all pending
                 # (and technically, but it is not the case here) all failed reports
                 running_job.retry()
