from __future__ import absolute_import, unicode_literals

from celery import shared_task
from api_app.script_analyzers.file_analyzers import (
    doc_info,
    file_info,
    pe_info,
    pdf_info,
    vt2_scan,
    intezer_scan,
    cuckoo_scan,
    yara_scan,
    vt3_scan,
    strings_info,
    rtf_info,
    signature_info,
    speakeasy_emulation,
    peframe,
    thug_file,
    capa_info,
    boxjs_scan,
    apkid,
    quark_engine,
)
from api_app.script_analyzers.observable_analyzers import (
    abuseipdb,
    fortiguard,
    maxmind,
    greynoise,
    googlesf,
    otx,
    talos,
    tor,
    circl_pdns,
    circl_pssl,
    robtex,
    vt2_get,
    ha_get,
    vt3_get,
    misp,
    dnsdb,
    shodan,
    honeydb,
    hunter,
    mb_get,
    onyphe,
    censys,
    threatminer,
    thug_url,
    urlhaus,
    active_dns,
    auth0,
    securitytrails,
    cymru,
    tranco,
    pulsedive,
    intelx,
<<<<<<< HEAD
    checkdmarc,
=======
    whoisxmlapi,
>>>>>>> 286f50c8
)

from api_app import crons
from guardian import utils


@shared_task(soft_time_limit=200)
def clean_orphan_obj_perms():
    utils.clean_orphan_obj_perms()


@shared_task(soft_time_limit=10000)
def remove_old_jobs():
    crons.remove_old_jobs()


@shared_task(soft_time_limit=120)
def check_stuck_analysis():
    crons.check_stuck_analysis()


@shared_task(soft_time_limit=120)
def flush_expired_tokens():
    crons.flush_expired_tokens()


@shared_task(soft_time_limit=30)
def abuseipdb_run(
    analyzer_name,
    job_id,
    observable_name,
    observable_classification,
    additional_config_params,
):
    abuseipdb.AbuseIPDB(
        analyzer_name,
        job_id,
        observable_name,
        observable_classification,
        additional_config_params,
    ).start()


@shared_task(soft_time_limit=30)
def auth0_run(
    analyzer_name,
    job_id,
    observable_name,
    observable_classification,
    additional_config_params,
):
    auth0.Auth0(
        analyzer_name,
        job_id,
        observable_name,
        observable_classification,
        additional_config_params,
    ).start()


@shared_task(soft_time_limit=30)
def securitytrails_run(
    analyzer_name,
    job_id,
    observable_name,
    observable_classification,
    additional_config_params,
):
    securitytrails.SecurityTrails(
        analyzer_name,
        job_id,
        observable_name,
        observable_classification,
        additional_config_params,
    ).start()


@shared_task(soft_time_limit=30)
def activedns_run(
    analyzer_name,
    job_id,
    observable_name,
    observable_classification,
    additional_config_params,
):
    active_dns.ActiveDNS(
        analyzer_name,
        job_id,
        observable_name,
        observable_classification,
        additional_config_params,
    ).start()


@shared_task(soft_time_limit=30)
def fortiguard_run(
    analyzer_name,
    job_id,
    observable_name,
    observable_classification,
    additional_config_params,
):
    fortiguard.Fortiguard(
        analyzer_name,
        job_id,
        observable_name,
        observable_classification,
        additional_config_params,
    ).start()


@shared_task(soft_time_limit=30)
def greynoise_run(
    analyzer_name,
    job_id,
    observable_name,
    observable_classification,
    additional_config_params,
):
    greynoise.GreyNoise(
        analyzer_name,
        job_id,
        observable_name,
        observable_classification,
        additional_config_params,
    ).start()


@shared_task(soft_time_limit=30)
def googlesf_run(
    analyzer_name,
    job_id,
    observable_name,
    observable_classification,
    additional_config_params,
):
    googlesf.GoogleSF(
        analyzer_name,
        job_id,
        observable_name,
        observable_classification,
        additional_config_params,
    ).start()


@shared_task(soft_time_limit=30)
def otx_run(
    analyzer_name,
    job_id,
    observable_name,
    observable_classification,
    additional_config_params,
):
    otx.OTX(
        analyzer_name,
        job_id,
        observable_name,
        observable_classification,
        additional_config_params,
    ).start()


@shared_task(soft_time_limit=30)
def misp_run(
    analyzer_name,
    job_id,
    observable_name,
    observable_classification,
    additional_config_params,
):
    misp.MISP(
        analyzer_name,
        job_id,
        observable_name,
        observable_classification,
        additional_config_params,
    ).start()


@shared_task(soft_time_limit=30)
def circlpdns_run(
    analyzer_name,
    job_id,
    observable_name,
    observable_classification,
    additional_config_params,
):
    circl_pdns.CIRCL_PDNS(
        analyzer_name,
        job_id,
        observable_name,
        observable_classification,
        additional_config_params,
    ).start()


@shared_task(soft_time_limit=30)
def circlpssl_run(
    analyzer_name,
    job_id,
    observable_name,
    observable_classification,
    additional_config_params,
):
    circl_pssl.CIRCL_PSSL(
        analyzer_name,
        job_id,
        observable_name,
        observable_classification,
        additional_config_params,
    ).start()


@shared_task(soft_time_limit=30)
def robtex_run(
    analyzer_name,
    job_id,
    observable_name,
    observable_classification,
    additional_config_params,
):
    robtex.Robtex(
        analyzer_name,
        job_id,
        observable_name,
        observable_classification,
        additional_config_params,
    ).start()


@shared_task(soft_time_limit=30)
def shodan_run(
    analyzer_name,
    job_id,
    observable_name,
    observable_classification,
    additional_config_params,
):
    shodan.Shodan(
        analyzer_name,
        job_id,
        observable_name,
        observable_classification,
        additional_config_params,
    ).start()


@shared_task(soft_time_limit=30)
def threatminer_run(
    analyzer_name,
    job_id,
    observable_name,
    observable_classification,
    additional_config_params,
):
    threatminer.Threatminer(
        analyzer_name,
        job_id,
        observable_name,
        observable_classification,
        additional_config_params,
    ).start()


@shared_task(soft_time_limit=30)
def hunter_run(
    analyzer_name,
    job_id,
    observable_name,
    observable_classification,
    additional_config_params,
):
    hunter.Hunter(
        analyzer_name,
        job_id,
        observable_name,
        observable_classification,
        additional_config_params,
    ).start()


@shared_task(soft_time_limit=30)
def censys_run(
    analyzer_name,
    job_id,
    observable_name,
    observable_classification,
    additional_config_params,
):
    censys.Censys(
        analyzer_name,
        job_id,
        observable_name,
        observable_classification,
        additional_config_params,
    ).start()


@shared_task(soft_time_limit=30)
def dnsdb_run(
    analyzer_name,
    job_id,
    observable_name,
    observable_classification,
    additional_config_params,
):
    dnsdb.DNSdb(
        analyzer_name,
        job_id,
        observable_name,
        observable_classification,
        additional_config_params,
    ).start()


@shared_task(soft_time_limit=30)
def maxmind_run(
    analyzer_name,
    job_id,
    observable_name,
    observable_classification,
    additional_config_params,
):
    maxmind.Maxmind(
        analyzer_name,
        job_id,
        observable_name,
        observable_classification,
        additional_config_params,
    ).start()


@shared_task(soft_time_limit=20)
def maxmind_updater():
    maxmind.Maxmind.updater({})


@shared_task(soft_time_limit=30)
def talos_run(
    analyzer_name,
    job_id,
    observable_name,
    observable_classification,
    additional_config_params,
):
    talos.Talos(
        analyzer_name,
        job_id,
        observable_name,
        observable_classification,
        additional_config_params,
    ).start()


@shared_task(soft_time_limit=60)
def talos_updater():
    talos.Talos.updater()


@shared_task(soft_time_limit=30)
def tor_run(
    analyzer_name,
    job_id,
    observable_name,
    observable_classification,
    additional_config_params,
):
    tor.Tor(
        analyzer_name,
        job_id,
        observable_name,
        observable_classification,
        additional_config_params,
    ).start()


@shared_task(soft_time_limit=60)
def tor_updater():
    tor.Tor.updater()


@shared_task(soft_time_limit=30)
def vt2get_run(
    analyzer_name,
    job_id,
    observable_name,
    observable_classification,
    additional_config_params,
):
    vt2_get.VirusTotalv2(
        analyzer_name,
        job_id,
        observable_name,
        observable_classification,
        additional_config_params,
    ).start()


@shared_task(soft_time_limit=30)
def haget_run(
    analyzer_name,
    job_id,
    observable_name,
    observable_classification,
    additional_config_params,
):
    ha_get.HybridAnalysisGet(
        analyzer_name,
        job_id,
        observable_name,
        observable_classification,
        additional_config_params,
    ).start()


@shared_task(soft_time_limit=40)
def vt3get_run(
    analyzer_name,
    job_id,
    observable_name,
    observable_classification,
    additional_config_params,
):
    vt3_get.VirusTotalv3(
        analyzer_name,
        job_id,
        observable_name,
        observable_classification,
        additional_config_params,
    ).start()


@shared_task(soft_time_limit=500)
def vt3get_scan_run(
    analyzer_name,
    job_id,
    observable_name,
    observable_classification,
    additional_config_params,
):
    vt3_get.VirusTotalv3(
        analyzer_name,
        job_id,
        observable_name,
        observable_classification,
        additional_config_params,
    ).start()


@shared_task(soft_time_limit=200)
def honeydb_run(
    analyzer_name,
    job_id,
    observable_name,
    observable_classification,
    additional_config_params,
):
    honeydb.HoneyDB(
        analyzer_name,
        job_id,
        observable_name,
        observable_classification,
        additional_config_params,
    ).start()


@shared_task(soft_time_limit=50)
def onyphe_run(
    analyzer_name,
    job_id,
    observable_name,
    observable_classification,
    additional_config_params,
):
    onyphe.Onyphe(
        analyzer_name,
        job_id,
        observable_name,
        observable_classification,
        additional_config_params,
    ).start()


@shared_task(soft_time_limit=50)
def urlhaus_run(
    analyzer_name,
    job_id,
    observable_name,
    observable_classification,
    additional_config_params,
):
    urlhaus.URLHaus(
        analyzer_name,
        job_id,
        observable_name,
        observable_classification,
        additional_config_params,
    ).start()


@shared_task(soft_time_limit=30)
def fileinfo_run(
    analyzer_name, job_id, filepath, filename, md5, additional_config_params
):
    file_info.FileInfo(
        analyzer_name, job_id, filepath, filename, md5, additional_config_params
    ).start()


@shared_task(soft_time_limit=70)
def stringsinfo_run(
    analyzer_name, job_id, filepath, filename, md5, additional_config_params
):
    strings_info.StringsInfo(
        analyzer_name, job_id, filepath, filename, md5, additional_config_params
    ).start()


@shared_task(soft_time_limit=30)
def signatureinfo_run(
    analyzer_name, job_id, filepath, filename, md5, additional_config_params
):
    signature_info.SignatureInfo(
        analyzer_name, job_id, filepath, filename, md5, additional_config_params
    ).start()


@shared_task(soft_time_limit=120)
def speakeasy_run(
    analyzer_name, job_id, filepath, filename, md5, additional_config_params
):
    speakeasy_emulation.SpeakEasy(
        analyzer_name, job_id, filepath, filename, md5, additional_config_params
    ).start()


@shared_task(soft_time_limit=30)
def peinfo_run(
    analyzer_name, job_id, filepath, filename, md5, additional_config_params
):
    pe_info.PEInfo(
        analyzer_name, job_id, filepath, filename, md5, additional_config_params
    ).start()


@shared_task(soft_time_limit=30)
def docinfo_run(
    analyzer_name, job_id, filepath, filename, md5, additional_config_params
):
    doc_info.DocInfo(
        analyzer_name, job_id, filepath, filename, md5, additional_config_params
    ).start()


@shared_task(soft_time_limit=30)
def rtfinfo_run(
    analyzer_name, job_id, filepath, filename, md5, additional_config_params
):
    rtf_info.RTFInfo(
        analyzer_name, job_id, filepath, filename, md5, additional_config_params
    ).start()


@shared_task(soft_time_limit=30)
def pdfinfo_run(
    analyzer_name, job_id, filepath, filename, md5, additional_config_params
):
    pdf_info.PDFInfo(
        analyzer_name, job_id, filepath, filename, md5, additional_config_params
    ).start()


@shared_task(soft_time_limit=400)
def vt2scan_run(
    analyzer_name, job_id, filepath, filename, md5, additional_config_params
):
    vt2_scan.VirusTotalv2ScanFile(
        analyzer_name, job_id, filepath, filename, md5, additional_config_params
    ).start()


@shared_task(soft_time_limit=500)
def vt3scan_run(
    analyzer_name, job_id, filepath, filename, md5, additional_config_params
):
    vt3_scan.VirusTotalv3ScanFile(
        analyzer_name, job_id, filepath, filename, md5, additional_config_params
    ).start()


@shared_task(soft_time_limit=180)
def intezer_run(
    analyzer_name, job_id, filepath, filename, md5, additional_config_params
):
    intezer_scan.IntezerScan(
        analyzer_name, job_id, filepath, filename, md5, additional_config_params
    ).start()


@shared_task(soft_time_limit=500)
def cuckoo_run(
    analyzer_name, job_id, filepath, filename, md5, additional_config_params
):
    cuckoo_scan.CuckooAnalysis(
        analyzer_name, job_id, filepath, filename, md5, additional_config_params
    ).start()


@shared_task(soft_time_limit=60)
def yara_run(analyzer_name, job_id, filepath, filename, md5, additional_config_params):
    yara_scan.YaraScan(
        analyzer_name, job_id, filepath, filename, md5, additional_config_params
    ).start()


@shared_task(soft_time_limit=60)
def yara_updater():
    yara_scan.YaraScan.yara_update_repos()


@shared_task(soft_time_limit=50)
def mbget_run(
    analyzer_name,
    job_id,
    observable_name,
    observable_classification,
    additional_config_params,
):
    mb_get.MB_GET(
        analyzer_name,
        job_id,
        observable_name,
        observable_classification,
        additional_config_params,
    ).start()


@shared_task(soft_time_limit=50)
def cymru_run(
    analyzer_name,
    job_id,
    observable_name,
    observable_classification,
    additional_config_params,
):
    cymru.Cymru(
        analyzer_name,
        job_id,
        observable_name,
        observable_classification,
        additional_config_params,
    ).start()


@shared_task(soft_time_limit=30)
def tranco_run(
    analyzer_name,
    job_id,
    observable_name,
    observable_classification,
    additional_config_params,
):
    tranco.Tranco(
        analyzer_name,
        job_id,
        observable_name,
        observable_classification,
        additional_config_params,
    ).start()


@shared_task(soft_time_limit=100)
def pulsedive_run(
    analyzer_name,
    job_id,
    observable_name,
    observable_classification,
    additional_config_params,
):
    pulsedive.Pulsedive(
        analyzer_name,
        job_id,
        observable_name,
        observable_classification,
        additional_config_params,
    ).start()


@shared_task(soft_time_limit=45)
def intelx_run(
    analyzer_name,
    job_id,
    observable_name,
    observable_classification,
    additional_config_params,
):
    intelx.IntelX(
        analyzer_name,
        job_id,
        observable_name,
        observable_classification,
        additional_config_params,
    ).start()


@shared_task(soft_time_limit=500)
def peframe_run(
    analyzer_name, job_id, filepath, filename, md5, additional_config_params
):
    peframe.PEframe(
        analyzer_name, job_id, filepath, filename, md5, additional_config_params
    ).start()


@shared_task(soft_time_limit=500)
def capa_info_run(
    analyzer_name, job_id, filepath, filename, md5, additional_config_params
):
    capa_info.CapaInfo(
        analyzer_name, job_id, filepath, filename, md5, additional_config_params
    ).start()


@shared_task(soft_time_limit=600)
def thug_file_run(
    analyzer_name, job_id, filepath, filename, md5, additional_config_params
):
    thug_file.ThugFile(
        analyzer_name, job_id, filepath, filename, md5, additional_config_params
    ).start()


@shared_task(soft_time_limit=600)
def thug_url_run(
    analyzer_name,
    job_id,
    observable_name,
    observable_classification,
    additional_config_params,
):
    thug_url.ThugUrl(
        analyzer_name,
        job_id,
        observable_name,
        observable_classification,
        additional_config_params,
    ).start()


@shared_task(soft_time_limit=400)
def boxjs_run(analyzer_name, job_id, filepath, filename, md5, additional_config_params):
    boxjs_scan.BoxJS(
        analyzer_name, job_id, filepath, filename, md5, additional_config_params
    ).start()


@shared_task(soft_time_limit=400)
def apkid_run(analyzer_name, job_id, filepath, filename, md5, additional_config_params):
    apkid.APKiD(
        analyzer_name, job_id, filepath, filename, md5, additional_config_params
    ).start()


@shared_task(soft_time_limit=120)
def quark_engine_run(
    analyzer_name, job_id, filepath, filename, md5, additional_config_params
):
    quark_engine.QuarkEngine(
        analyzer_name, job_id, filepath, filename, md5, additional_config_params
    ).start()


@shared_task(soft_time_limit=30)
<<<<<<< HEAD
def checkdmarc_run(
=======
def whoisxmlapi_run(
>>>>>>> 286f50c8
    analyzer_name,
    job_id,
    observable_name,
    observable_classification,
    additional_config_params,
):
<<<<<<< HEAD
    checkdmarc.CheckDMARC(
=======
    whoisxmlapi.Whoisxmlapi(
>>>>>>> 286f50c8
        analyzer_name,
        job_id,
        observable_name,
        observable_classification,
        additional_config_params,
    ).start()<|MERGE_RESOLUTION|>--- conflicted
+++ resolved
@@ -55,11 +55,8 @@
     tranco,
     pulsedive,
     intelx,
-<<<<<<< HEAD
+    whoisxmlapi,
     checkdmarc,
-=======
-    whoisxmlapi,
->>>>>>> 286f50c8
 )
 
 from api_app import crons
@@ -833,22 +830,31 @@
 
 
 @shared_task(soft_time_limit=30)
-<<<<<<< HEAD
+def whoisxmlapi_run(
+    analyzer_name,
+    job_id,
+    observable_name,
+    observable_classification,
+    additional_config_params,
+):
+    whoisxmlapi.Whoisxmlapi(
+        analyzer_name,
+        job_id,
+        observable_name,
+        observable_classification,
+        additional_config_params,
+    ).start()
+    
+    
+@shared_task(soft_time_limit=30)
 def checkdmarc_run(
-=======
-def whoisxmlapi_run(
->>>>>>> 286f50c8
-    analyzer_name,
-    job_id,
-    observable_name,
-    observable_classification,
-    additional_config_params,
-):
-<<<<<<< HEAD
+    analyzer_name,
+    job_id,
+    observable_name,
+    observable_classification,
+    additional_config_params,
+):
     checkdmarc.CheckDMARC(
-=======
-    whoisxmlapi.Whoisxmlapi(
->>>>>>> 286f50c8
         analyzer_name,
         job_id,
         observable_name,
