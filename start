--- conflicted
+++ resolved
@@ -93,13 +93,10 @@
 fi
 
 check_parameters "$@" && shift 2
-<<<<<<< HEAD
+
 # shellcheck source=docker/.env
-load_env "docker/.env"
-=======
-
 . docker/.env
->>>>>>> 7ed82fe4
+
 current_version=${REACT_APP_INTELOWL_VERSION/"v"/""}
 
 docker_analyzers=("pcap_analyzers" "tor_analyzers" "malware_tools_analyzers" "thug" "cyberchef" "phoneinfoga" "phishing_analyzers" "nuclei_analyzer")
@@ -116,13 +113,10 @@
 if [[ ${test_mode["${env_argument}"]} ]]; then
   is_test=true
   test_appendix=".test"
-<<<<<<< HEAD
+
   # shellcheck source=docker/.env.start.test
-  load_env "docker/.env.start.test"
-=======
-  # load relevant .env file
   . docker/.env.start.test
->>>>>>> 7ed82fe4
+
 else
   is_test=false
   test_appendix=""
