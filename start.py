--- conflicted
+++ resolved
@@ -9,13 +9,8 @@
 docker_analyzers = [
     "tor_analyzers",
     "rendertron",
-<<<<<<< HEAD
-    "static_analyzers",
-    "qiling",
+    "malware_tools_analyzers",
     "cyberchef",
-=======
-    "malware_tools_analyzers",
->>>>>>> 5d88eeb4
 ]
 
 path_mapping = {
