--- conflicted
+++ resolved
@@ -55,16 +55,13 @@
                 "sample.crx",
                 "manifest.json",
                 "main.out",
-<<<<<<< HEAD
-                "test.zip",
-                "sample.dex",
-=======
                 "java_vuln.java",
                 "kotlin.kt",
                 "objectivec.m",
                 "swift.swift",
                 "android.xml",
->>>>>>> 5c5d57e4
+                "test.zip",
+                "sample.dex",
             ],
             [
                 "application/onenote",
@@ -86,16 +83,13 @@
                 "application/x-chrome-extension",
                 "application/json",
                 "application/x-executable",
-<<<<<<< HEAD
-                "application/zip",
-                "application/x-dex",
-=======
                 "text/x-java",
                 "text/x-kotlin",
                 "text/x-objective-c",
                 "text/x-swift",
                 "text/xml",
->>>>>>> 5c5d57e4
+                "application/zip",
+                "application/x-dex",
             ],
         ):
             try:
