--- conflicted
+++ resolved
@@ -1,10 +1,7 @@
-<<<<<<< HEAD
 from rest_framework.test import APITestCase
 
-=======
 from api_app.analyzables_manager.models import Analyzable
 from api_app.choices import Classification
->>>>>>> 4ced48a7
 from api_app.helpers import get_now
 from api_app.investigations_manager.models import Investigation
 from api_app.models import Job
@@ -14,6 +11,9 @@
 
 
 class InvestigationViewSetTestCase(APITestCase):
+    fixtures = [
+        "api_app/fixtures/0001_user.json",
+    ]
     URL = "/api/investigation"
 
     def setUp(self):
@@ -42,9 +42,12 @@
         self.another_investigation = Investigation.objects.create(
             owner=self.another_org_user, name="another investigation"
         )
+        self.an, _ = Analyzable.objects.get_or_create(
+            name="test.com", classification=Classification.DOMAIN
+        )
         self.second_inv_job, _ = Job.objects.get_or_create(
             user=self.second_user,
-            observable_name="google.com",
+            analyzable=self.an,
             status=Job.STATUSES.REPORTED_WITHOUT_FAILS,
             investigation=self.third_investigation,
         )
@@ -57,6 +60,7 @@
         self.second_investigation.delete()
         self.third_investigation.delete()
         self.another_investigation.delete()
+        self.an.delete()
         self.org.delete()
         self.first_user.delete()
         self.second_user.delete()
@@ -73,7 +77,7 @@
         )
         # test filter for analyzed name
         filtered_investigation_response = self.client.get(
-            self.URL, data={"analyzed_object_name": "google"}
+            self.URL, data={"analyzed_object_name": "test"}
         )
         self.assertEqual(filtered_investigation_response.status_code, 200)
         filtered_investigation_response_data = filtered_investigation_response.json()
@@ -135,18 +139,9 @@
         self.assertEqual(
             result["errors"]["detail"], "You should set the `job` argument in the data"
         )
-        an = Analyzable.objects.create(
-            name="test.com", classification=Classification.DOMAIN
-        )
         job = Job.objects.create(
-<<<<<<< HEAD
-            observable_name="test.com",
-            observable_classification="domain",
             user=self.second_user,
-=======
-            analyzable=an,
-            user=self.superuser,
->>>>>>> 4ced48a7
+            analyzable=self.an,
         )
         response = self.client.post(
             f"{self.URL}/{self.first_investigation.pk}/add_job", data={"job": job.pk}
@@ -163,7 +158,6 @@
         )
         self.assertEqual(response.status_code, 400)
         job.delete()
-        an.delete()
 
     def test_remove_job(self):
         response = self.client.post(
@@ -174,30 +168,14 @@
         self.assertEqual(
             result["errors"]["detail"], "You should set the `job` argument in the data"
         )
-        an = Analyzable.objects.create(
-            name="test.com", classification=Classification.DOMAIN
-        )
-
         job = Job.objects.create(
-<<<<<<< HEAD
-            observable_name="test.com",
-            observable_classification="domain",
             user=self.second_user,
+            analyzable=self.an,
             finished_analysis_time=get_now(),
         )
         job2 = Job.objects.create(
-            observable_name="test.com",
-            observable_classification="domain",
+            analyzable=self.an,
             user=self.first_user,
-=======
-            analyzable=an,
-            user=self.superuser,
-            finished_analysis_time=get_now(),
-        )
-        job2 = Job.objects.create(
-            analyzable=an,
-            user=self.user,
->>>>>>> 4ced48a7
             finished_analysis_time=get_now(),
         )
         self.first_investigation.jobs.add(job)
@@ -223,15 +201,4 @@
         self.assertEqual(response.status_code, 200)
 
         job.delete()
-<<<<<<< HEAD
-        job2.delete()
-=======
-        job2.delete()
-        an.delete()
-
-    def test_get_superuser(self):
-        plugin = self.get_object()
-        self.client.force_authenticate(self.superuser)
-        response = self.client.get(f"{self.URL}/{plugin}")
-        self.assertEqual(response.status_code, 403, response.json())
->>>>>>> 4ced48a7
+        job2.delete()