--- conflicted
+++ resolved
@@ -18,12 +18,7 @@
     JobRecentScanSerializer,
     JobResponseSerializer,
     ObservableAnalysisSerializer,
-<<<<<<< HEAD
-    PluginConfigSerializer,
-    PythonListConfigSerializer,
     RestJobSerializer,
-=======
->>>>>>> 54930a66
     _AbstractJobCreateSerializer,
 )
 from api_app.serializers.plugin import (
