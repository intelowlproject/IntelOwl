--- conflicted
+++ resolved
@@ -547,7 +547,6 @@
         msg = (resp, content)
 
         self.assertEqual(resp.status_code, 200, msg)
-<<<<<<< HEAD
         self.assertEqual(
             content,
             [
@@ -560,14 +559,6 @@
                 }
             ],
         )
-=======
-        for field in ["date", *Job.STATUSES.values]:
-            self.assertIn(
-                field,
-                content[0],
-                msg=msg,
-            )
->>>>>>> 6b15f608
 
     def test_agg_type_200(self):
         resp = self.client.get(self.agg_type_uri)
