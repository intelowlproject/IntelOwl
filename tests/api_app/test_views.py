--- conflicted
+++ resolved
@@ -385,15 +385,11 @@
             {
                 "values": ["superuser@intelowl.org", "test ;space@intelowl.org"],
                 "aggregation": [
-<<<<<<< HEAD
-                    {"date": "2024-11-28T00:00:00Z", "superuser@intelowl.org": 3}
-=======
                     {
                         "date": "2024-11-28T00:00:00Z",
                         "superuser@intelowl.org": 2,
                         "testspace@intelowl.org": 1,
                     },
->>>>>>> af54a9e8
                 ],
             },
         )
