--- conflicted
+++ resolved
@@ -546,7 +546,6 @@
         org.delete()
 
 
-<<<<<<< HEAD
 class PluginConfigViewSetTestCase(CustomViewSetTestCase):
 
     def setUp(self):
@@ -1180,7 +1179,8 @@
         self.client.force_authenticate(user=self.user)
         response = self.client.delete(uri, {}, format="json")
         self.assertEqual(response.status_code, 204)
-=======
+
+
 class ElasticTestCase(CustomViewSetTestCase):
     uri = reverse("plugin_report_queries")
 
@@ -1413,5 +1413,4 @@
                     Term(report="8.8.8.8"),
                 ]
             ),
-        )
->>>>>>> 30494a04
+        )