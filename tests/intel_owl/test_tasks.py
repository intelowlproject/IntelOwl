import datetime
from unittest.mock import patch

from django.test import override_settings
from kombu import uuid

from api_app.analyzers_manager.models import AnalyzerConfig, AnalyzerReport
from api_app.choices import PythonModuleBasePaths
from api_app.connectors_manager.models import ConnectorConfig, ConnectorReport
from api_app.ingestors_manager.models import IngestorConfig, IngestorReport
from api_app.models import Job, LastElasticReportUpdate, PythonModule
from api_app.pivots_manager.models import PivotConfig, PivotReport
from api_app.visualizers_manager.models import VisualizerConfig, VisualizerReport
from certego_saas.apps.organization.membership import Membership
from certego_saas.apps.organization.organization import Organization
from certego_saas.apps.user.models import User
from intel_owl.tasks import send_plugin_report_to_elastic
from tests import CustomTestCase
from tests.mock_utils import MockResponseNoOp

_now = datetime.datetime(2024, 10, 29, 11, tzinfo=datetime.UTC)


@patch("intel_owl.tasks.now", return_value=_now)
@patch("intel_owl.tasks.connections.get_connection")
class SendElasticTestCase(CustomTestCase):

    def setUp(self):
        self.user, _ = User.objects.get_or_create(
            username="test_elastic_user", email="elastic@intelowl.com", password="test"
        )
        self.organization, _ = Organization.objects.get_or_create(
            name="test_elastic_org"
        )
        self.membership, _ = Membership.objects.get_or_create(
            user=self.user, organization=self.organization, is_owner=True
        )
        self.job = Job.objects.create(
            observable_name="dns.google.com", tlp="AMBER", user=self.user
        )
        AnalyzerReport.objects.create(  # valid
            config=AnalyzerConfig.objects.get(
                python_module=PythonModule.objects.get(
                    base_path=PythonModuleBasePaths.ObservableAnalyzer.value,
                    module="dns.dns_malicious_detectors.dns0_eu_malicious_detector.DNS0EUMaliciousDetector",
                )
            ),
            job=self.job,
            start_time=datetime.datetime(2024, 10, 29, 10, 49, tzinfo=datetime.UTC),
            end_time=datetime.datetime(2024, 10, 29, 10, 59, tzinfo=datetime.UTC),
<<<<<<< HEAD
            status=AnalyzerReport.STATUSES.FAILED,
            errors=["error"],
=======
            status=AnalyzerReport.Status.FAILED,
            errors=["error1", "error2"],
>>>>>>> 30494a04
            task_id=uuid(),
            parameters={},
        )
        AnalyzerReport.objects.create(  # valid
            config=AnalyzerConfig.objects.get(
                python_module=PythonModule.objects.get(
                    base_path=PythonModuleBasePaths.ObservableAnalyzer.value,
                    module="dns.dns_malicious_detectors.quad9_malicious_detector.Quad9MaliciousDetector",
                )
            ),
            job=self.job,
            start_time=datetime.datetime(2024, 10, 29, 10, 49, tzinfo=datetime.UTC),
            end_time=datetime.datetime(2024, 10, 29, 10, 59, tzinfo=datetime.UTC),
            status=AnalyzerReport.STATUSES.KILLED,
            task_id=uuid(),
            parameters={},
        )
        AnalyzerReport.objects.create(  # too old
            config=AnalyzerConfig.objects.get(
                python_module=PythonModule.objects.get(
                    base_path=PythonModuleBasePaths.ObservableAnalyzer.value,
                    module="dns.dns_resolvers.classic_dns_resolver.ClassicDNSResolver",
                )
            ),
            job=self.job,
            start_time=datetime.datetime(
                2024, 9, 29, 10, 58, 49, tzinfo=datetime.timezone.utc
            ),
            end_time=datetime.datetime(
                2024, 9, 29, 10, 58, 59, tzinfo=datetime.timezone.utc
            ),
            status=AnalyzerReport.STATUSES.SUCCESS,
            report={"observable": "dns.google.com", "malicious": False},
            task_id=uuid(),
            parameters={},
        )
        AnalyzerReport.objects.create(  # invalid status
            config=AnalyzerConfig.objects.get(
                python_module=PythonModule.objects.get(
                    base_path=PythonModuleBasePaths.ObservableAnalyzer.value,
                    module="dns.dns_resolvers.cloudflare_dns_resolver.CloudFlareDNSResolver",
                )
            ),
            job=self.job,
            status=AnalyzerReport.STATUSES.RUNNING,
            start_time=datetime.datetime(2024, 10, 29, 10, 49, tzinfo=datetime.UTC),
            end_time=datetime.datetime(2024, 10, 29, 10, 59, tzinfo=datetime.UTC),
            task_id=uuid(),
            parameters={},
        )
        ConnectorReport.objects.create(
            config=ConnectorConfig.objects.get(
                python_module=PythonModule.objects.get(
                    base_path=PythonModuleBasePaths.Connector.value,
                    module="abuse_submitter.AbuseSubmitter",
                )
            ),
            job=self.job,
            start_time=datetime.datetime(2024, 10, 29, 10, 49, tzinfo=datetime.UTC),
            end_time=datetime.datetime(2024, 10, 29, 10, 59, tzinfo=datetime.UTC),
            status=ConnectorReport.STATUSES.SUCCESS,
            task_id=uuid(),
            report={
                "subject": "Subject",
                "from": "sender@gmail.com",
                "to": "receiver@gmail.com",
                "body": "hello world",
            },
            parameters={},
        )
        IngestorReport.objects.create(  # not want to index
            config=IngestorConfig.objects.get(
                python_module=PythonModule.objects.get(
                    base_path=PythonModuleBasePaths.Ingestor.value,
                    module="malware_bazaar.MalwareBazaar",
                )
            ),
            job=self.job,
            start_time=datetime.datetime(2024, 10, 29, 10, 49, tzinfo=datetime.UTC),
            end_time=datetime.datetime(2024, 10, 29, 10, 59, tzinfo=datetime.UTC),
            status=IngestorReport.STATUSES.SUCCESS,
            task_id=uuid(),
            report={},
            parameters={},
        )
        PivotReport.objects.create(
            config=PivotConfig.objects.filter(
                python_module=PythonModule.objects.get(
                    base_path=PythonModuleBasePaths.Pivot.value,
                    module="compare.Compare",
                )
            ).first(),
            job=self.job,
            start_time=datetime.datetime(2024, 10, 29, 10, 49, tzinfo=datetime.UTC),
            end_time=datetime.datetime(2024, 10, 29, 10, 59, tzinfo=datetime.UTC),
            status=PivotReport.STATUSES.SUCCESS,
            task_id=uuid(),
            report={"job_id": [1], "created": True, "motivation": None},
            parameters={},
        )
        VisualizerReport.objects.create(  # not want to index
            config=VisualizerConfig.objects.get(
                python_module=PythonModule.objects.get(
                    base_path=PythonModuleBasePaths.Visualizer.value,
                    module="dns.DNS",
                )
            ),
            job=self.job,
            start_time=datetime.datetime(2024, 10, 29, 10, 49, tzinfo=datetime.UTC),
            end_time=datetime.datetime(2024, 10, 29, 10, 59, tzinfo=datetime.UTC),
            status=VisualizerReport.STATUSES.SUCCESS,
            task_id=uuid(),
            report={
                "level_position": 1,
                "level_size": "3",
                "elements": {
                    "type": "horizontal_list",
                    "alignment": "around",
                    "values": [],
                },
            },
            parameters={},
        )

    def tearDown(self):
        AnalyzerReport.objects.all().delete()
        ConnectorReport.objects.all().delete()
        IngestorReport.objects.all().delete()
        PivotReport.objects.all().delete()
        VisualizerReport.objects.all().delete()
        LastElasticReportUpdate.objects.all().delete()
        self.user.delete()
        self.organization.delete()
        self.membership.delete()

    @override_settings(ELASTICSEARCH_DSL_ENABLED=True)
    @override_settings(ELASTICSEARCH_DSL_HOST="https://elasticsearch:9200")
    def test_initial(self, *args, **kwargs):
        self.assertEqual(LastElasticReportUpdate.objects.count(), 0)

        with patch(
            "intel_owl.tasks.bulk",
            return_value=MockResponseNoOp(json_data={}, status_code=200),
        ) as mocked_elastic_bulk:
            send_plugin_report_to_elastic()
            self.assertTrue(mocked_elastic_bulk.assert_called_once)
            mocked_bulk_param = mocked_elastic_bulk.call_args.args[1]
            self.assertEqual(
                mocked_bulk_param,
                [
                    {
                        "_op_type": "index",
                        "_index": "plugin-report-analyzer-report-2024-10-29",
                        "_source": {
                            "user": {"username": "test_elastic_user"},
                            "membership": {
                                "is_admin": False,
                                "is_owner": True,
                                "organization": {"name": "test_elastic_org"},
                            },
                            "config": {
                                "name": "DNS0_EU_Malicious_Detector",
                                "plugin_name": "analyzer",
                            },
                            "job": {"id": self.job.id},
                            "start_time": datetime.datetime(
                                2024, 10, 29, 10, 49, tzinfo=datetime.timezone.utc
                            ),
                            "end_time": datetime.datetime(
                                2024, 10, 29, 10, 59, tzinfo=datetime.timezone.utc
                            ),
                            "status": "FAILED",
                            "report": {},
                            "errors": ["error1", "error2"],
                        },
                    },
                    {
                        "_op_type": "index",
                        "_index": "plugin-report-analyzer-report-2024-10-29",
                        "_source": {
                            "user": {"username": "test_elastic_user"},
                            "membership": {
                                "is_admin": False,
                                "is_owner": True,
                                "organization": {"name": "test_elastic_org"},
                            },
                            "config": {
                                "name": "Quad9_Malicious_Detector",
                                "plugin_name": "analyzer",
                            },
                            "job": {"id": self.job.id},
                            "start_time": datetime.datetime(
                                2024, 10, 29, 10, 49, tzinfo=datetime.timezone.utc
                            ),
                            "end_time": datetime.datetime(
                                2024, 10, 29, 10, 59, tzinfo=datetime.timezone.utc
                            ),
                            "status": "KILLED",
                            "report": {},
                            "errors": [],
                        },
                    },
                    {
                        "_op_type": "index",
                        "_index": "plugin-report-connector-report-2024-10-29",
                        "_source": {
                            "user": {"username": "test_elastic_user"},
                            "membership": {
                                "is_admin": False,
                                "is_owner": True,
                                "organization": {"name": "test_elastic_org"},
                            },
                            "config": {
                                "name": "AbuseSubmitter",
                                "plugin_name": "connector",
                            },
                            "job": {"id": self.job.id},
                            "start_time": datetime.datetime(
                                2024, 10, 29, 10, 49, tzinfo=datetime.timezone.utc
                            ),
                            "end_time": datetime.datetime(
                                2024, 10, 29, 10, 59, tzinfo=datetime.timezone.utc
                            ),
                            "status": "SUCCESS",
                            "report": {
                                "to": "receiver@gmail.com",
                                "body": "hello world",
                                "from": "sender@gmail.com",
                                "subject": "Subject",
                            },
                            "errors": [],
                        },
                    },
                    {
                        "_op_type": "index",
                        "_index": "plugin-report-pivot-report-2024-10-29",
                        "_source": {
                            "user": {
                                "username": "test_elastic_user",
                            },
                            "membership": {
                                "is_owner": True,
                                "is_admin": False,
                                "organization": {"name": "test_elastic_org"},
                            },
                            "config": {
                                "name": "AbuseIpToSubmission",
                                "plugin_name": "pivot",
                            },
                            "job": {"id": self.job.id},
                            "start_time": datetime.datetime(
                                2024, 10, 29, 10, 49, tzinfo=datetime.timezone.utc
                            ),
                            "end_time": datetime.datetime(
                                2024, 10, 29, 10, 59, tzinfo=datetime.timezone.utc
                            ),
                            "status": "SUCCESS",
                            "report": {
                                "job_id": [1],
                                "created": True,
                                "motivation": None,
                            },
                            "errors": [],
                        },
                    },
                ],
            )

        self.assertEqual(
            LastElasticReportUpdate.objects.get().last_update_datetime,
            datetime.datetime(2024, 10, 29, 11, tzinfo=datetime.UTC),
        )

    @override_settings(ELASTICSEARCH_DSL_ENABLED=True)
    @override_settings(ELASTICSEARCH_DSL_HOST="https://elasticsearch:9200")
    def test_update(self, *args, **kwargs):
        LastElasticReportUpdate.objects.create(
            last_update_datetime=_now - datetime.timedelta(minutes=5)
        )
        with patch(
            "intel_owl.tasks.bulk",
            return_value=MockResponseNoOp(json_data={}, status_code=200),
        ) as mocked_elastic_bulk:
            send_plugin_report_to_elastic()
            self.assertTrue(mocked_elastic_bulk.assert_called_once)
            mocked_bulk_param = mocked_elastic_bulk.call_args.args[1]
            self.assertEqual(
                mocked_bulk_param,
                [
                    {
                        "_index": "plugin-report-analyzer-report-2024-10-29",
                        "_op_type": "index",
                        "_source": {
                            "user": {"username": "test_elastic_user"},
                            "membership": {
                                "is_admin": False,
                                "is_owner": True,
                                "organization": {"name": "test_elastic_org"},
                            },
                            "config": {
                                "name": "DNS0_EU_Malicious_Detector",
                                "plugin_name": "analyzer",
                            },
                            "end_time": datetime.datetime(
                                2024, 10, 29, 10, 59, tzinfo=datetime.timezone.utc
                            ),
                            "job": {"id": self.job.id},
                            "report": {},
                            "start_time": datetime.datetime(
                                2024, 10, 29, 10, 49, tzinfo=datetime.timezone.utc
                            ),
                            "status": "FAILED",
                            "errors": ["error1", "error2"],
                        },
                    },
                    {
                        "_index": "plugin-report-analyzer-report-2024-10-29",
                        "_op_type": "index",
                        "_source": {
                            "user": {"username": "test_elastic_user"},
                            "membership": {
                                "is_admin": False,
                                "is_owner": True,
                                "organization": {"name": "test_elastic_org"},
                            },
                            "config": {
                                "name": "Quad9_Malicious_Detector",
                                "plugin_name": "analyzer",
                            },
                            "end_time": datetime.datetime(
                                2024, 10, 29, 10, 59, tzinfo=datetime.timezone.utc
                            ),
                            "job": {"id": self.job.id},
                            "report": {},
                            "start_time": datetime.datetime(
                                2024, 10, 29, 10, 49, tzinfo=datetime.timezone.utc
                            ),
                            "status": "KILLED",
                            "errors": [],
                        },
                    },
                    {
                        "_index": "plugin-report-connector-report-2024-10-29",
                        "_op_type": "index",
                        "_source": {
                            "user": {"username": "test_elastic_user"},
                            "membership": {
                                "is_admin": False,
                                "is_owner": True,
                                "organization": {"name": "test_elastic_org"},
                            },
                            "config": {
                                "name": "AbuseSubmitter",
                                "plugin_name": "connector",
                            },
                            "end_time": datetime.datetime(
                                2024, 10, 29, 10, 59, tzinfo=datetime.timezone.utc
                            ),
                            "job": {"id": self.job.id},
                            "report": {
                                "body": "hello world",
                                "from": "sender@gmail.com",
                                "subject": "Subject",
                                "to": "receiver@gmail.com",
                            },
                            "start_time": datetime.datetime(
                                2024, 10, 29, 10, 49, tzinfo=datetime.timezone.utc
                            ),
                            "status": "SUCCESS",
                            "errors": [],
                        },
                    },
                    {
                        "_index": "plugin-report-pivot-report-2024-10-29",
                        "_op_type": "index",
                        "_source": {
                            "user": {"username": "test_elastic_user"},
                            "membership": {
                                "is_admin": False,
                                "is_owner": True,
                                "organization": {"name": "test_elastic_org"},
                            },
                            "config": {
                                "name": "AbuseIpToSubmission",
                                "plugin_name": "pivot",
                            },
                            "end_time": datetime.datetime(
                                2024, 10, 29, 10, 59, tzinfo=datetime.timezone.utc
                            ),
                            "job": {"id": self.job.id},
                            "report": {
                                "created": True,
                                "job_id": [1],
                                "motivation": None,
                            },
                            "start_time": datetime.datetime(
                                2024, 10, 29, 10, 49, tzinfo=datetime.timezone.utc
                            ),
                            "status": "SUCCESS",
                            "errors": [],
                        },
                    },
                ],
            )

        self.assertEqual(
            LastElasticReportUpdate.objects.get().last_update_datetime,
            datetime.datetime(2024, 10, 29, 11, tzinfo=datetime.UTC),
        )<|MERGE_RESOLUTION|>--- conflicted
+++ resolved
@@ -48,13 +48,8 @@
             job=self.job,
             start_time=datetime.datetime(2024, 10, 29, 10, 49, tzinfo=datetime.UTC),
             end_time=datetime.datetime(2024, 10, 29, 10, 59, tzinfo=datetime.UTC),
-<<<<<<< HEAD
             status=AnalyzerReport.STATUSES.FAILED,
-            errors=["error"],
-=======
-            status=AnalyzerReport.Status.FAILED,
             errors=["error1", "error2"],
->>>>>>> 30494a04
             task_id=uuid(),
             parameters={},
         )
