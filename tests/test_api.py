import hashlib
import logging
import os

from django.contrib.auth.models import User
from django.test import TestCase
from django.core.files.uploadedfile import SimpleUploadedFile
from rest_framework.test import APIClient

from intel_owl import settings

logger = logging.getLogger(__name__)
# disable logging library
if settings.DISABLE_LOGGING_TEST:
    logging.disable(logging.CRITICAL)


class ApiTests(TestCase):

    def setUp(self):
        self.client = APIClient()
        self.user = User.objects.create_user(
            username='test', email='test@intelowl.com', password='test')
        self.client.force_authenticate(user=self.user)

    def test_ask_analysis_availability(self):
        md5 = os.environ.get("TEST_MD5", "446c5fbb11b9ce058450555c1c27153c")
        analyzers_needed = ["Fortiguard", "CIRCLPassiveDNS"]
        params = {
            "md5": md5,
            "analyzers_needed": analyzers_needed
        }
        response = self.client.get('/api/ask_analysis_availability', params, format='json')
        self.assertEqual(response.status_code, 200)

    def test_send_corrupted_sample_pe(self):
        filename = "non_valid_pe.exe"
        test_file = "{}/test_files/{}".format(settings.PROJECT_LOCATION, filename)
        with open(test_file, "rb") as f:
            binary = f.read()
        md5 = hashlib.md5(binary).hexdigest()
        analyzers_requested = ["File_Info", "PE_Info", "Strings_Info_Classic", "Signature_Info"]
        uploaded_file = SimpleUploadedFile(filename, binary,
                                           content_type='multipart/form-data')
        data = {
            "md5": md5,
            "analyzers_requested": analyzers_requested,
            "is_sample": True,
            "file_name": filename,
            "file_mimetype": 'application/x-dosexec',
            "file": uploaded_file,
            "test": True
        }
        response = self.client.post('/api/send_analysis_request', data, format='multipart')
        self.assertEqual(response.status_code, 200)

    def test_send_analysis_request_sample(self):
        filename = "file.exe"
        test_file = "{}/test_files/{}".format(settings.PROJECT_LOCATION, filename)
        with open(test_file, "rb") as f:
            binary = f.read()
        md5 = hashlib.md5(binary).hexdigest()
        analyzers_requested = ["Yara_Scan", "HybridAnalysis_Get_File", "Cuckoo_ScanClassic", "Intezer_Scan",
                               "VirusTotal_v3_Get_File", "VirusTotal_v3_Scan_File", "File_Info", "PE_Info",
<<<<<<< HEAD
                               "Doc_Info", "PDF_Info", "Strings_Info_Classic", "Strings_Info_ML", "MalwareBazaar_Get_File"]
        api_request_result = self.client.send_file_analysis_request(md5, analyzers_requested, filename,
                                                                    binary, False)
        answer = api_request_result.get('answer', {})
        print(answer)
        errors = api_request_result.get('errors', [])
        self.assertFalse(errors)
=======
                               "Doc_Info", "PDF_Info", "Strings_Info_Classic", "Strings_Info_ML"]
        uploaded_file = SimpleUploadedFile(filename, binary,
                                           content_type='multipart/form-data')
        data = {
            "md5": md5,
            "analyzers_requested": analyzers_requested,
            "is_sample": True,
            "file_name": filename,
            "file_mimetype": 'application/x-dosexec',
            "file": uploaded_file,
            "test": True
        }
        response = self.client.post('/api/send_analysis_request', data, format='multipart')
        self.assertEqual(response.status_code, 200)
>>>>>>> fdb6fac4

    def test_send_analysis_request_domain(self):
        analyzers_requested = ["Fortiguard", "CIRCLPassiveDNS", "GoogleSafebrowsing", "Robtex_Forward_PDNS_Query",
                               "OTXQuery", "VirusTotal_v3_Get_Observable", "HybridAnalysis_Get_Observable"]
        observable_name = os.environ.get("TEST_DOMAIN", "google.com")
        md5 = hashlib.md5(observable_name.encode('utf-8')).hexdigest()
        data = {
            "md5": md5,
            "analyzers_requested": analyzers_requested,
            "is_sample": False,
            "observable_name": observable_name,
            "observable_classification": "domain",
            "test": True
        }
        response = self.client.post('/api/send_analysis_request', data)
        self.assertEqual(response.status_code, 200)

    def test_send_analysis_request_ip(self):
        analyzers_requested = ["TorProject", "AbuseIPDB", "Shodan_Search", "Shodan_Honeyscore", "MaxMindGeoIP", "CIRCLPassiveSSL",
                               "GreyNoiseAlpha", "GoogleSafebrowsing", "Robtex_IP_Query",
                               "Robtex_Reverse_PDNS_Query", "TalosReputation", "OTXQuery",
                               "VirusTotal_Get_v2_Observable", "HybridAnalysis_Get_Observable", "Hunter",
                               "HoneyDB"]
        observable_name = os.environ.get("TEST_IP", "8.8.8.8")
        md5 = hashlib.md5(observable_name.encode('utf-8')).hexdigest()
        data = {
            "md5": md5,
            "analyzers_requested": analyzers_requested,
            "is_sample": False,
            "observable_name": observable_name,
            "observable_classification": "ip",
            "test": True
        }
        response = self.client.post('/api/send_analysis_request', data)
        self.assertEqual(response.status_code, 200)

    def test_ask_analysis_result(self):
        # put your test job_id
        job_id = os.environ.get("TEST_JOB_ID", "1")
        data = {'job_id': job_id}
        response = self.client.get('/api/ask_analysis_result', data)
        self.assertEqual(response.status_code, 200)<|MERGE_RESOLUTION|>--- conflicted
+++ resolved
@@ -62,15 +62,6 @@
         md5 = hashlib.md5(binary).hexdigest()
         analyzers_requested = ["Yara_Scan", "HybridAnalysis_Get_File", "Cuckoo_ScanClassic", "Intezer_Scan",
                                "VirusTotal_v3_Get_File", "VirusTotal_v3_Scan_File", "File_Info", "PE_Info",
-<<<<<<< HEAD
-                               "Doc_Info", "PDF_Info", "Strings_Info_Classic", "Strings_Info_ML", "MalwareBazaar_Get_File"]
-        api_request_result = self.client.send_file_analysis_request(md5, analyzers_requested, filename,
-                                                                    binary, False)
-        answer = api_request_result.get('answer', {})
-        print(answer)
-        errors = api_request_result.get('errors', [])
-        self.assertFalse(errors)
-=======
                                "Doc_Info", "PDF_Info", "Strings_Info_Classic", "Strings_Info_ML"]
         uploaded_file = SimpleUploadedFile(filename, binary,
                                            content_type='multipart/form-data')
@@ -85,7 +76,6 @@
         }
         response = self.client.post('/api/send_analysis_request', data, format='multipart')
         self.assertEqual(response.status_code, 200)
->>>>>>> fdb6fac4
 
     def test_send_analysis_request_domain(self):
         analyzers_requested = ["Fortiguard", "CIRCLPassiveDNS", "GoogleSafebrowsing", "Robtex_Forward_PDNS_Query",
