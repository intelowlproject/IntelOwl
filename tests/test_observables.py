--- conflicted
+++ resolved
@@ -29,11 +29,8 @@
     securitytrails,
     cymru,
     tranco,
-<<<<<<< HEAD
+    whoisxmlapi,
     checkdmarc,
-=======
-    whoisxmlapi,
->>>>>>> 286f50c8
 )
 from .mock_utils import (
     MockResponseNoOp,
@@ -421,24 +418,25 @@
 
         self.assertEqual(report.get("success", False), True, f"report: {report}")
 
-<<<<<<< HEAD
+    def test_whoisxmlapi_domain(self, mock_get=None, mock_post=None):
+        report = whoisxmlapi.Whoisxmlapi(
+            "Whoisxmlapi_domain",
+            self.job_id,
+            self.observable_name,
+            self.observable_classification,
+            {},
+        ).start()
+        self.assertEqual(report.get("success", False), True)
+        
     def test_checkdmarc(self, mock_get=None, mock_post=None):
         report = checkdmarc.CheckDMARC(
             "CheckDMARC",
-=======
-    def test_whoisxmlapi_domain(self, mock_get=None, mock_post=None):
-        report = whoisxmlapi.Whoisxmlapi(
-            "Whoisxmlapi_domain",
->>>>>>> 286f50c8
-            self.job_id,
-            self.observable_name,
-            self.observable_classification,
-            {},
-        ).start()
-<<<<<<< HEAD
-
-=======
->>>>>>> 286f50c8
+            self.job_id,
+            self.observable_name,
+            self.observable_classification,
+            {},
+        ).start()
+
         self.assertEqual(report.get("success", False), True)
 
 
